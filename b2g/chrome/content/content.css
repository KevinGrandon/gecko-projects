/* This Source Code Form is subject to the terms of the Mozilla Public
 * License, v. 2.0. If a copy of the MPL was not distributed with this
 * file, You can obtain one at http://mozilla.org/MPL/2.0/. */

@namespace url("http://www.w3.org/1999/xhtml");
@namespace xul url("http://www.mozilla.org/keymaster/gatekeeper/there.is.only.xul");

/* Style the scrollbars */
xul|window xul|scrollbar {
  display: none;
}

/* Bug 1041576 - Scrollable with scrollgrab should not have scrollbars */

@-moz-document domain(system.gaiamobile.org) {
  .browser-container > xul|scrollbar {
    display: none;
  }
}

<<<<<<< HEAD
%ifdef MOZ_GRAPHENE
.moz-noscrollbars > xul|scrollbar {
  display: none;
}
%endif

html xul|scrollbar[root="true"] {
=======
xul|scrollbar[root="true"] {
>>>>>>> 1a0ce23f
  position: relative;
  z-index: 2147483647;
}

xul|scrollbar {
  -moz-appearance: none !important;
  background-color: transparent !important;
  background-image: none !important;
  border: 0px solid transparent !important;
  pointer-events: none;
}

/* Scrollbar code will reset the margin to the correct side depending on
   where layout actually puts the scrollbar */
xul|scrollbar[orient="vertical"] {
  margin-left: -8px;
  min-width: 8px;
  max-width: 8px;
}

xul|scrollbar[orient="vertical"] xul|thumb {
  max-width: 6px !important;
  min-width: 6px !important;
}

xul|scrollbar[orient="horizontal"] {
  margin-top: -8px;
  min-height: 8px;
  max-height: 8px;
}

xul|scrollbar[orient="horizontal"] xul|thumb {
  max-height: 6px !important;
  min-height: 6px !important;
}

xul|scrollbar:not([active="true"]),
xul|scrollbar[disabled] {
  opacity: 0;
}

xul|scrollbarbutton {
  min-height: 8px !important;
  min-width: 8px !important;
  -moz-appearance: none !important;
  visibility: hidden;
}

xul|scrollbarbutton[sbattr="scrollbar-up-top"],
xul|scrollbarbutton[sbattr="scrollbar-bottom-top"] {
  display: none;
}

xul|thumb {
  background-color: rgba(0, 0, 0, 0.4) !important;
  -moz-border-top-colors: none !important;
  -moz-border-bottom-colors: none !important;
  -moz-border-right-colors: none !important;
  -moz-border-left-colors: none !important;
  border: 1px solid rgba(255, 255, 255, 0.4) !important;
  border-radius: 3px;
}

xul|scrollbarbutton {
  background-image: none !important;
}

%ifndef MOZ_GRAPHENE
/* -moz-touch-enabled? media elements */
:-moz-any(video, audio) > xul|videocontrols {
  -moz-binding: url("chrome://global/content/bindings/videocontrols.xml#touchControls");
}

select:not([size]):not([multiple]) > xul|scrollbar,
select[size="1"] > xul|scrollbar,
select:not([size]):not([multiple]) xul|scrollbarbutton,
select[size="1"] xul|scrollbarbutton {
  display: block;
  margin-left: 0;
  min-width: 16px;
}

/* Override inverse OS themes */
select,
textarea,
button,
xul|button,
* > input:not([type="image"]) {
  -moz-appearance: none !important;  /* See bug 598421 for fixing the platform */
  border-radius: 3px;
}

select[size],
select[multiple],
select[size][multiple],
textarea,
* > input:not([type="image"]) {
  border-style: solid;
  border-color: #7d7d7d;
  color: #414141;
  background: white linear-gradient(rgba(115,115,115,0.5) 0, rgba(215,215,215,0.5) 3px, rgba(255,255,255,0.2) 16px);
}

/* Selects are handled by the form helper, see bug 685197 */
select option, select optgroup {
  pointer-events: none;
}

select:not([size]):not([multiple]),
select[size="0"],
select[size="1"],
* > input[type="button"],
* > input[type="submit"],
* > input[type="reset"],
button {
  border-style: solid;
  border-color: #7d7d7d;
  color: #414141;
  background: white linear-gradient(rgba(255,255,255,0.2) 0, rgba(215,215,215,0.5) 18px, rgba(115,115,115,0.5) 100%);
}

input[type="checkbox"] {
  background: white linear-gradient(rgba(115,115,115,0.5) 0, rgba(215,215,215,0.5) 2px, rgba(255,255,255,0.2) 6px);
}

input[type="radio"] {
  background: radial-gradient(at 6px 6px, rgba(255,255,255,0.2) 3px, rgba(195,195,195,0.5) 5px, rgba(115,115,115,0.5) 100%);
}

select {
  border-width: 1px;
  padding: 1px;
}

select:not([size]):not([multiple]),
select[size="0"],
select[size="1"] {
  padding: 0 1px 0 1px;
}

* > input:not([type="image"]) {
  border-width: 1px;
  padding: 1px;
}

textarea {
  resize: none;
  border-width: 1px;
  -moz-padding-start: 1px;
  -moz-padding-end: 1px;
  padding-block-start: 2px;
  padding-block-end: 2px;
}

input[type="button"],
input[type="submit"],
input[type="reset"],
button {
  border-width: 1px;
  -moz-padding-start: 7px;
  -moz-padding-end: 7px;
  padding-block-start: 0;
  padding-block-end: 0;
}

input[type="radio"],
input[type="checkbox"] {
  border: 1px solid #a7a7a7 !important;
  -moz-padding-start: 1px;
  -moz-padding-end: 1px;
  padding-block-start: 2px;
  padding-block-end: 2px;
}

select > button {
  border-width: 0px !important;
  margin: 0px !important;
  padding: 0px !important;
  border-radius: 0;
  color: #414141;

  background-image: radial-gradient(at bottom left, #bbbbbb 40%, #f5f5f5), url(arrow.svg) !important;
  background-color: transparent;
  background-position: -15px center, 4px center !important;
  background-repeat: no-repeat, no-repeat !important;
  background-size: 100% 90%, auto auto;

  -moz-binding: none !important;
  position: relative !important;
  font-size: inherit;
}

select[size]:focus,
select[multiple]:focus,
select[size][multiple]:focus,
textarea:focus,
input[type="file"]:focus > input[type="text"],
* > input:not([type="image"]):focus {
  outline: 0px !important;
  border-style: solid;
  border-color: rgb(94,128,153);
  background: white linear-gradient(rgba(27,113,177,0.5) 0, rgba(198,225,246,0.2) 3px, rgba(255,255,255,0.2) 16px);
}

select:not([size]):not([multiple]):focus,
select[size="0"]:focus,
select[size="1"]:focus,
input[type="button"]:focus,
input[type="submit"]:focus,
input[type="reset"]:focus,
button:focus {
  outline: 0px !important;
  border-style: solid;
  border-color: rgb(94,128,153);
  background: white linear-gradient(rgba(255,255,255,0.2) 0, rgba(198,225,256,0.2) 18px, rgba(27,113,177,0.5) 100%);
}

input[type="checkbox"]:focus,
input[type="radio"]:focus {
  border-color: #99c6e0 !important;
}

input[type="checkbox"]:focus {
  background: white linear-gradient(rgba(27,113,177,0.5) 0, rgba(198,225,246,0.2) 2px, rgba(255,255,255,0.2) 6px);
}

input[type="radio"]:focus {
  background: radial-gradient(at 6px 6px, rgba(255,255,255,0.2) 3px, rgba(198,225,246,0.2) 5px, rgba(27,113,177,0.5) 100%);
}

/* we need to be specific for selects because the above rules are specific too */
textarea[disabled],
select[size][disabled],
select[multiple][disabled],
select[size][multiple][disabled],
select:not([size]):not([multiple])[disabled],
select[size="0"][disabled],
select[size="1"][disabled],
button[disabled],
* > input:not([type="image"])[disabled] {
  color: rgba(0,0,0,0.3);
  border-color: rgba(125,125,125,0.4);
  border-style: solid;
  border-width: 1px;
  background: transparent linear-gradient(rgba(185,185,185,0.4) 0, rgba(235,235,235,0.4) 3px, rgba(255,255,255,0.4) 100%);
}

select:not([size]):not([multiple])[disabled],
select[size="0"][disabled],
select[size="1"][disabled] {
  background: transparent linear-gradient(rgba(255,255,255,0.4) 0, rgba(235,235,235,0.4) 3px, rgba(185,185,185,0.4) 100%);
}

input[type="button"][disabled],
input[type="submit"][disabled],
input[type="reset"][disabled],
button[disabled] {
  -moz-padding-start: 7px;
  -moz-padding-end: 7px;
  padding-block-start: 0;
  padding-block-end: 0;
  background: transparent linear-gradient(rgba(255,255,255,0.4) 0, rgba(235,235,235,0.4) 3px, rgba(185,185,185,0.4) 100%);
}

input[type="radio"][disabled],
input[type="radio"][disabled]:active,
input[type="radio"][disabled]:hover,
input[type="radio"][disabled]:hover:active,
input[type="checkbox"][disabled],
input[type="checkbox"][disabled]:active,
input[type="checkbox"][disabled]:hover,
input[type="checkbox"][disabled]:hover:active {
  border:1px solid rgba(125,125,125,0.4) !important;
}

select[disabled] > button {
  opacity: 0.6;
  padding: 1px 7px 1px 7px;
}

*:-moz-any-link:active,
*[role=button]:active,
button:active,
option:active,
select:active,
label:active {
  background-color: rgba(141, 184, 216, 0.5);
}

input[type=number] > div > div, /* work around bug 946184 */
input[type=number]::-moz-number-spin-box {
  display: none;
}
%endif

%ifdef MOZ_WIDGET_GONK
/* This binding only provide key shortcuts that we can't use on devices */
input,
textarea {
-moz-binding: none !important;
}
%endif<|MERGE_RESOLUTION|>--- conflicted
+++ resolved
@@ -18,17 +18,13 @@
   }
 }
 
-<<<<<<< HEAD
 %ifdef MOZ_GRAPHENE
 .moz-noscrollbars > xul|scrollbar {
   display: none;
 }
 %endif
 
-html xul|scrollbar[root="true"] {
-=======
 xul|scrollbar[root="true"] {
->>>>>>> 1a0ce23f
   position: relative;
   z-index: 2147483647;
 }
