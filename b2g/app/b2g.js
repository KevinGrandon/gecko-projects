/* This Source Code Form is subject to the terms of the Mozilla Public
 * License, v. 2.0. If a copy of the MPL was not distributed with this
 * file, You can obtain one at http://mozilla.org/MPL/2.0/. */

#filter substitution

// For the all MOZ_MULET ifdef conditions in this file: see bug 1174234

#ifndef MOZ_MULET
pref("toolkit.defaultChromeURI", "chrome://b2g/content/shell.html");
pref("browser.chromeURL", "chrome://b2g/content/");
#endif

#ifdef MOZ_MULET
// Set FxOS as the default homepage
// bug 1000122: this pref is fetched as a complex value,
// so that it can't be set a just a string.
// data: url is a workaround this.
pref("browser.startup.homepage", "data:text/plain,browser.startup.homepage=chrome://b2g/content/shell.html");
pref("b2g.is_mulet", true);
// Prevent having the firstrun page
pref("startup.homepage_welcome_url", "");
pref("browser.shell.checkDefaultBrowser", false);
// Automatically open devtools on the firefox os panel
pref("devtools.toolbox.host", "side");
pref("devtools.toolbox.sidebar.width", 800);
// Disable session store to ensure having only one tab opened
pref("browser.sessionstore.max_tabs_undo", 0);
pref("browser.sessionstore.max_windows_undo", 0);
pref("browser.sessionstore.restore_on_demand", false);
pref("browser.sessionstore.resume_from_crash", false);
// No e10s on mulet
pref("browser.tabs.remote.autostart.1", false);
pref("browser.tabs.remote.autostart.2", false);
#endif

// Bug 945235: Prevent all bars to be considered visible:
pref("toolkit.defaultChromeFeatures", "chrome,dialog=no,close,resizable,scrollbars,extrachrome");

// Disable focus rings
pref("browser.display.focus_ring_width", 0);

// Device pixel to CSS px ratio, in percent. Set to -1 to calculate based on display density.
pref("browser.viewport.scaleRatio", -1);

/* disable text selection */
pref("browser.ignoreNativeFrameTextSelection", true);

/* cache prefs */
#ifdef MOZ_WIDGET_GONK
pref("browser.cache.disk.enable", true);
pref("browser.cache.disk.capacity", 55000); // kilobytes
pref("browser.cache.disk.parent_directory", "/cache");
#endif
pref("browser.cache.disk.smart_size.enabled", false);
pref("browser.cache.disk.smart_size.first_run", false);

pref("browser.cache.memory.enable", true);
pref("browser.cache.memory.capacity", 1024); // kilobytes

pref("browser.cache.memory_limit", 2048); // 2 MB

/* image cache prefs */
pref("image.cache.size", 1048576); // bytes
pref("image.high_quality_downscaling.enabled", false);
pref("canvas.image.cache.limit", 20971520); // 20 MB

/* offline cache prefs */
pref("browser.offline-apps.notify", false);
pref("browser.cache.offline.enable", true);
pref("offline-apps.allow_by_default", true);

/* protocol warning prefs */
pref("network.protocol-handler.warn-external.tel", false);
pref("network.protocol-handler.warn-external.mailto", false);
pref("network.protocol-handler.warn-external.vnd.youtube", false);

/* http prefs */
pref("network.http.pipelining", true);
pref("network.http.pipelining.ssl", true);
pref("network.http.proxy.pipelining", true);
pref("network.http.pipelining.maxrequests" , 6);
pref("network.http.keep-alive.timeout", 109);
pref("network.http.max-connections", 20);
pref("network.http.max-persistent-connections-per-server", 6);
pref("network.http.max-persistent-connections-per-proxy", 20);

// Keep the old default of accepting all cookies,
// no matter if you already visited the website or not
pref("network.cookie.cookieBehavior", 0);

// spdy
pref("network.http.spdy.push-allowance", 32768);

// See bug 545869 for details on why these are set the way they are
pref("network.buffer.cache.count", 24);
pref("network.buffer.cache.size",  16384);

// predictive actions
pref("network.predictor.enabled", false); // disabled on b2g
pref("network.predictor.max-db-size", 2097152); // bytes
pref("network.predictor.preserve", 50); // percentage of predictor data to keep when cleaning up

/* session history */
pref("browser.sessionhistory.max_total_viewers", 1);
pref("browser.sessionhistory.max_entries", 50);
pref("browser.sessionhistory.contentViewerTimeout", 360);

/* session store */
pref("browser.sessionstore.resume_session_once", false);
pref("browser.sessionstore.resume_from_crash", true);
pref("browser.sessionstore.resume_from_crash_timeout", 60); // minutes
pref("browser.sessionstore.interval", 10000); // milliseconds
pref("browser.sessionstore.max_tabs_undo", 1);

/* these should help performance */
pref("mozilla.widget.force-24bpp", true);
pref("mozilla.widget.use-buffer-pixmap", true);
pref("mozilla.widget.disable-native-theme", true);
pref("layout.reflow.synthMouseMove", false);
#ifndef MOZ_X11
pref("layers.enable-tiles", true);
#endif
pref("layers.low-precision-buffer", true);
pref("layers.low-precision-opacity", "0.5");
pref("layers.progressive-paint", true);

/* download manager (don't show the window or alert) */
pref("browser.download.useDownloadDir", true);
pref("browser.download.folderList", 1); // Default to ~/Downloads
pref("browser.download.manager.showAlertOnComplete", false);
pref("browser.download.manager.showAlertInterval", 2000);
pref("browser.download.manager.retention", 2);
pref("browser.download.manager.showWhenStarting", false);
pref("browser.download.manager.closeWhenDone", true);
pref("browser.download.manager.openDelay", 0);
pref("browser.download.manager.focusWhenStarting", false);
pref("browser.download.manager.flashCount", 2);
pref("browser.download.manager.displayedHistoryDays", 7);

/* download helper */
pref("browser.helperApps.deleteTempFileOnExit", false);

/* password manager */
pref("signon.rememberSignons", true);
pref("signon.expireMasterPassword", false);

/* autocomplete */
pref("browser.formfill.enable", true);

/* spellcheck */
pref("layout.spellcheckDefault", 0);

/* block popups by default, and notify the user about blocked popups */
pref("dom.disable_open_during_load", true);
pref("privacy.popups.showBrowserMessage", true);

pref("keyword.enabled", true);
pref("browser.fixup.domainwhitelist.localhost", true);

pref("accessibility.typeaheadfind", false);
pref("accessibility.typeaheadfind.timeout", 5000);
pref("accessibility.typeaheadfind.flashBar", 1);
pref("accessibility.typeaheadfind.linksonly", false);
pref("accessibility.typeaheadfind.casesensitive", 0);

// SSL error page behaviour
pref("browser.ssl_override_behavior", 2);
pref("browser.xul.error_pages.expert_bad_cert", false);

// disable updating
pref("browser.search.update", false);

// tell the search service that we don't really expose the "current engine"
pref("browser.search.noCurrentEngine", true);

// enable xul error pages
pref("browser.xul.error_pages.enabled", true);

// disable color management
pref("gfx.color_management.mode", 0);

// don't allow JS to move and resize existing windows
pref("dom.disable_window_move_resize", true);

// prevent click image resizing for nsImageDocument
pref("browser.enable_click_image_resizing", false);

// controls which bits of private data to clear. by default we clear them all.
pref("privacy.item.cache", true);
pref("privacy.item.cookies", true);
pref("privacy.item.offlineApps", true);
pref("privacy.item.history", true);
pref("privacy.item.formdata", true);
pref("privacy.item.downloads", true);
pref("privacy.item.passwords", true);
pref("privacy.item.sessions", true);
pref("privacy.item.geolocation", true);
pref("privacy.item.siteSettings", true);
pref("privacy.item.syncAccount", true);

// base url for the wifi geolocation network provider
pref("geo.provider.use_mls", false);
pref("geo.cell.scan", true);
pref("geo.wifi.uri", "https://location.services.mozilla.com/v1/geolocate?key=%MOZILLA_API_KEY%");

// enable geo
pref("geo.enabled", true);

// content sink control -- controls responsiveness during page load
// see https://bugzilla.mozilla.org/show_bug.cgi?id=481566#c9
pref("content.sink.enable_perf_mode",  2); // 0 - switch, 1 - interactive, 2 - perf
pref("content.sink.pending_event_mode", 0);
pref("content.sink.perf_deflect_count", 1000000);
pref("content.sink.perf_parse_time", 50000000);

// Maximum scripts runtime before showing an alert
// Disable the watchdog thread for B2G. See bug 870043 comment 31.
pref("dom.use_watchdog", false);

// The slow script dialog can be triggered from inside the JS engine as well,
// ensure that those calls don't accidentally trigger the dialog.
pref("dom.max_script_run_time", 0);
pref("dom.max_chrome_script_run_time", 0);
pref("dom.max_child_script_run_time", 0);

// Temporarily disable support for offsetX/Y to work around Google Maps bug
// (bug 1150284)
pref("dom.mouseEvent.offsetXY.enabled", false);

// plugins
pref("plugin.disable", true);
pref("dom.ipc.plugins.enabled", true);

// product URLs
// The breakpad report server to link to in about:crashes
pref("breakpad.reportURL", "https://crash-stats.mozilla.com/report/index/");
pref("app.releaseNotesURL", "http://www.mozilla.com/%LOCALE%/b2g/%VERSION%/releasenotes/");
pref("app.support.baseURL", "http://support.mozilla.com/b2g");
pref("app.privacyURL", "http://www.mozilla.com/%LOCALE%/m/privacy.html");
pref("app.creditsURL", "http://www.mozilla.org/credits/");
pref("app.featuresURL", "http://www.mozilla.com/%LOCALE%/b2g/features/");
pref("app.faqURL", "http://www.mozilla.com/%LOCALE%/b2g/faq/");

// Name of alternate about: page for certificate errors (when undefined, defaults to about:neterror)
pref("security.alternate_certificate_error_page", "certerror");

pref("security.warn_viewing_mixed", false); // Warning is disabled.  See Bug 616712.

// 2 = strict certificate pinning checks.
// This default preference is more strict than Firefox because B2G
// currently does not have a way to install local root certificates.
// Strict checking is effectively equivalent to non-strict checking as
// long as that is true.  If an ability to add local certificates is
// added, there may be a need to change this pref.
pref("security.cert_pinning.enforcement_level", 2);


// Override some named colors to avoid inverse OS themes
pref("ui.-moz-dialog", "#efebe7");
pref("ui.-moz-dialogtext", "#101010");
pref("ui.-moz-field", "#fff");
pref("ui.-moz-fieldtext", "#1a1a1a");
pref("ui.-moz-buttonhoverface", "#f3f0ed");
pref("ui.-moz-buttonhovertext", "#101010");
pref("ui.-moz-combobox", "#fff");
pref("ui.-moz-comboboxtext", "#101010");
pref("ui.buttonface", "#ece7e2");
pref("ui.buttonhighlight", "#fff");
pref("ui.buttonshadow", "#aea194");
pref("ui.buttontext", "#101010");
pref("ui.captiontext", "#101010");
pref("ui.graytext", "#b1a598");
pref("ui.highlighttext", "#1a1a1a");
pref("ui.threeddarkshadow", "#000");
pref("ui.threedface", "#ece7e2");
pref("ui.threedhighlight", "#fff");
pref("ui.threedlightshadow", "#ece7e2");
pref("ui.threedshadow", "#aea194");
pref("ui.windowframe", "#efebe7");

// Themable via mozSettings
pref("ui.menu", "#f97c17");
pref("ui.menutext", "#ffffff");
pref("ui.infobackground", "#343e40");
pref("ui.infotext", "#686868");
pref("ui.window", "#ffffff");
pref("ui.windowtext", "#000000");
pref("ui.highlight", "#b2f2ff");

// replace newlines with spaces on paste into single-line text boxes
pref("editor.singleLine.pasteNewlines", 2);

// threshold where a tap becomes a drag, in 1/240" reference pixels
// The names of the preferences are to be in sync with EventStateManager.cpp
pref("ui.dragThresholdX", 25);
pref("ui.dragThresholdY", 25);

// Layers Acceleration.  We can only have nice things on gonk, because
// they're not maintained anywhere else.
pref("layers.offmainthreadcomposition.enabled", true);
#ifndef MOZ_WIDGET_GONK
pref("dom.ipc.tabs.disabled", true);
#else
pref("dom.ipc.tabs.disabled", false);
pref("layers.acceleration.disabled", false);
pref("layers.async-pan-zoom.enabled", true);
pref("gfx.content.azure.backends", "cairo");
#endif

// Web Notifications
pref("notification.feature.enabled", true);

// prevent video elements from preloading too much data
pref("media.preload.default", 1); // default to preload none
pref("media.preload.auto", 2);    // preload metadata if preload=auto
pref("media.cache_size", 4096);    // 4MB media cache
// Try to save battery by not resuming reading from a connection until we fall
// below 10s of buffered data.
pref("media.cache_resume_threshold", 10);
pref("media.cache_readahead_limit", 30);

#ifdef MOZ_FMP4
// Enable/Disable Gonk Decoder Module
pref("media.fragmented-mp4.gonk.enabled", true);
#endif

//Encrypted media extensions.
pref("media.eme.enabled", true);
pref("media.eme.apiVisible", true);
// The default number of decoded video frames that are enqueued in
// MediaDecoderReader's mVideoQueue.
pref("media.video-queue.default-size", 3);

// optimize images' memory usage
pref("image.downscale-during-decode.enabled", true);
pref("image.mem.allow_locking_in_content_processes", true);
// Limit the surface cache to 1/8 of main memory or 128MB, whichever is smaller.
// Almost everything that was factored into 'max_decoded_image_kb' is now stored
// in the surface cache.  1/8 of main memory is 32MB on a 256MB device, which is
// about the same as the old 'max_decoded_image_kb'.
pref("image.mem.surfacecache.max_size_kb", 131072);  // 128MB
pref("image.mem.surfacecache.size_factor", 8);  // 1/8 of main memory
pref("image.mem.surfacecache.discard_factor", 2);  // Discard 1/2 of the surface cache at a time.
pref("image.mem.surfacecache.min_expiration_ms", 86400000); // 24h, we rely on the out of memory hook
pref("image.onload.decode.limit", 24); /* don't decode more than 24 images eagerly */

// XXX this isn't a good check for "are touch events supported", but
// we don't really have a better one at the moment.
// enable touch events interfaces
pref("dom.w3c_touch_events.enabled", 1);
pref("dom.w3c_touch_events.safetyX", 0); // escape borders in units of 1/240"
pref("dom.w3c_touch_events.safetyY", 120); // escape borders in units of 1/240"

// W3C draft pointer events
pref("dom.w3c_pointer_events.enabled", false);
// W3C touch-action css property (related to touch and pointer events)
pref("layout.css.touch_action.enabled", false);

#ifdef MOZ_SAFE_BROWSING
// Safe browsing does nothing unless this pref is set
pref("browser.safebrowsing.enabled", false);

// Prevent loading of pages identified as malware
pref("browser.safebrowsing.malware.enabled", false);

pref("browser.safebrowsing.debug", false);
pref("browser.safebrowsing.updateURL", "https://safebrowsing.google.com/safebrowsing/downloads?client=SAFEBROWSING_ID&appver=%VERSION%&pver=2.2&key=%GOOGLE_API_KEY%");
pref("browser.safebrowsing.gethashURL", "https://safebrowsing.google.com/safebrowsing/gethash?client=SAFEBROWSING_ID&appver=%VERSION%&pver=2.2");
pref("browser.safebrowsing.reportPhishMistakeURL", "https://%LOCALE%.phish-error.mozilla.com/?hl=%LOCALE%&url=");
pref("browser.safebrowsing.reportPhishURL", "https://%LOCALE%.phish-report.mozilla.com/?hl=%LOCALE%&url=");
pref("browser.safebrowsing.reportMalwareMistakeURL", "https://%LOCALE%.malware-error.mozilla.com/?hl=%LOCALE%&url=");
pref("browser.safebrowsing.appRepURL", "https://sb-ssl.google.com/safebrowsing/clientreport/download?key=%GOOGLE_API_KEY%");

pref("browser.safebrowsing.id", "Firefox");

// Tables for application reputation.
pref("urlclassifier.downloadBlockTable", "goog-badbinurl-shavar");

// Non-enhanced mode (local url lists) URL list to check for updates
pref("browser.safebrowsing.provider.0.updateURL", "https://safebrowsing.google.com/safebrowsing/downloads?client={moz:client}&appver={moz:version}&pver=2.2&key=%GOOGLE_API_KEY%");

pref("browser.safebrowsing.dataProvider", 0);

// Does the provider name need to be localizable?
pref("browser.safebrowsing.provider.0.name", "Google");
pref("browser.safebrowsing.provider.0.reportURL", "https://safebrowsing.google.com/safebrowsing/report?");
pref("browser.safebrowsing.provider.0.gethashURL", "https://safebrowsing.google.com/safebrowsing/gethash?client={moz:client}&appver={moz:version}&pver=2.2");

// HTML report pages
pref("browser.safebrowsing.provider.0.reportGenericURL", "http://{moz:locale}.phish-generic.mozilla.com/?hl={moz:locale}");
pref("browser.safebrowsing.provider.0.reportErrorURL", "http://{moz:locale}.phish-error.mozilla.com/?hl={moz:locale}");
pref("browser.safebrowsing.provider.0.reportPhishURL", "http://{moz:locale}.phish-report.mozilla.com/?hl={moz:locale}");
pref("browser.safebrowsing.provider.0.reportMalwareURL", "http://{moz:locale}.malware-report.mozilla.com/?hl={moz:locale}");
pref("browser.safebrowsing.provider.0.reportMalwareErrorURL", "http://{moz:locale}.malware-error.mozilla.com/?hl={moz:locale}");

// FAQ URLs

// The number of random entries to send with a gethash request.
pref("urlclassifier.gethashnoise", 4);

// Gethash timeout for Safebrowsing.
pref("urlclassifier.gethash.timeout_ms", 5000);

// If an urlclassifier table has not been updated in this number of seconds,
// a gethash request will be forced to check that the result is still in
// the database.
pref("urlclassifier.max-complete-age", 2700);

// URL for checking the reason for a malware warning.
pref("browser.safebrowsing.malware.reportURL", "https://safebrowsing.google.com/safebrowsing/diagnostic?client=%NAME%&hl=%LOCALE%&site=");

// Tracking protection
pref("privacy.trackingprotection.enabled", true);
pref("privacy.trackingprotection.pbmode.enabled", false);

#endif

// True if this is the first time we are showing about:firstrun
pref("browser.firstrun.show.uidiscovery", true);
pref("browser.firstrun.show.localepicker", true);

// initiated by a user
pref("content.ime.strict_policy", true);

// True if you always want dump() to work
//
// On Android, you also need to do the following for the output
// to show up in logcat:
//
// $ adb shell stop
// $ adb shell setprop log.redirect-stdio true
// $ adb shell start
pref("browser.dom.window.dump.enabled", false);

// Default Content Security Policy to apply to certified apps.
// If you change this CSP, make sure to update the fast path in nsCSPService.cpp
pref("security.apps.certified.CSP.default", "default-src * data: blob:; script-src 'self'; object-src 'none'; style-src 'self' 'unsafe-inline' app://theme.gaiamobile.org");
// Default Content Security Policy to apply to trusted apps.
pref("security.apps.trusted.CSP.default", "default-src * data: blob:; object-src 'none'; frame-src 'none'");

// handle links targeting new windows
// 1=current window/tab, 2=new window, 3=new tab in most recent window
pref("browser.link.open_newwindow", 3);

// 0: no restrictions - divert everything
// 1: don't divert window.open at all
// 2: don't divert window.open with features
pref("browser.link.open_newwindow.restriction", 0);

// Enable browser frames (including OOP, except on Windows, where it doesn't
// work), but make in-process browser frames the default.
pref("dom.mozBrowserFramesEnabled", true);

// Enable a (virtually) unlimited number of mozbrowser processes.
// We'll run out of PIDs on UNIX-y systems before we hit this limit.
pref("dom.ipc.processCount", 100000);

pref("dom.ipc.browser_frames.oop_by_default", false);

#ifndef MOZ_MULET
pref("dom.meta-viewport.enabled", true);
#endif

// SMS/MMS
pref("dom.sms.enabled", true);

//The waiting time in network manager.
pref("network.gonk.ms-release-mms-connection", 30000);

// WebContacts
pref("dom.mozContacts.enabled", true);

// Shortnumber matching needed for e.g. Brazil:
// 03187654321 can be found with 87654321
pref("dom.phonenumber.substringmatching.BR", 8);
pref("dom.phonenumber.substringmatching.CO", 10);
pref("dom.phonenumber.substringmatching.VE", 7);
pref("dom.phonenumber.substringmatching.CL", 8);
pref("dom.phonenumber.substringmatching.PE", 7);

// WebAlarms
pref("dom.mozAlarms.enabled", true);

// SimplePush
pref("services.push.enabled", true);
// Debugging enabled.
pref("services.push.debug", false);
// Is the network connection allowed to be up?
// This preference should be used in UX to enable/disable push.
pref("services.push.connection.enabled", true);
// serverURL to be assigned by services team
pref("services.push.serverURL", "wss://push.services.mozilla.com/");
pref("services.push.userAgentID", "");
// Exponential back-off start is 5 seconds like in HTTP/1.1.
// Maximum back-off is pingInterval.
pref("services.push.retryBaseInterval", 5000);
// Interval at which to ping PushServer to check connection status. In
// milliseconds. If no reply is received within requestTimeout, the connection
// is considered closed.
pref("services.push.pingInterval", 1800000); // 30 minutes
// How long before a DOMRequest errors as timeout
pref("services.push.requestTimeout", 10000);
pref("services.push.pingInterval.default", 180000);// 3 min
pref("services.push.pingInterval.mobile", 180000); // 3 min
pref("services.push.pingInterval.wifi", 180000);  // 3 min
// Adaptive ping
pref("services.push.adaptive.enabled", true);
pref("services.push.adaptive.lastGoodPingInterval", 180000);// 3 min
pref("services.push.adaptive.lastGoodPingInterval.mobile", 180000);// 3 min
pref("services.push.adaptive.lastGoodPingInterval.wifi", 180000);// 3 min
// Valid gap between the biggest good ping and the bad ping
pref("services.push.adaptive.gap", 60000); // 1 minute
// We limit the ping to this maximum value
pref("services.push.adaptive.upperLimit", 1740000); // 29 min
// enable udp wakeup support
pref("services.push.udp.wakeupEnabled", true);

// NetworkStats
#ifdef MOZ_WIDGET_GONK
pref("dom.mozNetworkStats.enabled", true);
pref("dom.webapps.firstRunWithSIM", true);
#endif

// ResourceStats
#ifdef MOZ_WIDGET_GONK
pref("dom.resource_stats.enabled", true);
#endif

#ifdef MOZ_B2G_RIL
// SingleVariant
pref("dom.mozApps.single_variant_sourcedir", "/persist/svoperapps");
#endif

// WebSettings
pref("dom.mozSettings.enabled", true);
pref("dom.mozPermissionSettings.enabled", true);

// controls if we want camera support
pref("device.camera.enabled", true);
pref("media.realtime_decoder.enabled", true);

// TCPSocket
pref("dom.mozTCPSocket.enabled", true);

// WebPayment
pref("dom.mozPay.enabled", true);

// "Preview" landing of bug 710563, which is bogged down in analysis
// of talos regression.  This is a needed change for higher-framerate
// CSS animations, and incidentally works around an apparent bug in
// our handling of requestAnimationFrame() listeners, which are
// supposed to enable this REPEATING_PRECISE_CAN_SKIP behavior.  The
// secondary bug isn't really worth investigating since it's obseleted
// by bug 710563.
pref("layout.frame_rate.precise", true);

// Handle hardware buttons in the b2g chrome package
pref("b2g.keys.menu.enabled", true);

// Screen timeout in seconds
pref("power.screen.timeout", 60);

pref("full-screen-api.enabled", true);

#ifndef MOZ_WIDGET_GONK
// If we're not actually on physical hardware, don't make the top level widget
// fullscreen when transitioning to fullscreen. This means in emulated
// environments (like the b2g desktop client) we won't make the client window
// fill the whole screen, we'll just make the content fill the client window,
// i.e. it won't give the impression to content that the number of device
// screen pixels changes!
pref("full-screen-api.ignore-widgets", true);
#endif

pref("media.volume.steps", 10);

#ifdef ENABLE_MARIONETTE
//Enable/disable marionette server, set listening port
pref("marionette.defaultPrefs.enabled", true);
pref("marionette.defaultPrefs.port", 2828);
#ifndef MOZ_WIDGET_GONK
// On desktop builds, we need to force the socket to listen on localhost only
pref("marionette.force-local", true);
#endif
#endif

#ifdef MOZ_UPDATER
// When we're applying updates, we can't let anything hang us on
// quit+restart.  The user has no recourse.
pref("shutdown.watchdog.timeoutSecs", 10);
// Timeout before the update prompt automatically installs the update
pref("b2g.update.apply-prompt-timeout", 60000); // milliseconds
// Amount of time to wait after the user is idle before prompting to apply an update
pref("b2g.update.apply-idle-timeout", 600000); // milliseconds
// Amount of time after which connection will be restarted if no progress
pref("b2g.update.download-watchdog-timeout", 120000); // milliseconds
pref("b2g.update.download-watchdog-max-retries", 5);

pref("app.update.enabled", true);
pref("app.update.auto", false);
pref("app.update.silent", false);
pref("app.update.mode", 0);
pref("app.update.incompatible.mode", 0);
pref("app.update.staging.enabled", true);
pref("app.update.service.enabled", true);

pref("app.update.url", "https://aus4.mozilla.org/update/3/%PRODUCT%/%VERSION%/%BUILD_ID%/%PRODUCT_DEVICE%/%LOCALE%/%CHANNEL%/%OS_VERSION%/%DISTRIBUTION%/%DISTRIBUTION_VERSION%/update.xml");
pref("app.update.channel", "@MOZ_UPDATE_CHANNEL@");

// Interval at which update manifest is fetched.  In units of seconds.
pref("app.update.interval", 86400); // 1 day
// Don't throttle background updates.
pref("app.update.download.backgroundInterval", 0);

// Retry update socket connections every 30 seconds in the cases of certain kinds of errors
pref("app.update.socket.retryTimeout", 30000);

// Max of 20 consecutive retries (total 10 minutes) before giving up and marking
// the update download as failed.
// Note: Offline errors will always retry when the network comes online.
pref("app.update.socket.maxErrors", 20);

// Enable update logging for now, to diagnose growing pains in the
// field.
pref("app.update.log", true);

// SystemUpdate API
#ifdef MOZ_WIDGET_GONK
pref("dom.system_update.active", "@mozilla.org/updates/update-prompt;1");
#endif
#else
// Explicitly disable the shutdown watchdog.  It's enabled by default.
// When the updater is disabled, we want to know about shutdown hangs.
pref("shutdown.watchdog.timeoutSecs", -1);
#endif

// Allow webapps update checking
pref("webapps.update.enabled", true);

// Check daily for apps updates.
pref("webapps.update.interval", 86400);

// Extensions preferences
pref("extensions.update.enabled", false);
pref("extensions.getAddons.cache.enabled", false);

// Context Menu
pref("ui.click_hold_context_menus", true);
pref("ui.click_hold_context_menus.delay", 400);

// Enable device storage
pref("device.storage.enabled", true);

// Enable pre-installed applications
pref("dom.webapps.useCurrentProfile", true);

// Enable system message
pref("dom.sysmsg.enabled", true);
pref("media.plugins.enabled", false);
pref("media.omx.enabled", true);
pref("media.rtsp.enabled", true);
pref("media.rtsp.video.enabled", true);

// Disable printing (particularly, window.print())
pref("dom.disable_window_print", true);

// Disable window.showModalDialog
pref("dom.disable_window_showModalDialog", true);

// Enable new experimental html forms
pref("dom.experimental_forms", true);
pref("dom.forms.number", true);

// Don't enable <input type=color> yet as we don't have a color picker
// implemented for b2g (bug 875751)
pref("dom.forms.color", false);

// Turns on gralloc-based direct texturing for Gonk
pref("gfx.gralloc.enabled", false);

// This preference instructs the JS engine to discard the
// source of any privileged JS after compilation. This saves
// memory, but makes things like Function.prototype.toSource()
// fail.
pref("javascript.options.discardSystemSource", true);

// XXXX REMOVE FOR PRODUCTION. Turns on GC and CC logging
pref("javascript.options.mem.log", false);

// Increase mark slice time from 10ms to 30ms
pref("javascript.options.mem.gc_incremental_slice_ms", 30);

// Increase time to get more high frequency GC on benchmarks from 1000ms to 1500ms
pref("javascript.options.mem.gc_high_frequency_time_limit_ms", 1500);

pref("javascript.options.mem.gc_high_frequency_heap_growth_max", 300);
pref("javascript.options.mem.gc_high_frequency_heap_growth_min", 120);
pref("javascript.options.mem.gc_high_frequency_high_limit_mb", 40);
pref("javascript.options.mem.gc_high_frequency_low_limit_mb", 0);
pref("javascript.options.mem.gc_low_frequency_heap_growth", 120);
pref("javascript.options.mem.high_water_mark", 6);
pref("javascript.options.mem.gc_allocation_threshold_mb", 1);
pref("javascript.options.mem.gc_decommit_threshold_mb", 1);
pref("javascript.options.mem.gc_min_empty_chunk_count", 1);
pref("javascript.options.mem.gc_max_empty_chunk_count", 2);

// Show/Hide scrollbars when active/inactive
pref("ui.showHideScrollbars", 1);
pref("ui.useOverlayScrollbars", 1);
pref("ui.scrollbarFadeBeginDelay", 450);
pref("ui.scrollbarFadeDuration", 200);

// Scrollbar position follows the document `dir` attribute
pref("layout.scrollbar.side", 1);

// CSS Scroll Snapping
pref("layout.css.scroll-snap.enabled", true);

// Enable the ProcessPriorityManager, and give processes with no visible
// documents a 1s grace period before they're eligible to be marked as
// background. Background processes that are perceivable due to playing
// media are given a longer grace period to accomodate changing tracks, etc.
pref("dom.ipc.processPriorityManager.enabled", true);
pref("dom.ipc.processPriorityManager.backgroundGracePeriodMS", 1000);
pref("dom.ipc.processPriorityManager.backgroundPerceivableGracePeriodMS", 5000);
pref("dom.ipc.processPriorityManager.temporaryPriorityLockMS", 5000);

// Number of different background/foreground levels for background/foreground
// processes.  We use these different levels to force the low-memory killer to
// kill processes in a LRU order.
pref("dom.ipc.processPriorityManager.BACKGROUND.LRUPoolLevels", 5);
pref("dom.ipc.processPriorityManager.BACKGROUND_PERCEIVABLE.LRUPoolLevels", 4);

// Kernel parameters for process priorities.  These affect how processes are
// killed on low-memory and their relative CPU priorities.
//
// The kernel can only accept 6 (OomScoreAdjust, KillUnderKB) pairs. But it is
// okay, kernel will still kill processes with larger OomScoreAdjust first even
// its OomScoreAdjust don't have a corresponding KillUnderKB.

pref("hal.processPriorityManager.gonk.MASTER.OomScoreAdjust", 0);
pref("hal.processPriorityManager.gonk.MASTER.KillUnderKB", 4096);
pref("hal.processPriorityManager.gonk.MASTER.cgroup", "");

pref("hal.processPriorityManager.gonk.PREALLOC.OomScoreAdjust", 67);
pref("hal.processPriorityManager.gonk.PREALLOC.cgroup", "apps/bg_non_interactive");

pref("hal.processPriorityManager.gonk.FOREGROUND_HIGH.OomScoreAdjust", 67);
pref("hal.processPriorityManager.gonk.FOREGROUND_HIGH.KillUnderKB", 5120);
pref("hal.processPriorityManager.gonk.FOREGROUND_HIGH.cgroup", "apps/critical");

pref("hal.processPriorityManager.gonk.FOREGROUND.OomScoreAdjust", 134);
pref("hal.processPriorityManager.gonk.FOREGROUND.KillUnderKB", 6144);
pref("hal.processPriorityManager.gonk.FOREGROUND.cgroup", "apps");

pref("hal.processPriorityManager.gonk.FOREGROUND_KEYBOARD.OomScoreAdjust", 200);
pref("hal.processPriorityManager.gonk.FOREGROUND_KEYBOARD.cgroup", "apps");

pref("hal.processPriorityManager.gonk.BACKGROUND_PERCEIVABLE.OomScoreAdjust", 400);
pref("hal.processPriorityManager.gonk.BACKGROUND_PERCEIVABLE.KillUnderKB", 8192);
pref("hal.processPriorityManager.gonk.BACKGROUND_PERCEIVABLE.cgroup", "apps/bg_perceivable");

pref("hal.processPriorityManager.gonk.BACKGROUND.OomScoreAdjust", 667);
pref("hal.processPriorityManager.gonk.BACKGROUND.KillUnderKB", 20480);
pref("hal.processPriorityManager.gonk.BACKGROUND.cgroup", "apps/bg_non_interactive");

// Control group definitions (i.e., CPU priority groups) for B2G processes.
//
// memory_swappiness -   0 - The kernel will swap only to avoid an out of memory condition
// memory_swappiness -  60 - The default value.
// memory_swappiness - 100 - The kernel will swap aggressively.

// Foreground apps
pref("hal.processPriorityManager.gonk.cgroups.apps.cpu_shares", 1024);
pref("hal.processPriorityManager.gonk.cgroups.apps.cpu_notify_on_migrate", 0);
pref("hal.processPriorityManager.gonk.cgroups.apps.memory_swappiness", 10);

// Foreground apps with high priority, 16x more CPU than foreground ones
pref("hal.processPriorityManager.gonk.cgroups.apps/critical.cpu_shares", 16384);
pref("hal.processPriorityManager.gonk.cgroups.apps/critical.cpu_notify_on_migrate", 0);
pref("hal.processPriorityManager.gonk.cgroups.apps/critical.memory_swappiness", 0);

// Background perceivable apps, ~10x less CPU than foreground ones
pref("hal.processPriorityManager.gonk.cgroups.apps/bg_perceivable.cpu_shares", 103);
pref("hal.processPriorityManager.gonk.cgroups.apps/bg_perceivable.cpu_notify_on_migrate", 0);
pref("hal.processPriorityManager.gonk.cgroups.apps/bg_perceivable.memory_swappiness", 60);

// Background apps, ~20x less CPU than foreground ones and ~2x less than perceivable ones
pref("hal.processPriorityManager.gonk.cgroups.apps/bg_non_interactive.cpu_shares", 52);
pref("hal.processPriorityManager.gonk.cgroups.apps/bg_non_interactive.cpu_notify_on_migrate", 0);
pref("hal.processPriorityManager.gonk.cgroups.apps/bg_non_interactive.memory_swappiness", 100);

// By default the compositor thread on gonk runs without real-time priority.  RT
// priority can be enabled by setting this pref to a value between 1 and 99.
// Note that audio processing currently runs at RT priority 2 or 3 at most.
//
// If RT priority is disabled, then the compositor nice value is used. We prefer
// to use a nice value of -4, which matches Android's preferences. Setting a preference
// of RT priority 1 would mean it is higher than audio, which is -16. The compositor
// priority must be below the audio thread.
//
// Do not change these values without gfx team review.
pref("hal.gonk.COMPOSITOR.rt_priority", 0);
pref("hal.gonk.COMPOSITOR.nice", -4);

// Fire a memory pressure event when the system has less than Xmb of memory
// remaining.  You should probably set this just above Y.KillUnderKB for
// the highest priority class Y that you want to make an effort to keep alive.
// (For example, we want BACKGROUND_PERCEIVABLE to stay alive.)  If you set
// this too high, then we'll send out a memory pressure event every Z seconds
// (see below), even while we have processes that we would happily kill in
// order to free up memory.
pref("hal.processPriorityManager.gonk.notifyLowMemUnderKB", 14336);

// We wait this long before polling the memory-pressure fd after seeing one
// memory pressure event.  (When we're not under memory pressure, we sit
// blocked on a poll(), and this pref has no effect.)
pref("gonk.systemMemoryPressureRecoveryPollMS", 5000);

// Enable pre-launching content processes for improved startup time
// (hiding latency).
pref("dom.ipc.processPrelaunch.enabled", true);
// Wait this long before pre-launching a new subprocess.
pref("dom.ipc.processPrelaunch.delayMs", 5000);

pref("dom.ipc.reuse_parent_app", false);

// When a process receives a system message, we hold a CPU wake lock on its
// behalf for this many seconds, or until it handles the system message,
// whichever comes first.
pref("dom.ipc.systemMessageCPULockTimeoutSec", 30);

// Ignore the "dialog=1" feature in window.open.
pref("dom.disable_window_open_dialog_feature", true);

// Enable before keyboard events and after keyboard events.
pref("dom.beforeAfterKeyboardEvent.enabled", true);

// Screen reader support
pref("accessibility.accessfu.activate", 2);
pref("accessibility.accessfu.quicknav_modes", "Link,Heading,FormElement,Landmark,ListItem");
// Active quicknav mode, index value of list from quicknav_modes
pref("accessibility.accessfu.quicknav_index", 0);
// Setting for an utterance order (0 - description first, 1 - description last).
pref("accessibility.accessfu.utterance", 1);
// Whether to skip images with empty alt text
pref("accessibility.accessfu.skip_empty_images", true);
// Setting to change the verbosity of entered text (0 - none, 1 - characters,
// 2 - words, 3 - both)
pref("accessibility.accessfu.keyboard_echo", 3);

// Enable hit-target fluffing
pref("ui.touch.radius.enabled", true);
pref("ui.touch.radius.leftmm", 3);
pref("ui.touch.radius.topmm", 5);
pref("ui.touch.radius.rightmm", 3);
pref("ui.touch.radius.bottommm", 2);

pref("ui.mouse.radius.enabled", true);
pref("ui.mouse.radius.leftmm", 3);
pref("ui.mouse.radius.topmm", 5);
pref("ui.mouse.radius.rightmm", 3);
pref("ui.mouse.radius.bottommm", 2);

// Disable native prompt
pref("browser.prompt.allowNative", false);

// Minimum delay in milliseconds between network activity notifications (0 means
// no notifications). The delay is the same for both download and upload, though
// they are handled separately. This pref is only read once at startup:
// a restart is required to enable a new value.
pref("network.activity.blipIntervalMilliseconds", 250);

// By default we want the NetworkManager service to manage Gecko's offline
// status for us according to the state of Wifi/cellular data connections.
// In some environments, such as the emulator or hardware with other network
// connectivity, this is not desireable, however, in which case this pref
// can be flipped to false.
pref("network.gonk.manage-offline-status", true);

// On Firefox Mulet, we can't enable shared JSM scope
// as it breaks most Firefox JSMs (see bug 961777)
#ifndef MOZ_MULET
// Break any JSMs or JS components that rely on shared scope
#ifndef DEBUG
pref("jsloader.reuseGlobal", true);
#endif
#endif

// Enable font inflation for browser tab content.
pref("font.size.inflation.minTwips", 120);
// And disable it for lingering master-process UI.
pref("font.size.inflation.disabledInMasterProcess", true);

// Enable freeing dirty pages when minimizing memory; this reduces memory
// consumption when applications are sent to the background.
pref("memory.free_dirty_pages", true);

// Enable the Linux-specific, system-wide memory reporter.
pref("memory.system_memory_reporter", true);

// Don't dump memory reports on OOM, by default.
pref("memory.dump_reports_on_oom", false);

pref("layout.imagevisibility.numscrollportwidths", 1);
pref("layout.imagevisibility.numscrollportheights", 1);

// Enable native identity (persona/browserid)
pref("dom.identity.enabled", true);

// Wait up to this much milliseconds when orientation changed
pref("layers.orientation.sync.timeout", 1000);

// Animate the orientation change
pref("b2g.orientation.animate", true);

// Don't discard WebGL contexts for foreground apps on memory
// pressure.
pref("webgl.can-lose-context-in-foreground", false);

// Allow nsMemoryInfoDumper to create a fifo in the temp directory.  We use
// this fifo to trigger about:memory dumps, among other things.
pref("memory_info_dumper.watch_fifo.enabled", true);
pref("memory_info_dumper.watch_fifo.directory", "/data/local");

// See ua-update.json.in for the packaged UA override list
pref("general.useragent.updates.enabled", true);
pref("general.useragent.updates.url", "https://dynamicua.cdn.mozilla.net/0/%APP_ID%");
pref("general.useragent.updates.interval", 604800); // 1 week
pref("general.useragent.updates.retry", 86400); // 1 day
// Device ID can be composed of letter, numbers, hyphen ("-") and dot (".")
pref("general.useragent.device_id", "");

// Make <audio> and <video> talk to the AudioChannelService.
pref("media.useAudioChannelService", true);
// Add Mozilla AudioChannel APIs.
pref("media.useAudioChannelAPI", true);

pref("b2g.version", @MOZ_B2G_VERSION@);
pref("b2g.osName", @MOZ_B2G_OS_NAME@);

// Disable console buffering to save memory.
pref("consoleservice.buffered", false);

#ifdef MOZ_WIDGET_GONK
// Performance testing suggests 2k is a better page size for SQLite.
pref("toolkit.storage.pageSize", 2048);
#endif

// The url of the manifest we use for ADU pings.
pref("ping.manifestURL", "https://marketplace.firefox.com/packaged.webapp");

// Enable the disk space watcher
pref("disk_space_watcher.enabled", true);

// SNTP preferences.
pref("network.sntp.maxRetryCount", 10);
pref("network.sntp.refreshPeriod", 86400); // In seconds.
pref("network.sntp.pools", // Servers separated by ';'.
     "0.pool.ntp.org;1.pool.ntp.org;2.pool.ntp.org;3.pool.ntp.org");
pref("network.sntp.port", 123);
pref("network.sntp.timeout", 30); // In seconds.

// Enable dataStore
pref("dom.datastore.enabled", true);
// When an entry is changed, use two timers to fire system messages in a more
// moderate pattern.
pref("dom.datastore.sysMsgOnChangeShortTimeoutSec", 10);
pref("dom.datastore.sysMsgOnChangeLongTimeoutSec", 60);

// DOM Inter-App Communication API.
pref("dom.inter-app-communication-api.enabled", true);

// Allow ADB to run for this many hours before disabling
// (only applies when marionette is disabled)
// 0 disables the timer.
pref("b2g.adb.timeout-hours", 12);

// InputMethod so we can do soft keyboards
pref("dom.mozInputMethod.enabled", true);

// Absolute path to the devtool unix domain socket file used
// to communicate with a usb cable via adb forward
pref("devtools.debugger.unix-domain-socket", "/data/local/debugger-socket");

// enable Skia/GL (OpenGL-accelerated 2D drawing) for large enough 2d canvases,
// falling back to Skia/software for smaller canvases
#ifdef MOZ_WIDGET_GONK
pref("gfx.canvas.azure.backends", "skia");
pref("gfx.canvas.azure.accelerated", true);
#endif

// Turn on dynamic cache size for Skia
pref("gfx.canvas.skiagl.dynamic-cache", true);

// Limit skia to canvases the size of the device screen or smaller
pref("gfx.canvas.max-size-for-skia-gl", -1);

// enable fence with readpixels for SurfaceStream
pref("gfx.gralloc.fence-with-readpixels", true);

// The url of the page used to display network error details.
pref("b2g.neterror.url", "net_error.html");

// The origin used for the shared themes uri space.
pref("b2g.theme.origin", "app://theme.gaiamobile.org");
pref("dom.mozApps.themable", true);
pref("dom.mozApps.selected_theme", "default_theme.gaiamobile.org");

// Enable PAC generator for B2G.
pref("network.proxy.pac_generator", true);

// List of app origins to apply browsing traffic proxy setting, separated by
// comma.  Specify '*' in the list to apply to all apps.
pref("network.proxy.browsing.app_origins", "app://system.gaiamobile.org");

// Enable Web Speech synthesis API
pref("media.webspeech.synth.enabled", true);

// Enable Web Speech recognition API
pref("media.webspeech.recognition.enable", true);
pref("media.webspeech.service.default", "pocketsphinx");

// Downloads API
pref("dom.mozDownloads.enabled", true);
pref("dom.downloads.max_retention_days", 7);

// External Helper Application Handling
//
// All external helper application handling can require the docshell to be
// active before allowing the external helper app service to handle content.
//
// To prevent SD card DoS attacks via downloads we disable background handling.
//
pref("security.exthelperapp.disable_background_handling", true);

// Inactivity time in milliseconds after which we shut down the OS.File worker.
pref("osfile.reset_worker_delay", 5000);

// APZC preferences.
#ifdef MOZ_WIDGET_GONK
pref("apz.allow_zooming", true);
#endif

// Gaia relies heavily on scroll events for now, so lets fire them
// more often than the default value (100).
pref("apz.asyncscroll.throttle", 40);
pref("apz.pan_repaint_interval", 16);

// APZ physics settings, tuned by UX designers
pref("apz.fling_curve_function_x1", "0.41");
pref("apz.fling_curve_function_y1", "0.0");
pref("apz.fling_curve_function_x2", "0.80");
pref("apz.fling_curve_function_y2", "1.0");
pref("apz.fling_curve_threshold_inches_per_ms", "0.01");
pref("apz.fling_friction", "0.0019");
pref("apz.max_velocity_inches_per_ms", "0.07");
pref("apz.touch_start_tolerance", "0.1");

// Tweak default displayport values to reduce the risk of running out of
// memory when zooming in
pref("apz.x_skate_size_multiplier", "1.25");
pref("apz.y_skate_size_multiplier", "1.5");
pref("apz.x_stationary_size_multiplier", "1.5");
pref("apz.y_stationary_size_multiplier", "1.8");
pref("apz.enlarge_displayport_when_clipped", true);
// Use "sticky" axis locking
pref("apz.axis_lock.mode", 2);

// Overscroll-related settings
pref("apz.overscroll.enabled", true);
pref("apz.overscroll.stretch_factor", "0.35");
pref("apz.overscroll.spring_stiffness", "0.0018");
pref("apz.overscroll.spring_friction", "0.015");
pref("apz.overscroll.stop_distance_threshold", "5.0");
pref("apz.overscroll.stop_velocity_threshold", "0.01");

// For event-regions based hit-testing
pref("layout.event-regions.enabled", true);

// This preference allows FirefoxOS apps (and content, I think) to force
// the use of software (instead of hardware accelerated) 2D canvases by
// creating a context like this:
//
//   canvas.getContext('2d', { willReadFrequently: true })
//
// Using a software canvas can save memory when JS calls getImageData()
// on the canvas frequently. See bug 884226.
pref("gfx.canvas.willReadFrequently.enable", true);

// Disable autofocus until we can have it not bring up the keyboard.
// https://bugzilla.mozilla.org/show_bug.cgi?id=965763
pref("browser.autofocus", false);

// Enable wakelock
pref("dom.wakelock.enabled", true);

// Enable webapps add-ons
pref("dom.apps.customization.enabled", true);

// Original caret implementation on collapsed selection.
pref("touchcaret.enabled", false);

// Original caret implementation on non-collapsed selection.
pref("selectioncaret.enabled", false);

// New implementation to unify touch-caret and selection-carets.
pref("layout.accessiblecaret.enabled", true);

// Enable sync and mozId with Firefox Accounts.
pref("services.sync.fxaccounts.enabled", true);
pref("identity.fxaccounts.enabled", true);

// Mobile Identity API.
pref("services.mobileid.server.uri", "https://msisdn.services.mozilla.com");

// Enable mapped array buffer.
#ifndef XP_WIN
pref("dom.mapped_arraybuffer.enabled", true);
#endif

// SystemUpdate API
pref("dom.system_update.enabled", true);

// UDPSocket API
pref("dom.udpsocket.enabled", true);

// Enable TV Manager API
pref("dom.tv.enabled", true);

// Enable Inputport Manager API
pref("dom.inputport.enabled", true);

pref("dom.mozSettings.SettingsDB.debug.enabled", true);
pref("dom.mozSettings.SettingsManager.debug.enabled", true);
pref("dom.mozSettings.SettingsRequestManager.debug.enabled", true);
pref("dom.mozSettings.SettingsService.debug.enabled", true);

pref("dom.mozSettings.SettingsDB.verbose.enabled", false);
pref("dom.mozSettings.SettingsManager.verbose.enabled", false);
pref("dom.mozSettings.SettingsRequestManager.verbose.enabled", false);
pref("dom.mozSettings.SettingsService.verbose.enabled", false);

// Controlling whether we want to allow forcing some Settings
// IndexedDB transactions to be opened as readonly or keep everything as
// readwrite.
pref("dom.mozSettings.allowForceReadOnly", false);

// RequestSync API is enabled by default on B2G.
pref("dom.requestSync.enabled", true);

// Resample touch events on b2g
pref("gfx.touch.resample", true);

// Comma separated list of activity names that can only be provided by
// the system app in dev mode.
pref("dom.activities.developer_mode_only", "import-app");

// mulet apparently loads firefox.js as well as b2g.js, so we have to explicitly
// disable serviceworkers here to get them disabled in mulet.
pref("dom.serviceWorkers.enabled", false);

// Retain at most 10 processes' layers buffers
pref("layers.compositor-lru-size", 10);
<<<<<<< HEAD
// Enable Cardboard VR on mobile, assuming VR at all is enabled
pref("dom.vr.cardboard.enabled", true);
// Because we can't have nice things.
#ifdef MOZ_GRAPHENE
#include ../graphene/graphene.js
#endif
=======

// In B2G by deafult any AudioChannelAgent is muted when created.
pref("dom.audiochannel.mutedByDefault", true);
>>>>>>> bbaddcb2
<|MERGE_RESOLUTION|>--- conflicted
+++ resolved
@@ -335,6 +335,7 @@
 // optimize images' memory usage
 pref("image.downscale-during-decode.enabled", true);
 pref("image.mem.allow_locking_in_content_processes", true);
+pref("image.decode.retry-on-alloc-failure", true);
 // Limit the surface cache to 1/8 of main memory or 128MB, whichever is smaller.
 // Almost everything that was factored into 'max_decoded_image_kb' is now stored
 // in the surface cache.  1/8 of main memory is 32MB on a 256MB device, which is
@@ -458,9 +459,7 @@
 
 pref("dom.ipc.browser_frames.oop_by_default", false);
 
-#ifndef MOZ_MULET
 pref("dom.meta-viewport.enabled", true);
-#endif
 
 // SMS/MMS
 pref("dom.sms.enabled", true);
@@ -1039,10 +1038,7 @@
 pref("osfile.reset_worker_delay", 5000);
 
 // APZC preferences.
-#ifdef MOZ_WIDGET_GONK
-pref("apz.allow_zooming", true);
-#endif
-
+//
 // Gaia relies heavily on scroll events for now, so lets fire them
 // more often than the default value (100).
 pref("apz.asyncscroll.throttle", 40);
@@ -1099,14 +1095,11 @@
 // Enable webapps add-ons
 pref("dom.apps.customization.enabled", true);
 
-// Original caret implementation on collapsed selection.
-pref("touchcaret.enabled", false);
-
-// Original caret implementation on non-collapsed selection.
-pref("selectioncaret.enabled", false);
-
-// New implementation to unify touch-caret and selection-carets.
-pref("layout.accessiblecaret.enabled", true);
+// Enable touch caret by default
+pref("touchcaret.enabled", true);
+
+// Enable selection caret by default
+pref("selectioncaret.enabled", true);
 
 // Enable sync and mozId with Firefox Accounts.
 pref("services.sync.fxaccounts.enabled", true);
@@ -1119,6 +1112,9 @@
 #ifndef XP_WIN
 pref("dom.mapped_arraybuffer.enabled", true);
 #endif
+
+// BroadcastChannel API
+pref("dom.broadcastChannel.enabled", true);
 
 // SystemUpdate API
 pref("dom.system_update.enabled", true);
@@ -1163,15 +1159,9 @@
 
 // Retain at most 10 processes' layers buffers
 pref("layers.compositor-lru-size", 10);
-<<<<<<< HEAD
 // Enable Cardboard VR on mobile, assuming VR at all is enabled
 pref("dom.vr.cardboard.enabled", true);
 // Because we can't have nice things.
 #ifdef MOZ_GRAPHENE
 #include ../graphene/graphene.js
-#endif
-=======
-
-// In B2G by deafult any AudioChannelAgent is muted when created.
-pref("dom.audiochannel.mutedByDefault", true);
->>>>>>> bbaddcb2
+#endif