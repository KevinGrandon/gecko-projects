/* This Source Code Form is subject to the terms of the Mozilla Public
 * License, v. 2.0. If a copy of the MPL was not distributed with this
 * file, You can obtain one at http://mozilla.org/MPL/2.0/. */

#filter substitution

#ifndef MOZ_MULET
pref("toolkit.defaultChromeURI", "chrome://b2g/content/shell.html");
pref("browser.chromeURL", "chrome://b2g/content/");
#endif

#ifdef MOZ_MULET
// Set FxOS as the default homepage
// bug 1000122: this pref is fetched as a complex value,
// so that it can't be set a just a string.
// data: url is a workaround this.
pref("browser.startup.homepage", "data:text/plain,browser.startup.homepage=chrome://b2g/content/shell.html");
pref("b2g.is_mulet", true);
// Prevent having the firstrun page
pref("startup.homepage_welcome_url", "");
pref("browser.shell.checkDefaultBrowser", false);
// Automatically open devtools on the firefox os panel
pref("devtools.toolbox.host", "side");
pref("devtools.toolbox.sidebar.width", 800);
// Disable session store to ensure having only one tab opened
pref("browser.sessionstore.max_tabs_undo", 0);
pref("browser.sessionstore.max_windows_undo", 0);
pref("browser.sessionstore.restore_on_demand", false);
pref("browser.sessionstore.resume_from_crash", false);
// No e10s on mulet
pref("browser.tabs.remote.autostart.1", false);
pref("browser.tabs.remote.autostart.2", false);
#endif

// Bug 945235: Prevent all bars to be considered visible:
pref("toolkit.defaultChromeFeatures", "chrome,dialog=no,close,resizable,scrollbars,extrachrome");

// Disable focus rings
pref("browser.display.focus_ring_width", 0);

// Device pixel to CSS px ratio, in percent. Set to -1 to calculate based on display density.
pref("browser.viewport.scaleRatio", -1);

/* disable text selection */
pref("browser.ignoreNativeFrameTextSelection", true);

/* cache prefs */
#ifdef MOZ_WIDGET_GONK
pref("browser.cache.disk.enable", true);
pref("browser.cache.disk.capacity", 55000); // kilobytes
pref("browser.cache.disk.parent_directory", "/cache");
#endif
pref("browser.cache.disk.smart_size.enabled", false);
pref("browser.cache.disk.smart_size.first_run", false);

pref("browser.cache.memory.enable", true);
pref("browser.cache.memory.capacity", 1024); // kilobytes

pref("browser.cache.memory_limit", 2048); // 2 MB

/* image cache prefs */
pref("image.cache.size", 1048576); // bytes
pref("image.high_quality_downscaling.enabled", false);
pref("canvas.image.cache.limit", 20971520); // 20 MB

/* offline cache prefs */
pref("browser.offline-apps.notify", false);
pref("browser.cache.offline.enable", true);
pref("offline-apps.allow_by_default", true);

/* protocol warning prefs */
pref("network.protocol-handler.warn-external.tel", false);
pref("network.protocol-handler.warn-external.mailto", false);
pref("network.protocol-handler.warn-external.vnd.youtube", false);

/* http prefs */
pref("network.http.pipelining", true);
pref("network.http.pipelining.ssl", true);
pref("network.http.proxy.pipelining", true);
pref("network.http.pipelining.maxrequests" , 6);
pref("network.http.keep-alive.timeout", 109);
pref("network.http.max-connections", 20);
pref("network.http.max-persistent-connections-per-server", 6);
pref("network.http.max-persistent-connections-per-proxy", 20);

// Keep the old default of accepting all cookies,
// no matter if you already visited the website or not
pref("network.cookie.cookieBehavior", 0);

// spdy
pref("network.http.spdy.enabled.http2draft", true);
pref("network.http.spdy.push-allowance", 32768);

// See bug 545869 for details on why these are set the way they are
pref("network.buffer.cache.count", 24);
pref("network.buffer.cache.size",  16384);

// predictive actions
pref("network.predictor.enabled", false); // disabled on b2g
pref("network.predictor.max-db-size", 2097152); // bytes
pref("network.predictor.preserve", 50); // percentage of predictor data to keep when cleaning up

/* session history */
pref("browser.sessionhistory.max_total_viewers", 1);
pref("browser.sessionhistory.max_entries", 50);
pref("browser.sessionhistory.contentViewerTimeout", 360);

/* session store */
pref("browser.sessionstore.resume_session_once", false);
pref("browser.sessionstore.resume_from_crash", true);
pref("browser.sessionstore.resume_from_crash_timeout", 60); // minutes
pref("browser.sessionstore.interval", 10000); // milliseconds
pref("browser.sessionstore.max_tabs_undo", 1);

/* these should help performance */
pref("mozilla.widget.force-24bpp", true);
pref("mozilla.widget.use-buffer-pixmap", true);
pref("mozilla.widget.disable-native-theme", true);
pref("layout.reflow.synthMouseMove", false);
pref("layers.enable-tiles", true);
pref("layers.low-precision-buffer", true);
pref("layers.low-precision-opacity", "0.5");
pref("layers.progressive-paint", true);

/* download manager (don't show the window or alert) */
pref("browser.download.useDownloadDir", true);
pref("browser.download.folderList", 1); // Default to ~/Downloads
pref("browser.download.manager.showAlertOnComplete", false);
pref("browser.download.manager.showAlertInterval", 2000);
pref("browser.download.manager.retention", 2);
pref("browser.download.manager.showWhenStarting", false);
pref("browser.download.manager.closeWhenDone", true);
pref("browser.download.manager.openDelay", 0);
pref("browser.download.manager.focusWhenStarting", false);
pref("browser.download.manager.flashCount", 2);
pref("browser.download.manager.displayedHistoryDays", 7);

/* download helper */
pref("browser.helperApps.deleteTempFileOnExit", false);

/* password manager */
pref("signon.rememberSignons", true);
pref("signon.expireMasterPassword", false);

/* autocomplete */
pref("browser.formfill.enable", true);

/* spellcheck */
pref("layout.spellcheckDefault", 0);

/* block popups by default, and notify the user about blocked popups */
pref("dom.disable_open_during_load", true);
pref("privacy.popups.showBrowserMessage", true);

pref("keyword.enabled", true);
pref("browser.fixup.domainwhitelist.localhost", true);

pref("accessibility.typeaheadfind", false);
pref("accessibility.typeaheadfind.timeout", 5000);
pref("accessibility.typeaheadfind.flashBar", 1);
pref("accessibility.typeaheadfind.linksonly", false);
pref("accessibility.typeaheadfind.casesensitive", 0);

// SSL error page behaviour
pref("browser.ssl_override_behavior", 2);
pref("browser.xul.error_pages.expert_bad_cert", false);

// disable updating
pref("browser.search.update", false);

// tell the search service that we don't really expose the "current engine"
pref("browser.search.noCurrentEngine", true);

// enable xul error pages
pref("browser.xul.error_pages.enabled", true);

// disable color management
pref("gfx.color_management.mode", 0);

// don't allow JS to move and resize existing windows
pref("dom.disable_window_move_resize", true);

// prevent click image resizing for nsImageDocument
pref("browser.enable_click_image_resizing", false);

// controls which bits of private data to clear. by default we clear them all.
pref("privacy.item.cache", true);
pref("privacy.item.cookies", true);
pref("privacy.item.offlineApps", true);
pref("privacy.item.history", true);
pref("privacy.item.formdata", true);
pref("privacy.item.downloads", true);
pref("privacy.item.passwords", true);
pref("privacy.item.sessions", true);
pref("privacy.item.geolocation", true);
pref("privacy.item.siteSettings", true);
pref("privacy.item.syncAccount", true);

// base url for the wifi geolocation network provider
pref("geo.provider.use_mls", false);
pref("geo.cell.scan", true);
pref("geo.wifi.uri", "https://location.services.mozilla.com/v1/geolocate?key=%MOZILLA_API_KEY%");

// enable geo
pref("geo.enabled", true);

// content sink control -- controls responsiveness during page load
// see https://bugzilla.mozilla.org/show_bug.cgi?id=481566#c9
pref("content.sink.enable_perf_mode",  2); // 0 - switch, 1 - interactive, 2 - perf
pref("content.sink.pending_event_mode", 0);
pref("content.sink.perf_deflect_count", 1000000);
pref("content.sink.perf_parse_time", 50000000);

// Maximum scripts runtime before showing an alert
// Disable the watchdog thread for B2G. See bug 870043 comment 31.
pref("dom.use_watchdog", false);

// The slow script dialog can be triggered from inside the JS engine as well,
// ensure that those calls don't accidentally trigger the dialog.
pref("dom.max_script_run_time", 0);
pref("dom.max_chrome_script_run_time", 0);
pref("dom.max_child_script_run_time", 0);

// plugins
pref("plugin.disable", true);
pref("dom.ipc.plugins.enabled", true);

// product URLs
// The breakpad report server to link to in about:crashes
pref("breakpad.reportURL", "https://crash-stats.mozilla.com/report/index/");
pref("app.releaseNotesURL", "http://www.mozilla.com/%LOCALE%/b2g/%VERSION%/releasenotes/");
pref("app.support.baseURL", "http://support.mozilla.com/b2g");
pref("app.privacyURL", "http://www.mozilla.com/%LOCALE%/m/privacy.html");
pref("app.creditsURL", "http://www.mozilla.org/credits/");
pref("app.featuresURL", "http://www.mozilla.com/%LOCALE%/b2g/features/");
pref("app.faqURL", "http://www.mozilla.com/%LOCALE%/b2g/faq/");

// Name of alternate about: page for certificate errors (when undefined, defaults to about:neterror)
pref("security.alternate_certificate_error_page", "certerror");

pref("security.warn_viewing_mixed", false); // Warning is disabled.  See Bug 616712.

// 2 = strict certificate pinning checks.
// This default preference is more strict than Firefox because B2G
// currently does not have a way to install local root certificates.
// Strict checking is effectively equivalent to non-strict checking as
// long as that is true.  If an ability to add local certificates is
// added, there may be a need to change this pref.
pref("security.cert_pinning.enforcement_level", 2);


// Override some named colors to avoid inverse OS themes
pref("ui.-moz-dialog", "#efebe7");
pref("ui.-moz-dialogtext", "#101010");
pref("ui.-moz-field", "#fff");
pref("ui.-moz-fieldtext", "#1a1a1a");
pref("ui.-moz-buttonhoverface", "#f3f0ed");
pref("ui.-moz-buttonhovertext", "#101010");
pref("ui.-moz-combobox", "#fff");
pref("ui.-moz-comboboxtext", "#101010");
pref("ui.buttonface", "#ece7e2");
pref("ui.buttonhighlight", "#fff");
pref("ui.buttonshadow", "#aea194");
pref("ui.buttontext", "#101010");
pref("ui.captiontext", "#101010");
pref("ui.graytext", "#b1a598");
pref("ui.highlighttext", "#1a1a1a");
pref("ui.threeddarkshadow", "#000");
pref("ui.threedface", "#ece7e2");
pref("ui.threedhighlight", "#fff");
pref("ui.threedlightshadow", "#ece7e2");
pref("ui.threedshadow", "#aea194");
pref("ui.windowframe", "#efebe7");

// Themable via mozSettings
pref("ui.menu", "#f97c17");
pref("ui.menutext", "#ffffff");
pref("ui.infobackground", "#343e40");
pref("ui.infotext", "#686868");
pref("ui.window", "#ffffff");
pref("ui.windowtext", "#000000");
pref("ui.highlight", "#b2f2ff");

// replace newlines with spaces on paste into single-line text boxes
pref("editor.singleLine.pasteNewlines", 2);

// threshold where a tap becomes a drag, in 1/240" reference pixels
// The names of the preferences are to be in sync with EventStateManager.cpp
pref("ui.dragThresholdX", 25);
pref("ui.dragThresholdY", 25);

// Layers Acceleration.  We can only have nice things on gonk, because
// they're not maintained anywhere else.
pref("layers.offmainthreadcomposition.enabled", true);
pref("layers.offmainthreadcomposition.async-animations", true);
#ifndef MOZ_WIDGET_GONK
pref("dom.ipc.tabs.disabled", true);
#else
pref("dom.ipc.tabs.disabled", false);
pref("layers.acceleration.disabled", false);
pref("layers.async-pan-zoom.enabled", true);
pref("gfx.content.azure.backends", "cairo");
#endif

// Web Notifications
pref("notification.feature.enabled", true);

// prevent video elements from preloading too much data
pref("media.preload.default", 1); // default to preload none
pref("media.preload.auto", 2);    // preload metadata if preload=auto
pref("media.cache_size", 4096);    // 4MB media cache
// Try to save battery by not resuming reading from a connection until we fall
// below 10s of buffered data.
pref("media.cache_resume_threshold", 10);
pref("media.cache_readahead_limit", 30);

#ifdef MOZ_FMP4
// Enable/Disable Gonk Decoder Module
pref("media.fragmented-mp4.gonk.enabled", true);
#endif

//Encrypted media extensions.
pref("media.eme.enabled", true);
pref("media.eme.apiVisible", true);
// The default number of decoded video frames that are enqueued in
// MediaDecoderReader's mVideoQueue.
pref("media.video-queue.default-size", 3);

// optimize images' memory usage
pref("image.decode-only-on-draw.enabled", false);
pref("image.mem.allow_locking_in_content_processes", true);
// Limit the surface cache to 1/8 of main memory or 128MB, whichever is smaller.
// Almost everything that was factored into 'max_decoded_image_kb' is now stored
// in the surface cache.  1/8 of main memory is 32MB on a 256MB device, which is
// about the same as the old 'max_decoded_image_kb'.
pref("image.mem.surfacecache.max_size_kb", 131072);  // 128MB
pref("image.mem.surfacecache.size_factor", 8);  // 1/8 of main memory
pref("image.mem.surfacecache.discard_factor", 2);  // Discard 1/2 of the surface cache at a time.
pref("image.mem.surfacecache.min_expiration_ms", 86400000); // 24h, we rely on the out of memory hook
pref("image.onload.decode.limit", 24); /* don't decode more than 24 images eagerly */

// XXX this isn't a good check for "are touch events supported", but
// we don't really have a better one at the moment.
// enable touch events interfaces
pref("dom.w3c_touch_events.enabled", 1);
pref("dom.w3c_touch_events.safetyX", 0); // escape borders in units of 1/240"
pref("dom.w3c_touch_events.safetyY", 120); // escape borders in units of 1/240"

#ifdef MOZ_SAFE_BROWSING
// Safe browsing does nothing unless this pref is set
pref("browser.safebrowsing.enabled", false);

// Prevent loading of pages identified as malware
pref("browser.safebrowsing.malware.enabled", false);

pref("browser.safebrowsing.debug", false);
pref("browser.safebrowsing.updateURL", "https://safebrowsing.google.com/safebrowsing/downloads?client=SAFEBROWSING_ID&appver=%VERSION%&pver=2.2&key=%GOOGLE_API_KEY%");
pref("browser.safebrowsing.gethashURL", "https://safebrowsing.google.com/safebrowsing/gethash?client=SAFEBROWSING_ID&appver=%VERSION%&pver=2.2");
pref("browser.safebrowsing.reportURL", "https://safebrowsing.google.com/safebrowsing/report?");
pref("browser.safebrowsing.reportGenericURL", "http://%LOCALE%.phish-generic.mozilla.com/?hl=%LOCALE%");
pref("browser.safebrowsing.reportErrorURL", "http://%LOCALE%.phish-error.mozilla.com/?hl=%LOCALE%");
pref("browser.safebrowsing.reportPhishURL", "http://%LOCALE%.phish-report.mozilla.com/?hl=%LOCALE%");
pref("browser.safebrowsing.reportMalwareURL", "http://%LOCALE%.malware-report.mozilla.com/?hl=%LOCALE%");
pref("browser.safebrowsing.reportMalwareErrorURL", "http://%LOCALE%.malware-error.mozilla.com/?hl=%LOCALE%");
pref("browser.safebrowsing.appRepURL", "https://sb-ssl.google.com/safebrowsing/clientreport/download?key=%GOOGLE_API_KEY%");

pref("browser.safebrowsing.id", "Firefox");

// Tables for application reputation.
pref("urlclassifier.downloadBlockTable", "goog-badbinurl-shavar");

// Non-enhanced mode (local url lists) URL list to check for updates
pref("browser.safebrowsing.provider.0.updateURL", "https://safebrowsing.google.com/safebrowsing/downloads?client={moz:client}&appver={moz:version}&pver=2.2&key=%GOOGLE_API_KEY%");

pref("browser.safebrowsing.dataProvider", 0);

// Does the provider name need to be localizable?
pref("browser.safebrowsing.provider.0.name", "Google");
pref("browser.safebrowsing.provider.0.reportURL", "https://safebrowsing.google.com/safebrowsing/report?");
pref("browser.safebrowsing.provider.0.gethashURL", "https://safebrowsing.google.com/safebrowsing/gethash?client={moz:client}&appver={moz:version}&pver=2.2");

// HTML report pages
pref("browser.safebrowsing.provider.0.reportGenericURL", "http://{moz:locale}.phish-generic.mozilla.com/?hl={moz:locale}");
pref("browser.safebrowsing.provider.0.reportErrorURL", "http://{moz:locale}.phish-error.mozilla.com/?hl={moz:locale}");
pref("browser.safebrowsing.provider.0.reportPhishURL", "http://{moz:locale}.phish-report.mozilla.com/?hl={moz:locale}");
pref("browser.safebrowsing.provider.0.reportMalwareURL", "http://{moz:locale}.malware-report.mozilla.com/?hl={moz:locale}");
pref("browser.safebrowsing.provider.0.reportMalwareErrorURL", "http://{moz:locale}.malware-error.mozilla.com/?hl={moz:locale}");

// FAQ URLs

// The number of random entries to send with a gethash request.
pref("urlclassifier.gethashnoise", 4);

// Gethash timeout for Safebrowsing.
pref("urlclassifier.gethash.timeout_ms", 5000);

// If an urlclassifier table has not been updated in this number of seconds,
// a gethash request will be forced to check that the result is still in
// the database.
pref("urlclassifier.max-complete-age", 2700);

// URL for checking the reason for a malware warning.
pref("browser.safebrowsing.malware.reportURL", "https://safebrowsing.google.com/safebrowsing/diagnostic?client=%NAME%&hl=%LOCALE%&site=");
#endif

// True if this is the first time we are showing about:firstrun
pref("browser.firstrun.show.uidiscovery", true);
pref("browser.firstrun.show.localepicker", true);

// initiated by a user
pref("content.ime.strict_policy", true);

// True if you always want dump() to work
//
// On Android, you also need to do the following for the output
// to show up in logcat:
//
// $ adb shell stop
// $ adb shell setprop log.redirect-stdio true
// $ adb shell start
pref("browser.dom.window.dump.enabled", false);

// Default Content Security Policy to apply to certified apps.
// If you change this CSP, make sure to update the fast path in nsCSPService.cpp
pref("security.apps.certified.CSP.default", "default-src * data: blob:; script-src 'self'; object-src 'none'; style-src 'self' 'unsafe-inline' app://theme.gaiamobile.org");
// Default Content Security Policy to apply to trusted apps.
pref("security.apps.trusted.CSP.default", "default-src * data: blob:; object-src 'none'; frame-src 'none'");

// handle links targeting new windows
// 1=current window/tab, 2=new window, 3=new tab in most recent window
pref("browser.link.open_newwindow", 3);

// 0: no restrictions - divert everything
// 1: don't divert window.open at all
// 2: don't divert window.open with features
pref("browser.link.open_newwindow.restriction", 0);

// Enable browser frames (including OOP, except on Windows, where it doesn't
// work), but make in-process browser frames the default.
pref("dom.mozBrowserFramesEnabled", true);

// Enable a (virtually) unlimited number of mozbrowser processes.
// We'll run out of PIDs on UNIX-y systems before we hit this limit.
pref("dom.ipc.processCount", 100000);

pref("dom.ipc.browser_frames.oop_by_default", false);

pref("dom.meta-viewport.enabled", true);

// SMS/MMS
pref("dom.sms.enabled", true);

//The waiting time in network manager.
pref("network.gonk.ms-release-mms-connection", 30000);

// WebContacts
pref("dom.mozContacts.enabled", true);

// Shortnumber matching needed for e.g. Brazil:
// 03187654321 can be found with 87654321
pref("dom.phonenumber.substringmatching.BR", 8);
pref("dom.phonenumber.substringmatching.CO", 10);
pref("dom.phonenumber.substringmatching.VE", 7);
pref("dom.phonenumber.substringmatching.CL", 8);
pref("dom.phonenumber.substringmatching.PE", 7);

// WebAlarms
pref("dom.mozAlarms.enabled", true);

// SimplePush
pref("services.push.enabled", true);
// Debugging enabled.
pref("services.push.debug", false);
// Is the network connection allowed to be up?
// This preference should be used in UX to enable/disable push.
pref("services.push.connection.enabled", true);
// serverURL to be assigned by services team
pref("services.push.serverURL", "wss://push.services.mozilla.com/");
pref("services.push.userAgentID", "");
// Exponential back-off start is 5 seconds like in HTTP/1.1.
// Maximum back-off is pingInterval.
pref("services.push.retryBaseInterval", 5000);
// Interval at which to ping PushServer to check connection status. In
// milliseconds. If no reply is received within requestTimeout, the connection
// is considered closed.
pref("services.push.pingInterval", 1800000); // 30 minutes
// How long before a DOMRequest errors as timeout
pref("services.push.requestTimeout", 10000);
pref("services.push.pingInterval.default", 180000);// 3 min
pref("services.push.pingInterval.mobile", 180000); // 3 min
pref("services.push.pingInterval.wifi", 180000);  // 3 min
// Adaptive ping
pref("services.push.adaptive.enabled", true);
pref("services.push.adaptive.lastGoodPingInterval", 180000);// 3 min
pref("services.push.adaptive.lastGoodPingInterval.mobile", 180000);// 3 min
pref("services.push.adaptive.lastGoodPingInterval.wifi", 180000);// 3 min
// Valid gap between the biggest good ping and the bad ping
pref("services.push.adaptive.gap", 60000); // 1 minute
// We limit the ping to this maximum value
pref("services.push.adaptive.upperLimit", 1740000); // 29 min
// enable udp wakeup support
pref("services.push.udp.wakeupEnabled", true);

// NetworkStats
#ifdef MOZ_WIDGET_GONK
pref("dom.mozNetworkStats.enabled", true);
pref("dom.webapps.firstRunWithSIM", true);
#endif

// ResourceStats
#ifdef MOZ_WIDGET_GONK
pref("dom.resource_stats.enabled", true);
#endif

#ifdef MOZ_B2G_RIL
// SingleVariant
pref("dom.mozApps.single_variant_sourcedir", "/persist/svoperapps");
#endif

// WebSettings
pref("dom.mozSettings.enabled", true);
pref("dom.mozPermissionSettings.enabled", true);

// controls if we want camera support
pref("device.camera.enabled", true);
pref("media.realtime_decoder.enabled", true);

// TCPSocket
pref("dom.mozTCPSocket.enabled", true);

// WebPayment
pref("dom.mozPay.enabled", true);

// "Preview" landing of bug 710563, which is bogged down in analysis
// of talos regression.  This is a needed change for higher-framerate
// CSS animations, and incidentally works around an apparent bug in
// our handling of requestAnimationFrame() listeners, which are
// supposed to enable this REPEATING_PRECISE_CAN_SKIP behavior.  The
// secondary bug isn't really worth investigating since it's obseleted
// by bug 710563.
pref("layout.frame_rate.precise", true);

// Handle hardware buttons in the b2g chrome package
pref("b2g.keys.menu.enabled", true);

// Screen timeout in seconds
pref("power.screen.timeout", 60);

pref("full-screen-api.enabled", true);

#ifndef MOZ_WIDGET_GONK
// If we're not actually on physical hardware, don't make the top level widget
// fullscreen when transitioning to fullscreen. This means in emulated
// environments (like the b2g desktop client) we won't make the client window
// fill the whole screen, we'll just make the content fill the client window,
// i.e. it won't give the impression to content that the number of device
// screen pixels changes!
pref("full-screen-api.ignore-widgets", true);
#endif

pref("media.volume.steps", 10);

#ifdef ENABLE_MARIONETTE
//Enable/disable marionette server, set listening port
pref("marionette.defaultPrefs.enabled", true);
pref("marionette.defaultPrefs.port", 2828);
#ifndef MOZ_WIDGET_GONK
// On desktop builds, we need to force the socket to listen on localhost only
pref("marionette.force-local", true);
#endif
#endif

#ifdef MOZ_UPDATER
// When we're applying updates, we can't let anything hang us on
// quit+restart.  The user has no recourse.
pref("shutdown.watchdog.timeoutSecs", 10);
// Timeout before the update prompt automatically installs the update
pref("b2g.update.apply-prompt-timeout", 60000); // milliseconds
// Amount of time to wait after the user is idle before prompting to apply an update
pref("b2g.update.apply-idle-timeout", 600000); // milliseconds
// Amount of time after which connection will be restarted if no progress
pref("b2g.update.download-watchdog-timeout", 120000); // milliseconds
pref("b2g.update.download-watchdog-max-retries", 5);

pref("app.update.enabled", true);
pref("app.update.auto", false);
pref("app.update.silent", false);
pref("app.update.mode", 0);
pref("app.update.incompatible.mode", 0);
pref("app.update.staging.enabled", true);
pref("app.update.service.enabled", true);

pref("app.update.url", "https://aus4.mozilla.org/update/3/%PRODUCT%/%VERSION%/%BUILD_ID%/%PRODUCT_DEVICE%/%LOCALE%/%CHANNEL%/%OS_VERSION%/%DISTRIBUTION%/%DISTRIBUTION_VERSION%/update.xml");
pref("app.update.channel", "@MOZ_UPDATE_CHANNEL@");

// Interval at which update manifest is fetched.  In units of seconds.
pref("app.update.interval", 86400); // 1 day
// Don't throttle background updates.
pref("app.update.download.backgroundInterval", 0);

// Retry update socket connections every 30 seconds in the cases of certain kinds of errors
pref("app.update.socket.retryTimeout", 30000);

// Max of 20 consecutive retries (total 10 minutes) before giving up and marking
// the update download as failed.
// Note: Offline errors will always retry when the network comes online.
pref("app.update.socket.maxErrors", 20);

// Enable update logging for now, to diagnose growing pains in the
// field.
pref("app.update.log", true);
#else
// Explicitly disable the shutdown watchdog.  It's enabled by default.
// When the updater is disabled, we want to know about shutdown hangs.
pref("shutdown.watchdog.timeoutSecs", -1);
#endif

// Allow webapps update checking
pref("webapps.update.enabled", true);

// Check daily for apps updates.
pref("webapps.update.interval", 86400);

// Extensions preferences
pref("extensions.update.enabled", false);
pref("extensions.getAddons.cache.enabled", false);

// Context Menu
pref("ui.click_hold_context_menus", true);
pref("ui.click_hold_context_menus.delay", 400);

// Enable device storage
pref("device.storage.enabled", true);

// Enable pre-installed applications
pref("dom.webapps.useCurrentProfile", true);

// Enable system message
pref("dom.sysmsg.enabled", true);
pref("media.plugins.enabled", false);
pref("media.omx.enabled", true);
pref("media.rtsp.enabled", true);
pref("media.rtsp.video.enabled", true);

// Disable printing (particularly, window.print())
pref("dom.disable_window_print", true);

// Disable window.showModalDialog
pref("dom.disable_window_showModalDialog", true);

// Enable new experimental html forms
pref("dom.experimental_forms", true);
pref("dom.forms.number", true);

// Don't enable <input type=color> yet as we don't have a color picker
// implemented for b2g (bug 875751)
pref("dom.forms.color", false);

// Turns on gralloc-based direct texturing for Gonk
pref("gfx.gralloc.enabled", false);

// This preference instructs the JS engine to discard the
// source of any privileged JS after compilation. This saves
// memory, but makes things like Function.prototype.toSource()
// fail.
pref("javascript.options.discardSystemSource", true);

// XXXX REMOVE FOR PRODUCTION. Turns on GC and CC logging
pref("javascript.options.mem.log", false);

// Increase mark slice time from 10ms to 30ms
pref("javascript.options.mem.gc_incremental_slice_ms", 30);

// Increase time to get more high frequency GC on benchmarks from 1000ms to 1500ms
pref("javascript.options.mem.gc_high_frequency_time_limit_ms", 1500);

pref("javascript.options.mem.gc_high_frequency_heap_growth_max", 300);
pref("javascript.options.mem.gc_high_frequency_heap_growth_min", 120);
pref("javascript.options.mem.gc_high_frequency_high_limit_mb", 40);
pref("javascript.options.mem.gc_high_frequency_low_limit_mb", 0);
pref("javascript.options.mem.gc_low_frequency_heap_growth", 120);
pref("javascript.options.mem.high_water_mark", 6);
pref("javascript.options.mem.gc_allocation_threshold_mb", 1);
pref("javascript.options.mem.gc_decommit_threshold_mb", 1);
pref("javascript.options.mem.gc_min_empty_chunk_count", 1);
pref("javascript.options.mem.gc_max_empty_chunk_count", 2);

// Show/Hide scrollbars when active/inactive
pref("ui.showHideScrollbars", 1);
pref("ui.useOverlayScrollbars", 1);
pref("ui.scrollbarFadeBeginDelay", 450);
pref("ui.scrollbarFadeDuration", 200);

// Scrollbar position follows the document `dir` attribute
pref("layout.scrollbar.side", 1);

// CSS Scroll Snapping
pref("layout.css.scroll-snap.enabled", true);

// Enable the ProcessPriorityManager, and give processes with no visible
// documents a 1s grace period before they're eligible to be marked as
// background. Background processes that are perceivable due to playing
// media are given a longer grace period to accomodate changing tracks, etc.
pref("dom.ipc.processPriorityManager.enabled", true);
pref("dom.ipc.processPriorityManager.backgroundGracePeriodMS", 1000);
pref("dom.ipc.processPriorityManager.backgroundPerceivableGracePeriodMS", 5000);
pref("dom.ipc.processPriorityManager.temporaryPriorityLockMS", 5000);

// Number of different background/foreground levels for background/foreground
// processes.  We use these different levels to force the low-memory killer to
// kill processes in a LRU order.
pref("dom.ipc.processPriorityManager.BACKGROUND.LRUPoolLevels", 5);
pref("dom.ipc.processPriorityManager.FOREGROUND.LRUPoolLevels", 3);

// Kernel parameters for process priorities.  These affect how processes are
// killed on low-memory and their relative CPU priorities.
//
// The kernel can only accept 6 (OomScoreAdjust, KillUnderKB) pairs. But it is
// okay, kernel will still kill processes with larger OomScoreAdjust first even
// its OomScoreAdjust don't have a corresponding KillUnderKB.

pref("hal.processPriorityManager.gonk.MASTER.OomScoreAdjust", 0);
pref("hal.processPriorityManager.gonk.MASTER.KillUnderKB", 4096);
pref("hal.processPriorityManager.gonk.MASTER.cgroup", "");

pref("hal.processPriorityManager.gonk.PREALLOC.OomScoreAdjust", 67);
pref("hal.processPriorityManager.gonk.PREALLOC.cgroup", "apps/bg_non_interactive");

pref("hal.processPriorityManager.gonk.FOREGROUND_HIGH.OomScoreAdjust", 67);
pref("hal.processPriorityManager.gonk.FOREGROUND_HIGH.KillUnderKB", 5120);
pref("hal.processPriorityManager.gonk.FOREGROUND_HIGH.cgroup", "apps/critical");

pref("hal.processPriorityManager.gonk.FOREGROUND.OomScoreAdjust", 134);
pref("hal.processPriorityManager.gonk.FOREGROUND.KillUnderKB", 6144);
pref("hal.processPriorityManager.gonk.FOREGROUND.cgroup", "apps");

pref("hal.processPriorityManager.gonk.FOREGROUND_KEYBOARD.OomScoreAdjust", 200);
pref("hal.processPriorityManager.gonk.FOREGROUND_KEYBOARD.cgroup", "apps");

pref("hal.processPriorityManager.gonk.BACKGROUND_PERCEIVABLE.OomScoreAdjust", 400);
pref("hal.processPriorityManager.gonk.BACKGROUND_PERCEIVABLE.KillUnderKB", 7168);
pref("hal.processPriorityManager.gonk.BACKGROUND_PERCEIVABLE.cgroup", "apps/bg_perceivable");

pref("hal.processPriorityManager.gonk.BACKGROUND_HOMESCREEN.OomScoreAdjust", 534);
pref("hal.processPriorityManager.gonk.BACKGROUND_HOMESCREEN.KillUnderKB", 8192);
pref("hal.processPriorityManager.gonk.BACKGROUND_HOMESCREEN.cgroup", "apps/bg_non_interactive");

pref("hal.processPriorityManager.gonk.BACKGROUND.OomScoreAdjust", 667);
pref("hal.processPriorityManager.gonk.BACKGROUND.KillUnderKB", 20480);
pref("hal.processPriorityManager.gonk.BACKGROUND.cgroup", "apps/bg_non_interactive");

// Control group definitions (i.e., CPU priority groups) for B2G processes.
//
// memory_swappiness -   0 - The kernel will swap only to avoid an out of memory condition
// memory_swappiness -  60 - The default value.
// memory_swappiness - 100 - The kernel will swap aggressively.

// Foreground apps
pref("hal.processPriorityManager.gonk.cgroups.apps.cpu_shares", 1024);
pref("hal.processPriorityManager.gonk.cgroups.apps.cpu_notify_on_migrate", 0);
pref("hal.processPriorityManager.gonk.cgroups.apps.memory_swappiness", 10);

// Foreground apps with high priority, 16x more CPU than foreground ones
pref("hal.processPriorityManager.gonk.cgroups.apps/critical.cpu_shares", 16384);
pref("hal.processPriorityManager.gonk.cgroups.apps/critical.cpu_notify_on_migrate", 0);
pref("hal.processPriorityManager.gonk.cgroups.apps/critical.memory_swappiness", 0);

// Background perceivable apps, ~10x less CPU than foreground ones
pref("hal.processPriorityManager.gonk.cgroups.apps/bg_perceivable.cpu_shares", 103);
pref("hal.processPriorityManager.gonk.cgroups.apps/bg_perceivable.cpu_notify_on_migrate", 0);
pref("hal.processPriorityManager.gonk.cgroups.apps/bg_perceivable.memory_swappiness", 60);

// Background apps, ~20x less CPU than foreground ones and ~2x less than perceivable ones
pref("hal.processPriorityManager.gonk.cgroups.apps/bg_non_interactive.cpu_shares", 52);
pref("hal.processPriorityManager.gonk.cgroups.apps/bg_non_interactive.cpu_notify_on_migrate", 0);
pref("hal.processPriorityManager.gonk.cgroups.apps/bg_non_interactive.memory_swappiness", 100);

// By default the compositor thread on gonk runs without real-time priority.  RT
// priority can be enabled by setting this pref to a value between 1 and 99.
// Note that audio processing currently runs at RT priority 2 or 3 at most.
//
// If RT priority is disabled, then the compositor nice value is used. We prefer
// to use a nice value of -4, which matches Android's preferences. Setting a preference
// of RT priority 1 would mean it is higher than audio, which is -16. The compositor
// priority must be below the audio thread.
//
// Do not change these values without gfx team review.
pref("hal.gonk.COMPOSITOR.rt_priority", 0);
pref("hal.gonk.COMPOSITOR.nice", -4);

// Fire a memory pressure event when the system has less than Xmb of memory
// remaining.  You should probably set this just above Y.KillUnderKB for
// the highest priority class Y that you want to make an effort to keep alive.
// (For example, we want BACKGROUND_PERCEIVABLE to stay alive.)  If you set
// this too high, then we'll send out a memory pressure event every Z seconds
// (see below), even while we have processes that we would happily kill in
// order to free up memory.
pref("hal.processPriorityManager.gonk.notifyLowMemUnderKB", 14336);

// We wait this long before polling the memory-pressure fd after seeing one
// memory pressure event.  (When we're not under memory pressure, we sit
// blocked on a poll(), and this pref has no effect.)
pref("gonk.systemMemoryPressureRecoveryPollMS", 5000);

#ifndef DEBUG
// Enable pre-launching content processes for improved startup time
// (hiding latency).
pref("dom.ipc.processPrelaunch.enabled", true);
// Wait this long before pre-launching a new subprocess.
pref("dom.ipc.processPrelaunch.delayMs", 5000);
#endif

pref("dom.ipc.reuse_parent_app", false);

// When a process receives a system message, we hold a CPU wake lock on its
// behalf for this many seconds, or until it handles the system message,
// whichever comes first.
pref("dom.ipc.systemMessageCPULockTimeoutSec", 30);

// Ignore the "dialog=1" feature in window.open.
pref("dom.disable_window_open_dialog_feature", true);

// Enable before keyboard events and after keyboard events.
pref("dom.beforeAfterKeyboardEvent.enabled", true);

// Screen reader support
pref("accessibility.accessfu.activate", 2);
pref("accessibility.accessfu.quicknav_modes", "Link,Heading,FormElement,Landmark,ListItem");
// Active quicknav mode, index value of list from quicknav_modes
pref("accessibility.accessfu.quicknav_index", 0);
// Setting for an utterance order (0 - description first, 1 - description last).
pref("accessibility.accessfu.utterance", 1);
// Whether to skip images with empty alt text
pref("accessibility.accessfu.skip_empty_images", true);
// Setting to change the verbosity of entered text (0 - none, 1 - characters,
// 2 - words, 3 - both)
pref("accessibility.accessfu.keyboard_echo", 3);

// Enable hit-target fluffing
pref("ui.touch.radius.enabled", true);
pref("ui.touch.radius.leftmm", 3);
pref("ui.touch.radius.topmm", 5);
pref("ui.touch.radius.rightmm", 3);
pref("ui.touch.radius.bottommm", 2);

pref("ui.mouse.radius.enabled", true);
pref("ui.mouse.radius.leftmm", 3);
pref("ui.mouse.radius.topmm", 5);
pref("ui.mouse.radius.rightmm", 3);
pref("ui.mouse.radius.bottommm", 2);

// Disable native prompt
pref("browser.prompt.allowNative", false);

// Minimum delay in milliseconds between network activity notifications (0 means
// no notifications). The delay is the same for both download and upload, though
// they are handled separately. This pref is only read once at startup:
// a restart is required to enable a new value.
pref("network.activity.blipIntervalMilliseconds", 250);

// By default we want the NetworkManager service to manage Gecko's offline
// status for us according to the state of Wifi/cellular data connections.
// In some environments, such as the emulator or hardware with other network
// connectivity, this is not desireable, however, in which case this pref
// can be flipped to false.
pref("network.gonk.manage-offline-status", true);

// On Firefox Mulet, we can't enable shared JSM scope
// as it breaks most Firefox JSMs (see bug 961777)
#ifndef MOZ_MULET
// Break any JSMs or JS components that rely on shared scope
#ifndef DEBUG
pref("jsloader.reuseGlobal", true);
#endif
#endif

// Enable font inflation for browser tab content.
pref("font.size.inflation.minTwips", 120);
// And disable it for lingering master-process UI.
pref("font.size.inflation.disabledInMasterProcess", true);

// Enable freeing dirty pages when minimizing memory; this reduces memory
// consumption when applications are sent to the background.
pref("memory.free_dirty_pages", true);

// Enable the Linux-specific, system-wide memory reporter.
pref("memory.system_memory_reporter", true);

// Don't dump memory reports on OOM, by default.
pref("memory.dump_reports_on_oom", false);

pref("layout.imagevisibility.numscrollportwidths", 1);
pref("layout.imagevisibility.numscrollportheights", 1);

// Enable native identity (persona/browserid)
pref("dom.identity.enabled", true);

// Wait up to this much milliseconds when orientation changed
pref("layers.orientation.sync.timeout", 1000);

// Animate the orientation change
pref("b2g.orientation.animate", true);

// Don't discard WebGL contexts for foreground apps on memory
// pressure.
pref("webgl.can-lose-context-in-foreground", false);

// Allow nsMemoryInfoDumper to create a fifo in the temp directory.  We use
// this fifo to trigger about:memory dumps, among other things.
pref("memory_info_dumper.watch_fifo.enabled", true);
pref("memory_info_dumper.watch_fifo.directory", "/data/local");

// See ua-update.json.in for the packaged UA override list
pref("general.useragent.updates.enabled", true);
pref("general.useragent.updates.url", "https://dynamicua.cdn.mozilla.net/0/%APP_ID%");
pref("general.useragent.updates.interval", 604800); // 1 week
pref("general.useragent.updates.retry", 86400); // 1 day
// Device ID can be composed of letter, numbers, hyphen ("-") and dot (".")
pref("general.useragent.device_id", "");

// Make <audio> and <video> talk to the AudioChannelService.
pref("media.useAudioChannelService", true);

pref("b2g.version", @MOZ_B2G_VERSION@);
pref("b2g.osName", @MOZ_B2G_OS_NAME@);

// Disable console buffering to save memory.
pref("consoleservice.buffered", false);

#ifdef MOZ_WIDGET_GONK
// Performance testing suggests 2k is a better page size for SQLite.
pref("toolkit.storage.pageSize", 2048);
#endif

// Enable captive portal detection.
pref("captivedetect.canonicalURL", "http://detectportal.firefox.com/success.txt");
pref("captivedetect.canonicalContent", "success\n");

// The url of the manifest we use for ADU pings.
pref("ping.manifestURL", "https://marketplace.firefox.com/packaged.webapp");

// Enable the disk space watcher
pref("disk_space_watcher.enabled", true);

// SNTP preferences.
pref("network.sntp.maxRetryCount", 10);
pref("network.sntp.refreshPeriod", 86400); // In seconds.
pref("network.sntp.pools", // Servers separated by ';'.
     "0.pool.ntp.org;1.pool.ntp.org;2.pool.ntp.org;3.pool.ntp.org");
pref("network.sntp.port", 123);
pref("network.sntp.timeout", 30); // In seconds.

// Enable dataStore
pref("dom.datastore.enabled", true);
// When an entry is changed, use two timers to fire system messages in a more
// moderate pattern.
pref("dom.datastore.sysMsgOnChangeShortTimeoutSec", 10);
pref("dom.datastore.sysMsgOnChangeLongTimeoutSec", 60);

// DOM Inter-App Communication API.
pref("dom.inter-app-communication-api.enabled", true);

// Allow ADB to run for this many hours before disabling
// (only applies when marionette is disabled)
// 0 disables the timer.
pref("b2g.adb.timeout-hours", 12);

// InputMethod so we can do soft keyboards
pref("dom.mozInputMethod.enabled", true);

// Absolute path to the devtool unix domain socket file used
// to communicate with a usb cable via adb forward
pref("devtools.debugger.unix-domain-socket", "/data/local/debugger-socket");

// enable Skia/GL (OpenGL-accelerated 2D drawing) for large enough 2d canvases,
// falling back to Skia/software for smaller canvases
#ifdef MOZ_WIDGET_GONK
pref("gfx.canvas.azure.backends", "skia");
pref("gfx.canvas.azure.accelerated", true);
#endif

// Turn on dynamic cache size for Skia
pref("gfx.canvas.skiagl.dynamic-cache", true);

// Limit skia to canvases the size of the device screen or smaller
pref("gfx.canvas.max-size-for-skia-gl", -1);

// enable fence with readpixels for SurfaceStream
pref("gfx.gralloc.fence-with-readpixels", true);

// The url of the page used to display network error details.
pref("b2g.neterror.url", "app://system.gaiamobile.org/net_error.html");

// The origin used for the shared themes uri space.
pref("b2g.theme.origin", "app://theme.gaiamobile.org");
pref("dom.mozApps.themable", true);
pref("dom.mozApps.selected_theme", "default_theme.gaiamobile.org");

// Enable PAC generator for B2G.
pref("network.proxy.pac_generator", true);

// List of app origins to apply browsing traffic proxy setting, separated by
// comma.  Specify '*' in the list to apply to all apps.
pref("network.proxy.browsing.app_origins", "app://system.gaiamobile.org");

// Enable Web Speech synthesis API
pref("media.webspeech.synth.enabled", true);

// Downloads API
pref("dom.mozDownloads.enabled", true);
pref("dom.downloads.max_retention_days", 7);

// External Helper Application Handling
//
// All external helper application handling can require the docshell to be
// active before allowing the external helper app service to handle content.
//
// To prevent SD card DoS attacks via downloads we disable background handling.
//
pref("security.exthelperapp.disable_background_handling", true);

// Inactivity time in milliseconds after which we shut down the OS.File worker.
pref("osfile.reset_worker_delay", 5000);

// APZC preferences.
//
// Gaia relies heavily on scroll events for now, so lets fire them
// more often than the default value (100).
pref("apz.asyncscroll.throttle", 40);
pref("apz.pan_repaint_interval", 16);

// APZ physics settings, tuned by UX designers
pref("apz.fling_curve_function_x1", "0.41");
pref("apz.fling_curve_function_y1", "0.0");
pref("apz.fling_curve_function_x2", "0.80");
pref("apz.fling_curve_function_y2", "1.0");
pref("apz.fling_curve_threshold_inches_per_ms", "0.01");
pref("apz.fling_friction", "0.0019");
pref("apz.max_velocity_inches_per_ms", "0.07");
pref("apz.touch_start_tolerance", "0.1");

// Tweak default displayport values to reduce the risk of running out of
// memory when zooming in
pref("apz.x_skate_size_multiplier", "1.25");
pref("apz.y_skate_size_multiplier", "1.5");
pref("apz.x_stationary_size_multiplier", "1.5");
pref("apz.y_stationary_size_multiplier", "1.8");
pref("apz.enlarge_displayport_when_clipped", true);
// Use "sticky" axis locking
pref("apz.axis_lock.mode", 2);

// Overscroll-related settings
pref("apz.overscroll.enabled", true);
pref("apz.overscroll.stretch_factor", "0.35");
pref("apz.overscroll.spring_stiffness", "0.0018");
pref("apz.overscroll.spring_friction", "0.015");
pref("apz.overscroll.stop_distance_threshold", "5.0");
pref("apz.overscroll.stop_velocity_threshold", "0.01");

// For event-regions based hit-testing
pref("layout.event-regions.enabled", true);

// This preference allows FirefoxOS apps (and content, I think) to force
// the use of software (instead of hardware accelerated) 2D canvases by
// creating a context like this:
//
//   canvas.getContext('2d', { willReadFrequently: true })
//
// Using a software canvas can save memory when JS calls getImageData()
// on the canvas frequently. See bug 884226.
pref("gfx.canvas.willReadFrequently.enable", true);

// Disable autofocus until we can have it not bring up the keyboard.
// https://bugzilla.mozilla.org/show_bug.cgi?id=965763
pref("browser.autofocus", false);

// Enable wakelock
pref("dom.wakelock.enabled", true);

// Enable webapps add-ons
pref("dom.apps.customization.enabled", true);

// Enable touch caret by default
pref("touchcaret.enabled", true);

// Enable selection caret by default
pref("selectioncaret.enabled", true);

// Enable sync and mozId with Firefox Accounts.
pref("services.sync.fxaccounts.enabled", true);
pref("identity.fxaccounts.enabled", true);

// Mobile Identity API.
pref("services.mobileid.server.uri", "https://msisdn.services.mozilla.com");

// Enable mapped array buffer.
#ifndef XP_WIN
pref("dom.mapped_arraybuffer.enabled", true);
#endif

// BroadcastChannel API
pref("dom.broadcastChannel.enabled", true);

// UDPSocket API
pref("dom.udpsocket.enabled", true);

// Enable TV Manager API
pref("dom.tv.enabled", true);

// Enable Inputport Manager API
pref("dom.inputport.enabled", true);

pref("dom.mozSettings.SettingsDB.debug.enabled", true);
pref("dom.mozSettings.SettingsManager.debug.enabled", true);
pref("dom.mozSettings.SettingsRequestManager.debug.enabled", true);
pref("dom.mozSettings.SettingsService.debug.enabled", true);

pref("dom.mozSettings.SettingsDB.verbose.enabled", false);
pref("dom.mozSettings.SettingsManager.verbose.enabled", false);
pref("dom.mozSettings.SettingsRequestManager.verbose.enabled", false);
pref("dom.mozSettings.SettingsService.verbose.enabled", false);

// Controlling whether we want to allow forcing some Settings
// IndexedDB transactions to be opened as readonly or keep everything as
// readwrite.
pref("dom.mozSettings.allowForceReadOnly", false);

// RequestSync API is enabled by default on B2G.
pref("dom.requestSync.enabled", true);

// Resample touch events on b2g
pref("gfx.touch.resample", true);

<<<<<<< HEAD
// Because we can't have nice things.
#ifdef MOZ_GRAPHENE
#include ../graphene/graphene.js
#endif
=======
// Bug 1147753 - Weird issues with vsync refresh driver on L devices
// so disable them on L, but enable on KK and ICS
#if ANDROID_VERSION == 19 || ANDROID_VERSION == 15
pref("gfx.vsync.refreshdriver", true);
#else
pref("gfx.vsync.refreshdriver", false);
#endif

// Enable Cardboard VR on mobile, assuming VR at all is enabled
pref("dom.vr.cardboard.enabled", true);
>>>>>>> f6bbf342
<|MERGE_RESOLUTION|>--- conflicted
+++ resolved
@@ -1131,20 +1131,10 @@
 // Resample touch events on b2g
 pref("gfx.touch.resample", true);
 
-<<<<<<< HEAD
 // Because we can't have nice things.
 #ifdef MOZ_GRAPHENE
 #include ../graphene/graphene.js
 #endif
-=======
-// Bug 1147753 - Weird issues with vsync refresh driver on L devices
-// so disable them on L, but enable on KK and ICS
-#if ANDROID_VERSION == 19 || ANDROID_VERSION == 15
-pref("gfx.vsync.refreshdriver", true);
-#else
-pref("gfx.vsync.refreshdriver", false);
-#endif
 
 // Enable Cardboard VR on mobile, assuming VR at all is enabled
-pref("dom.vr.cardboard.enabled", true);
->>>>>>> f6bbf342
+pref("dom.vr.cardboard.enabled", true);