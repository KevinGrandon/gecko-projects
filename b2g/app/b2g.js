/* This Source Code Form is subject to the terms of the Mozilla Public
 * License, v. 2.0. If a copy of the MPL was not distributed with this
 * file, You can obtain one at http://mozilla.org/MPL/2.0/. */

#filter substitution

#ifndef MOZ_MULET
pref("toolkit.defaultChromeURI", "chrome://b2g/content/shell.html");
pref("browser.chromeURL", "chrome://b2g/content/");
#endif

#ifdef MOZ_MULET
// Set FxOS as the default homepage
// bug 1000122: this pref is fetched as a complex value,
// so that it can't be set a just a string.
// data: url is a workaround this.
pref("browser.startup.homepage", "data:text/plain,browser.startup.homepage=chrome://b2g/content/shell.html");
pref("b2g.is_mulet", true);
// Prevent having the firstrun page
pref("startup.homepage_welcome_url", "");
pref("browser.shell.checkDefaultBrowser", false);
// Automatically open devtools on the firefox os panel
pref("devtools.toolbox.host", "side");
pref("devtools.toolbox.sidebar.width", 800);
// Disable session store to ensure having only one tab opened
pref("browser.sessionstore.max_tabs_undo", 0);
pref("browser.sessionstore.max_windows_undo", 0);
pref("browser.sessionstore.restore_on_demand", false);
pref("browser.sessionstore.resume_from_crash", false);
// No e10s on mulet
pref("browser.tabs.remote.autostart.1", false);
pref("browser.tabs.remote.autostart.2", false);
#endif

// Bug 945235: Prevent all bars to be considered visible:
pref("toolkit.defaultChromeFeatures", "chrome,dialog=no,close,resizable,scrollbars,extrachrome");

// Disable focus rings
pref("browser.display.focus_ring_width", 0);

// Device pixel to CSS px ratio, in percent. Set to -1 to calculate based on display density.
pref("browser.viewport.scaleRatio", -1);

/* disable text selection */
pref("browser.ignoreNativeFrameTextSelection", true);

/* cache prefs */
#ifdef MOZ_WIDGET_GONK
pref("browser.cache.disk.enable", true);
pref("browser.cache.disk.capacity", 55000); // kilobytes
pref("browser.cache.disk.parent_directory", "/cache");
#endif
pref("browser.cache.disk.smart_size.enabled", false);
pref("browser.cache.disk.smart_size.first_run", false);

pref("browser.cache.memory.enable", true);
pref("browser.cache.memory.capacity", 1024); // kilobytes

pref("browser.cache.memory_limit", 2048); // 2 MB

/* image cache prefs */
pref("image.cache.size", 1048576); // bytes
pref("image.high_quality_downscaling.enabled", false);
pref("canvas.image.cache.limit", 20971520); // 20 MB

/* offline cache prefs */
pref("browser.offline-apps.notify", false);
pref("browser.cache.offline.enable", true);
pref("offline-apps.allow_by_default", true);

/* protocol warning prefs */
pref("network.protocol-handler.warn-external.tel", false);
pref("network.protocol-handler.warn-external.mailto", false);
pref("network.protocol-handler.warn-external.vnd.youtube", false);

/* http prefs */
pref("network.http.pipelining", true);
pref("network.http.pipelining.ssl", true);
pref("network.http.proxy.pipelining", true);
pref("network.http.pipelining.maxrequests" , 6);
pref("network.http.keep-alive.timeout", 109);
pref("network.http.max-connections", 20);
pref("network.http.max-persistent-connections-per-server", 6);
pref("network.http.max-persistent-connections-per-proxy", 20);

// Keep the old default of accepting all cookies,
// no matter if you already visited the website or not
pref("network.cookie.cookieBehavior", 0);

// spdy
pref("network.http.spdy.push-allowance", 32768);

// See bug 545869 for details on why these are set the way they are
pref("network.buffer.cache.count", 24);
pref("network.buffer.cache.size",  16384);

// predictive actions
pref("network.predictor.enabled", false); // disabled on b2g
pref("network.predictor.max-db-size", 2097152); // bytes
pref("network.predictor.preserve", 50); // percentage of predictor data to keep when cleaning up

/* session history */
pref("browser.sessionhistory.max_total_viewers", 1);
pref("browser.sessionhistory.max_entries", 50);
pref("browser.sessionhistory.contentViewerTimeout", 360);

/* session store */
pref("browser.sessionstore.resume_session_once", false);
pref("browser.sessionstore.resume_from_crash", true);
pref("browser.sessionstore.resume_from_crash_timeout", 60); // minutes
pref("browser.sessionstore.interval", 10000); // milliseconds
pref("browser.sessionstore.max_tabs_undo", 1);

/* these should help performance */
pref("mozilla.widget.force-24bpp", true);
pref("mozilla.widget.use-buffer-pixmap", true);
pref("mozilla.widget.disable-native-theme", true);
pref("layout.reflow.synthMouseMove", false);
pref("layers.enable-tiles", true);
pref("layers.low-precision-buffer", true);
pref("layers.low-precision-opacity", "0.5");
pref("layers.progressive-paint", true);

/* download manager (don't show the window or alert) */
pref("browser.download.useDownloadDir", true);
pref("browser.download.folderList", 1); // Default to ~/Downloads
pref("browser.download.manager.showAlertOnComplete", false);
pref("browser.download.manager.showAlertInterval", 2000);
pref("browser.download.manager.retention", 2);
pref("browser.download.manager.showWhenStarting", false);
pref("browser.download.manager.closeWhenDone", true);
pref("browser.download.manager.openDelay", 0);
pref("browser.download.manager.focusWhenStarting", false);
pref("browser.download.manager.flashCount", 2);
pref("browser.download.manager.displayedHistoryDays", 7);

/* download helper */
pref("browser.helperApps.deleteTempFileOnExit", false);

/* password manager */
pref("signon.rememberSignons", true);
pref("signon.expireMasterPassword", false);

/* autocomplete */
pref("browser.formfill.enable", true);

/* spellcheck */
pref("layout.spellcheckDefault", 0);

/* block popups by default, and notify the user about blocked popups */
pref("dom.disable_open_during_load", true);
pref("privacy.popups.showBrowserMessage", true);

pref("keyword.enabled", true);
pref("browser.fixup.domainwhitelist.localhost", true);

pref("accessibility.typeaheadfind", false);
pref("accessibility.typeaheadfind.timeout", 5000);
pref("accessibility.typeaheadfind.flashBar", 1);
pref("accessibility.typeaheadfind.linksonly", false);
pref("accessibility.typeaheadfind.casesensitive", 0);

// SSL error page behaviour
pref("browser.ssl_override_behavior", 2);
pref("browser.xul.error_pages.expert_bad_cert", false);

// disable updating
pref("browser.search.update", false);

// tell the search service that we don't really expose the "current engine"
pref("browser.search.noCurrentEngine", true);

// enable xul error pages
pref("browser.xul.error_pages.enabled", true);

// disable color management
pref("gfx.color_management.mode", 0);

// don't allow JS to move and resize existing windows
pref("dom.disable_window_move_resize", true);

// prevent click image resizing for nsImageDocument
pref("browser.enable_click_image_resizing", false);

// controls which bits of private data to clear. by default we clear them all.
pref("privacy.item.cache", true);
pref("privacy.item.cookies", true);
pref("privacy.item.offlineApps", true);
pref("privacy.item.history", true);
pref("privacy.item.formdata", true);
pref("privacy.item.downloads", true);
pref("privacy.item.passwords", true);
pref("privacy.item.sessions", true);
pref("privacy.item.geolocation", true);
pref("privacy.item.siteSettings", true);
pref("privacy.item.syncAccount", true);

// base url for the wifi geolocation network provider
pref("geo.provider.use_mls", false);
pref("geo.cell.scan", true);
pref("geo.wifi.uri", "https://location.services.mozilla.com/v1/geolocate?key=%MOZILLA_API_KEY%");

// enable geo
pref("geo.enabled", true);

// content sink control -- controls responsiveness during page load
// see https://bugzilla.mozilla.org/show_bug.cgi?id=481566#c9
pref("content.sink.enable_perf_mode",  2); // 0 - switch, 1 - interactive, 2 - perf
pref("content.sink.pending_event_mode", 0);
pref("content.sink.perf_deflect_count", 1000000);
pref("content.sink.perf_parse_time", 50000000);

// Maximum scripts runtime before showing an alert
// Disable the watchdog thread for B2G. See bug 870043 comment 31.
pref("dom.use_watchdog", false);

// The slow script dialog can be triggered from inside the JS engine as well,
// ensure that those calls don't accidentally trigger the dialog.
pref("dom.max_script_run_time", 0);
pref("dom.max_chrome_script_run_time", 0);
pref("dom.max_child_script_run_time", 0);

// plugins
pref("plugin.disable", true);
pref("dom.ipc.plugins.enabled", true);

// product URLs
// The breakpad report server to link to in about:crashes
pref("breakpad.reportURL", "https://crash-stats.mozilla.com/report/index/");
pref("app.releaseNotesURL", "http://www.mozilla.com/%LOCALE%/b2g/%VERSION%/releasenotes/");
pref("app.support.baseURL", "http://support.mozilla.com/b2g");
pref("app.privacyURL", "http://www.mozilla.com/%LOCALE%/m/privacy.html");
pref("app.creditsURL", "http://www.mozilla.org/credits/");
pref("app.featuresURL", "http://www.mozilla.com/%LOCALE%/b2g/features/");
pref("app.faqURL", "http://www.mozilla.com/%LOCALE%/b2g/faq/");

// Name of alternate about: page for certificate errors (when undefined, defaults to about:neterror)
pref("security.alternate_certificate_error_page", "certerror");

pref("security.warn_viewing_mixed", false); // Warning is disabled.  See Bug 616712.

// 2 = strict certificate pinning checks.
// This default preference is more strict than Firefox because B2G
// currently does not have a way to install local root certificates.
// Strict checking is effectively equivalent to non-strict checking as
// long as that is true.  If an ability to add local certificates is
// added, there may be a need to change this pref.
pref("security.cert_pinning.enforcement_level", 2);


// Override some named colors to avoid inverse OS themes
pref("ui.-moz-dialog", "#efebe7");
pref("ui.-moz-dialogtext", "#101010");
pref("ui.-moz-field", "#fff");
pref("ui.-moz-fieldtext", "#1a1a1a");
pref("ui.-moz-buttonhoverface", "#f3f0ed");
pref("ui.-moz-buttonhovertext", "#101010");
pref("ui.-moz-combobox", "#fff");
pref("ui.-moz-comboboxtext", "#101010");
pref("ui.buttonface", "#ece7e2");
pref("ui.buttonhighlight", "#fff");
pref("ui.buttonshadow", "#aea194");
pref("ui.buttontext", "#101010");
pref("ui.captiontext", "#101010");
pref("ui.graytext", "#b1a598");
pref("ui.highlighttext", "#1a1a1a");
pref("ui.threeddarkshadow", "#000");
pref("ui.threedface", "#ece7e2");
pref("ui.threedhighlight", "#fff");
pref("ui.threedlightshadow", "#ece7e2");
pref("ui.threedshadow", "#aea194");
pref("ui.windowframe", "#efebe7");

// Themable via mozSettings
pref("ui.menu", "#f97c17");
pref("ui.menutext", "#ffffff");
pref("ui.infobackground", "#343e40");
pref("ui.infotext", "#686868");
pref("ui.window", "#ffffff");
pref("ui.windowtext", "#000000");
pref("ui.highlight", "#b2f2ff");

// replace newlines with spaces on paste into single-line text boxes
pref("editor.singleLine.pasteNewlines", 2);

// threshold where a tap becomes a drag, in 1/240" reference pixels
// The names of the preferences are to be in sync with EventStateManager.cpp
pref("ui.dragThresholdX", 25);
pref("ui.dragThresholdY", 25);

// Layers Acceleration.  We can only have nice things on gonk, because
// they're not maintained anywhere else.
pref("layers.offmainthreadcomposition.enabled", true);
pref("layers.offmainthreadcomposition.async-animations", true);
#ifndef MOZ_WIDGET_GONK
pref("dom.ipc.tabs.disabled", true);
#else
pref("dom.ipc.tabs.disabled", false);
pref("layers.acceleration.disabled", false);
pref("layers.async-pan-zoom.enabled", true);
pref("gfx.content.azure.backends", "cairo");
#endif

// Web Notifications
pref("notification.feature.enabled", true);

// prevent video elements from preloading too much data
pref("media.preload.default", 1); // default to preload none
pref("media.preload.auto", 2);    // preload metadata if preload=auto
pref("media.cache_size", 4096);    // 4MB media cache
// Try to save battery by not resuming reading from a connection until we fall
// below 10s of buffered data.
pref("media.cache_resume_threshold", 10);
pref("media.cache_readahead_limit", 30);

#ifdef MOZ_FMP4
// Enable/Disable Gonk Decoder Module
pref("media.fragmented-mp4.gonk.enabled", true);
#endif

//Encrypted media extensions.
pref("media.eme.enabled", true);
pref("media.eme.apiVisible", true);
// The default number of decoded video frames that are enqueued in
// MediaDecoderReader's mVideoQueue.
pref("media.video-queue.default-size", 3);

// optimize images' memory usage
pref("image.downscale-during-decode.enabled", true);
pref("image.decode-only-on-draw.enabled", false);
pref("image.mem.allow_locking_in_content_processes", true);
// Limit the surface cache to 1/8 of main memory or 128MB, whichever is smaller.
// Almost everything that was factored into 'max_decoded_image_kb' is now stored
// in the surface cache.  1/8 of main memory is 32MB on a 256MB device, which is
// about the same as the old 'max_decoded_image_kb'.
pref("image.mem.surfacecache.max_size_kb", 131072);  // 128MB
pref("image.mem.surfacecache.size_factor", 8);  // 1/8 of main memory
pref("image.mem.surfacecache.discard_factor", 2);  // Discard 1/2 of the surface cache at a time.
pref("image.mem.surfacecache.min_expiration_ms", 86400000); // 24h, we rely on the out of memory hook
pref("image.onload.decode.limit", 24); /* don't decode more than 24 images eagerly */

// XXX this isn't a good check for "are touch events supported", but
// we don't really have a better one at the moment.
// enable touch events interfaces
pref("dom.w3c_touch_events.enabled", 1);
pref("dom.w3c_touch_events.safetyX", 0); // escape borders in units of 1/240"
pref("dom.w3c_touch_events.safetyY", 120); // escape borders in units of 1/240"

#ifdef MOZ_SAFE_BROWSING
// Safe browsing does nothing unless this pref is set
pref("browser.safebrowsing.enabled", false);

// Prevent loading of pages identified as malware
pref("browser.safebrowsing.malware.enabled", false);

pref("browser.safebrowsing.debug", false);
pref("browser.safebrowsing.updateURL", "https://safebrowsing.google.com/safebrowsing/downloads?client=SAFEBROWSING_ID&appver=%VERSION%&pver=2.2&key=%GOOGLE_API_KEY%");
pref("browser.safebrowsing.gethashURL", "https://safebrowsing.google.com/safebrowsing/gethash?client=SAFEBROWSING_ID&appver=%VERSION%&pver=2.2");
pref("browser.safebrowsing.reportURL", "https://safebrowsing.google.com/safebrowsing/report?");
pref("browser.safebrowsing.reportGenericURL", "http://%LOCALE%.phish-generic.mozilla.com/?hl=%LOCALE%");
pref("browser.safebrowsing.reportErrorURL", "http://%LOCALE%.phish-error.mozilla.com/?hl=%LOCALE%");
pref("browser.safebrowsing.reportPhishURL", "http://%LOCALE%.phish-report.mozilla.com/?hl=%LOCALE%");
pref("browser.safebrowsing.reportMalwareURL", "http://%LOCALE%.malware-report.mozilla.com/?hl=%LOCALE%");
pref("browser.safebrowsing.reportMalwareErrorURL", "http://%LOCALE%.malware-error.mozilla.com/?hl=%LOCALE%");
pref("browser.safebrowsing.appRepURL", "https://sb-ssl.google.com/safebrowsing/clientreport/download?key=%GOOGLE_API_KEY%");

pref("browser.safebrowsing.id", "Firefox");

// Tables for application reputation.
pref("urlclassifier.downloadBlockTable", "goog-badbinurl-shavar");

// Non-enhanced mode (local url lists) URL list to check for updates
pref("browser.safebrowsing.provider.0.updateURL", "https://safebrowsing.google.com/safebrowsing/downloads?client={moz:client}&appver={moz:version}&pver=2.2&key=%GOOGLE_API_KEY%");

pref("browser.safebrowsing.dataProvider", 0);

// Does the provider name need to be localizable?
pref("browser.safebrowsing.provider.0.name", "Google");
pref("browser.safebrowsing.provider.0.reportURL", "https://safebrowsing.google.com/safebrowsing/report?");
pref("browser.safebrowsing.provider.0.gethashURL", "https://safebrowsing.google.com/safebrowsing/gethash?client={moz:client}&appver={moz:version}&pver=2.2");

// HTML report pages
pref("browser.safebrowsing.provider.0.reportGenericURL", "http://{moz:locale}.phish-generic.mozilla.com/?hl={moz:locale}");
pref("browser.safebrowsing.provider.0.reportErrorURL", "http://{moz:locale}.phish-error.mozilla.com/?hl={moz:locale}");
pref("browser.safebrowsing.provider.0.reportPhishURL", "http://{moz:locale}.phish-report.mozilla.com/?hl={moz:locale}");
pref("browser.safebrowsing.provider.0.reportMalwareURL", "http://{moz:locale}.malware-report.mozilla.com/?hl={moz:locale}");
pref("browser.safebrowsing.provider.0.reportMalwareErrorURL", "http://{moz:locale}.malware-error.mozilla.com/?hl={moz:locale}");

// FAQ URLs

// The number of random entries to send with a gethash request.
pref("urlclassifier.gethashnoise", 4);

// Gethash timeout for Safebrowsing.
pref("urlclassifier.gethash.timeout_ms", 5000);

// If an urlclassifier table has not been updated in this number of seconds,
// a gethash request will be forced to check that the result is still in
// the database.
pref("urlclassifier.max-complete-age", 2700);

// URL for checking the reason for a malware warning.
pref("browser.safebrowsing.malware.reportURL", "https://safebrowsing.google.com/safebrowsing/diagnostic?client=%NAME%&hl=%LOCALE%&site=");
#endif

// True if this is the first time we are showing about:firstrun
pref("browser.firstrun.show.uidiscovery", true);
pref("browser.firstrun.show.localepicker", true);

// initiated by a user
pref("content.ime.strict_policy", true);

// True if you always want dump() to work
//
// On Android, you also need to do the following for the output
// to show up in logcat:
//
// $ adb shell stop
// $ adb shell setprop log.redirect-stdio true
// $ adb shell start
pref("browser.dom.window.dump.enabled", false);

// Default Content Security Policy to apply to certified apps.
// If you change this CSP, make sure to update the fast path in nsCSPService.cpp
pref("security.apps.certified.CSP.default", "default-src * data: blob:; script-src 'self'; object-src 'none'; style-src 'self' 'unsafe-inline' app://theme.gaiamobile.org");
// Default Content Security Policy to apply to trusted apps.
pref("security.apps.trusted.CSP.default", "default-src * data: blob:; object-src 'none'; frame-src 'none'");

// handle links targeting new windows
// 1=current window/tab, 2=new window, 3=new tab in most recent window
pref("browser.link.open_newwindow", 3);

// 0: no restrictions - divert everything
// 1: don't divert window.open at all
// 2: don't divert window.open with features
pref("browser.link.open_newwindow.restriction", 0);

// Enable browser frames (including OOP, except on Windows, where it doesn't
// work), but make in-process browser frames the default.
pref("dom.mozBrowserFramesEnabled", true);

// Enable a (virtually) unlimited number of mozbrowser processes.
// We'll run out of PIDs on UNIX-y systems before we hit this limit.
pref("dom.ipc.processCount", 100000);

pref("dom.ipc.browser_frames.oop_by_default", false);

pref("dom.meta-viewport.enabled", true);

// SMS/MMS
pref("dom.sms.enabled", true);

//The waiting time in network manager.
pref("network.gonk.ms-release-mms-connection", 30000);

// WebContacts
pref("dom.mozContacts.enabled", true);

// Shortnumber matching needed for e.g. Brazil:
// 03187654321 can be found with 87654321
pref("dom.phonenumber.substringmatching.BR", 8);
pref("dom.phonenumber.substringmatching.CO", 10);
pref("dom.phonenumber.substringmatching.VE", 7);
pref("dom.phonenumber.substringmatching.CL", 8);
pref("dom.phonenumber.substringmatching.PE", 7);

// WebAlarms
pref("dom.mozAlarms.enabled", true);

// SimplePush
pref("services.push.enabled", true);
// Debugging enabled.
pref("services.push.debug", false);
// Is the network connection allowed to be up?
// This preference should be used in UX to enable/disable push.
pref("services.push.connection.enabled", true);
// serverURL to be assigned by services team
pref("services.push.serverURL", "wss://push.services.mozilla.com/");
pref("services.push.userAgentID", "");
// Exponential back-off start is 5 seconds like in HTTP/1.1.
// Maximum back-off is pingInterval.
pref("services.push.retryBaseInterval", 5000);
// Interval at which to ping PushServer to check connection status. In
// milliseconds. If no reply is received within requestTimeout, the connection
// is considered closed.
pref("services.push.pingInterval", 1800000); // 30 minutes
// How long before a DOMRequest errors as timeout
pref("services.push.requestTimeout", 10000);
pref("services.push.pingInterval.default", 180000);// 3 min
pref("services.push.pingInterval.mobile", 180000); // 3 min
pref("services.push.pingInterval.wifi", 180000);  // 3 min
// Adaptive ping
pref("services.push.adaptive.enabled", true);
pref("services.push.adaptive.lastGoodPingInterval", 180000);// 3 min
pref("services.push.adaptive.lastGoodPingInterval.mobile", 180000);// 3 min
pref("services.push.adaptive.lastGoodPingInterval.wifi", 180000);// 3 min
// Valid gap between the biggest good ping and the bad ping
pref("services.push.adaptive.gap", 60000); // 1 minute
// We limit the ping to this maximum value
pref("services.push.adaptive.upperLimit", 1740000); // 29 min
// enable udp wakeup support
pref("services.push.udp.wakeupEnabled", true);

// NetworkStats
#ifdef MOZ_WIDGET_GONK
pref("dom.mozNetworkStats.enabled", true);
pref("dom.webapps.firstRunWithSIM", true);
#endif

// ResourceStats
#ifdef MOZ_WIDGET_GONK
pref("dom.resource_stats.enabled", true);
#endif

#ifdef MOZ_B2G_RIL
// SingleVariant
pref("dom.mozApps.single_variant_sourcedir", "/persist/svoperapps");
#endif

// WebSettings
pref("dom.mozSettings.enabled", true);
pref("dom.mozPermissionSettings.enabled", true);

// controls if we want camera support
pref("device.camera.enabled", true);
pref("media.realtime_decoder.enabled", true);

// TCPSocket
pref("dom.mozTCPSocket.enabled", true);

// WebPayment
pref("dom.mozPay.enabled", true);

// "Preview" landing of bug 710563, which is bogged down in analysis
// of talos regression.  This is a needed change for higher-framerate
// CSS animations, and incidentally works around an apparent bug in
// our handling of requestAnimationFrame() listeners, which are
// supposed to enable this REPEATING_PRECISE_CAN_SKIP behavior.  The
// secondary bug isn't really worth investigating since it's obseleted
// by bug 710563.
pref("layout.frame_rate.precise", true);

// Handle hardware buttons in the b2g chrome package
pref("b2g.keys.menu.enabled", true);

// Screen timeout in seconds
pref("power.screen.timeout", 60);

pref("full-screen-api.enabled", true);

#ifndef MOZ_WIDGET_GONK
// If we're not actually on physical hardware, don't make the top level widget
// fullscreen when transitioning to fullscreen. This means in emulated
// environments (like the b2g desktop client) we won't make the client window
// fill the whole screen, we'll just make the content fill the client window,
// i.e. it won't give the impression to content that the number of device
// screen pixels changes!
pref("full-screen-api.ignore-widgets", true);
#endif

pref("media.volume.steps", 10);

#ifdef ENABLE_MARIONETTE
//Enable/disable marionette server, set listening port
pref("marionette.defaultPrefs.enabled", true);
pref("marionette.defaultPrefs.port", 2828);
#ifndef MOZ_WIDGET_GONK
// On desktop builds, we need to force the socket to listen on localhost only
pref("marionette.force-local", true);
#endif
#endif

#ifdef MOZ_UPDATER
// When we're applying updates, we can't let anything hang us on
// quit+restart.  The user has no recourse.
pref("shutdown.watchdog.timeoutSecs", 10);
// Timeout before the update prompt automatically installs the update
pref("b2g.update.apply-prompt-timeout", 60000); // milliseconds
// Amount of time to wait after the user is idle before prompting to apply an update
pref("b2g.update.apply-idle-timeout", 600000); // milliseconds
// Amount of time after which connection will be restarted if no progress
pref("b2g.update.download-watchdog-timeout", 120000); // milliseconds
pref("b2g.update.download-watchdog-max-retries", 5);

pref("app.update.enabled", true);
pref("app.update.auto", false);
pref("app.update.silent", false);
pref("app.update.mode", 0);
pref("app.update.incompatible.mode", 0);
pref("app.update.staging.enabled", true);
pref("app.update.service.enabled", true);

pref("app.update.url", "https://aus4.mozilla.org/update/3/%PRODUCT%/%VERSION%/%BUILD_ID%/%PRODUCT_DEVICE%/%LOCALE%/%CHANNEL%/%OS_VERSION%/%DISTRIBUTION%/%DISTRIBUTION_VERSION%/update.xml");
pref("app.update.channel", "@MOZ_UPDATE_CHANNEL@");

// Interval at which update manifest is fetched.  In units of seconds.
pref("app.update.interval", 86400); // 1 day
// Don't throttle background updates.
pref("app.update.download.backgroundInterval", 0);

// Retry update socket connections every 30 seconds in the cases of certain kinds of errors
pref("app.update.socket.retryTimeout", 30000);

// Max of 20 consecutive retries (total 10 minutes) before giving up and marking
// the update download as failed.
// Note: Offline errors will always retry when the network comes online.
pref("app.update.socket.maxErrors", 20);

// Enable update logging for now, to diagnose growing pains in the
// field.
pref("app.update.log", true);
#else
// Explicitly disable the shutdown watchdog.  It's enabled by default.
// When the updater is disabled, we want to know about shutdown hangs.
pref("shutdown.watchdog.timeoutSecs", -1);
#endif

// Allow webapps update checking
pref("webapps.update.enabled", true);

// Check daily for apps updates.
pref("webapps.update.interval", 86400);

// Extensions preferences
pref("extensions.update.enabled", false);
pref("extensions.getAddons.cache.enabled", false);

// Context Menu
pref("ui.click_hold_context_menus", true);
pref("ui.click_hold_context_menus.delay", 400);

// Enable device storage
pref("device.storage.enabled", true);

// Enable pre-installed applications
pref("dom.webapps.useCurrentProfile", true);

// Enable system message
pref("dom.sysmsg.enabled", true);
pref("media.plugins.enabled", false);
pref("media.omx.enabled", true);
pref("media.rtsp.enabled", true);
pref("media.rtsp.video.enabled", true);

// Disable printing (particularly, window.print())
pref("dom.disable_window_print", true);

// Disable window.showModalDialog
pref("dom.disable_window_showModalDialog", true);

// Enable new experimental html forms
pref("dom.experimental_forms", true);
pref("dom.forms.number", true);

// Don't enable <input type=color> yet as we don't have a color picker
// implemented for b2g (bug 875751)
pref("dom.forms.color", false);

// Turns on gralloc-based direct texturing for Gonk
pref("gfx.gralloc.enabled", false);

// This preference instructs the JS engine to discard the
// source of any privileged JS after compilation. This saves
// memory, but makes things like Function.prototype.toSource()
// fail.
pref("javascript.options.discardSystemSource", true);

// XXXX REMOVE FOR PRODUCTION. Turns on GC and CC logging
pref("javascript.options.mem.log", false);

// Increase mark slice time from 10ms to 30ms
pref("javascript.options.mem.gc_incremental_slice_ms", 30);

// Increase time to get more high frequency GC on benchmarks from 1000ms to 1500ms
pref("javascript.options.mem.gc_high_frequency_time_limit_ms", 1500);

pref("javascript.options.mem.gc_high_frequency_heap_growth_max", 300);
pref("javascript.options.mem.gc_high_frequency_heap_growth_min", 120);
pref("javascript.options.mem.gc_high_frequency_high_limit_mb", 40);
pref("javascript.options.mem.gc_high_frequency_low_limit_mb", 0);
pref("javascript.options.mem.gc_low_frequency_heap_growth", 120);
pref("javascript.options.mem.high_water_mark", 6);
pref("javascript.options.mem.gc_allocation_threshold_mb", 1);
pref("javascript.options.mem.gc_decommit_threshold_mb", 1);
pref("javascript.options.mem.gc_min_empty_chunk_count", 1);
pref("javascript.options.mem.gc_max_empty_chunk_count", 2);

// Show/Hide scrollbars when active/inactive
pref("ui.showHideScrollbars", 1);
pref("ui.useOverlayScrollbars", 1);
pref("ui.scrollbarFadeBeginDelay", 450);
pref("ui.scrollbarFadeDuration", 200);

// Scrollbar position follows the document `dir` attribute
pref("layout.scrollbar.side", 1);

// CSS Scroll Snapping
pref("layout.css.scroll-snap.enabled", true);

// Enable the ProcessPriorityManager, and give processes with no visible
// documents a 1s grace period before they're eligible to be marked as
// background. Background processes that are perceivable due to playing
// media are given a longer grace period to accomodate changing tracks, etc.
pref("dom.ipc.processPriorityManager.enabled", true);
pref("dom.ipc.processPriorityManager.backgroundGracePeriodMS", 1000);
pref("dom.ipc.processPriorityManager.backgroundPerceivableGracePeriodMS", 5000);
pref("dom.ipc.processPriorityManager.temporaryPriorityLockMS", 5000);

// Number of different background/foreground levels for background/foreground
// processes.  We use these different levels to force the low-memory killer to
// kill processes in a LRU order.
pref("dom.ipc.processPriorityManager.BACKGROUND.LRUPoolLevels", 5);
pref("dom.ipc.processPriorityManager.FOREGROUND.LRUPoolLevels", 3);

// Kernel parameters for process priorities.  These affect how processes are
// killed on low-memory and their relative CPU priorities.
//
// The kernel can only accept 6 (OomScoreAdjust, KillUnderKB) pairs. But it is
// okay, kernel will still kill processes with larger OomScoreAdjust first even
// its OomScoreAdjust don't have a corresponding KillUnderKB.

pref("hal.processPriorityManager.gonk.MASTER.OomScoreAdjust", 0);
pref("hal.processPriorityManager.gonk.MASTER.KillUnderKB", 4096);
pref("hal.processPriorityManager.gonk.MASTER.cgroup", "");

pref("hal.processPriorityManager.gonk.PREALLOC.OomScoreAdjust", 67);
pref("hal.processPriorityManager.gonk.PREALLOC.cgroup", "apps/bg_non_interactive");

pref("hal.processPriorityManager.gonk.FOREGROUND_HIGH.OomScoreAdjust", 67);
pref("hal.processPriorityManager.gonk.FOREGROUND_HIGH.KillUnderKB", 5120);
pref("hal.processPriorityManager.gonk.FOREGROUND_HIGH.cgroup", "apps/critical");

pref("hal.processPriorityManager.gonk.FOREGROUND.OomScoreAdjust", 134);
pref("hal.processPriorityManager.gonk.FOREGROUND.KillUnderKB", 6144);
pref("hal.processPriorityManager.gonk.FOREGROUND.cgroup", "apps");

pref("hal.processPriorityManager.gonk.FOREGROUND_KEYBOARD.OomScoreAdjust", 200);
pref("hal.processPriorityManager.gonk.FOREGROUND_KEYBOARD.cgroup", "apps");

pref("hal.processPriorityManager.gonk.BACKGROUND_PERCEIVABLE.OomScoreAdjust", 400);
pref("hal.processPriorityManager.gonk.BACKGROUND_PERCEIVABLE.KillUnderKB", 8192);
pref("hal.processPriorityManager.gonk.BACKGROUND_PERCEIVABLE.cgroup", "apps/bg_perceivable");

pref("hal.processPriorityManager.gonk.BACKGROUND.OomScoreAdjust", 667);
pref("hal.processPriorityManager.gonk.BACKGROUND.KillUnderKB", 20480);
pref("hal.processPriorityManager.gonk.BACKGROUND.cgroup", "apps/bg_non_interactive");

// Control group definitions (i.e., CPU priority groups) for B2G processes.
//
// memory_swappiness -   0 - The kernel will swap only to avoid an out of memory condition
// memory_swappiness -  60 - The default value.
// memory_swappiness - 100 - The kernel will swap aggressively.

// Foreground apps
pref("hal.processPriorityManager.gonk.cgroups.apps.cpu_shares", 1024);
pref("hal.processPriorityManager.gonk.cgroups.apps.cpu_notify_on_migrate", 0);
pref("hal.processPriorityManager.gonk.cgroups.apps.memory_swappiness", 10);

// Foreground apps with high priority, 16x more CPU than foreground ones
pref("hal.processPriorityManager.gonk.cgroups.apps/critical.cpu_shares", 16384);
pref("hal.processPriorityManager.gonk.cgroups.apps/critical.cpu_notify_on_migrate", 0);
pref("hal.processPriorityManager.gonk.cgroups.apps/critical.memory_swappiness", 0);

// Background perceivable apps, ~10x less CPU than foreground ones
pref("hal.processPriorityManager.gonk.cgroups.apps/bg_perceivable.cpu_shares", 103);
pref("hal.processPriorityManager.gonk.cgroups.apps/bg_perceivable.cpu_notify_on_migrate", 0);
pref("hal.processPriorityManager.gonk.cgroups.apps/bg_perceivable.memory_swappiness", 60);

// Background apps, ~20x less CPU than foreground ones and ~2x less than perceivable ones
pref("hal.processPriorityManager.gonk.cgroups.apps/bg_non_interactive.cpu_shares", 52);
pref("hal.processPriorityManager.gonk.cgroups.apps/bg_non_interactive.cpu_notify_on_migrate", 0);
pref("hal.processPriorityManager.gonk.cgroups.apps/bg_non_interactive.memory_swappiness", 100);

// By default the compositor thread on gonk runs without real-time priority.  RT
// priority can be enabled by setting this pref to a value between 1 and 99.
// Note that audio processing currently runs at RT priority 2 or 3 at most.
//
// If RT priority is disabled, then the compositor nice value is used. We prefer
// to use a nice value of -4, which matches Android's preferences. Setting a preference
// of RT priority 1 would mean it is higher than audio, which is -16. The compositor
// priority must be below the audio thread.
//
// Do not change these values without gfx team review.
pref("hal.gonk.COMPOSITOR.rt_priority", 0);
pref("hal.gonk.COMPOSITOR.nice", -4);

// Fire a memory pressure event when the system has less than Xmb of memory
// remaining.  You should probably set this just above Y.KillUnderKB for
// the highest priority class Y that you want to make an effort to keep alive.
// (For example, we want BACKGROUND_PERCEIVABLE to stay alive.)  If you set
// this too high, then we'll send out a memory pressure event every Z seconds
// (see below), even while we have processes that we would happily kill in
// order to free up memory.
pref("hal.processPriorityManager.gonk.notifyLowMemUnderKB", 14336);

// We wait this long before polling the memory-pressure fd after seeing one
// memory pressure event.  (When we're not under memory pressure, we sit
// blocked on a poll(), and this pref has no effect.)
pref("gonk.systemMemoryPressureRecoveryPollMS", 5000);

// Enable pre-launching content processes for improved startup time
// (hiding latency).
pref("dom.ipc.processPrelaunch.enabled", true);
// Wait this long before pre-launching a new subprocess.
pref("dom.ipc.processPrelaunch.delayMs", 5000);

pref("dom.ipc.reuse_parent_app", false);

// When a process receives a system message, we hold a CPU wake lock on its
// behalf for this many seconds, or until it handles the system message,
// whichever comes first.
pref("dom.ipc.systemMessageCPULockTimeoutSec", 30);

// Ignore the "dialog=1" feature in window.open.
pref("dom.disable_window_open_dialog_feature", true);

// Enable before keyboard events and after keyboard events.
pref("dom.beforeAfterKeyboardEvent.enabled", true);

// Screen reader support
pref("accessibility.accessfu.activate", 2);
pref("accessibility.accessfu.quicknav_modes", "Link,Heading,FormElement,Landmark,ListItem");
// Active quicknav mode, index value of list from quicknav_modes
pref("accessibility.accessfu.quicknav_index", 0);
// Setting for an utterance order (0 - description first, 1 - description last).
pref("accessibility.accessfu.utterance", 1);
// Whether to skip images with empty alt text
pref("accessibility.accessfu.skip_empty_images", true);
// Setting to change the verbosity of entered text (0 - none, 1 - characters,
// 2 - words, 3 - both)
pref("accessibility.accessfu.keyboard_echo", 3);

// Enable hit-target fluffing
pref("ui.touch.radius.enabled", true);
pref("ui.touch.radius.leftmm", 3);
pref("ui.touch.radius.topmm", 5);
pref("ui.touch.radius.rightmm", 3);
pref("ui.touch.radius.bottommm", 2);

pref("ui.mouse.radius.enabled", true);
pref("ui.mouse.radius.leftmm", 3);
pref("ui.mouse.radius.topmm", 5);
pref("ui.mouse.radius.rightmm", 3);
pref("ui.mouse.radius.bottommm", 2);

// Disable native prompt
pref("browser.prompt.allowNative", false);

// Minimum delay in milliseconds between network activity notifications (0 means
// no notifications). The delay is the same for both download and upload, though
// they are handled separately. This pref is only read once at startup:
// a restart is required to enable a new value.
pref("network.activity.blipIntervalMilliseconds", 250);

// By default we want the NetworkManager service to manage Gecko's offline
// status for us according to the state of Wifi/cellular data connections.
// In some environments, such as the emulator or hardware with other network
// connectivity, this is not desireable, however, in which case this pref
// can be flipped to false.
pref("network.gonk.manage-offline-status", true);

// On Firefox Mulet, we can't enable shared JSM scope
// as it breaks most Firefox JSMs (see bug 961777)
#ifndef MOZ_MULET
// Break any JSMs or JS components that rely on shared scope
#ifndef DEBUG
pref("jsloader.reuseGlobal", true);
#endif
#endif

// Enable font inflation for browser tab content.
pref("font.size.inflation.minTwips", 120);
// And disable it for lingering master-process UI.
pref("font.size.inflation.disabledInMasterProcess", true);

// Enable freeing dirty pages when minimizing memory; this reduces memory
// consumption when applications are sent to the background.
pref("memory.free_dirty_pages", true);

// Enable the Linux-specific, system-wide memory reporter.
pref("memory.system_memory_reporter", true);

// Don't dump memory reports on OOM, by default.
pref("memory.dump_reports_on_oom", false);

pref("layout.imagevisibility.numscrollportwidths", 1);
pref("layout.imagevisibility.numscrollportheights", 1);

// Enable native identity (persona/browserid)
pref("dom.identity.enabled", true);

// Wait up to this much milliseconds when orientation changed
pref("layers.orientation.sync.timeout", 1000);

// Animate the orientation change
pref("b2g.orientation.animate", true);

// Don't discard WebGL contexts for foreground apps on memory
// pressure.
pref("webgl.can-lose-context-in-foreground", false);

// Allow nsMemoryInfoDumper to create a fifo in the temp directory.  We use
// this fifo to trigger about:memory dumps, among other things.
pref("memory_info_dumper.watch_fifo.enabled", true);
pref("memory_info_dumper.watch_fifo.directory", "/data/local");

// See ua-update.json.in for the packaged UA override list
pref("general.useragent.updates.enabled", true);
pref("general.useragent.updates.url", "https://dynamicua.cdn.mozilla.net/0/%APP_ID%");
pref("general.useragent.updates.interval", 604800); // 1 week
pref("general.useragent.updates.retry", 86400); // 1 day
// Device ID can be composed of letter, numbers, hyphen ("-") and dot (".")
pref("general.useragent.device_id", "");

// Make <audio> and <video> talk to the AudioChannelService.
pref("media.useAudioChannelService", true);

pref("b2g.version", @MOZ_B2G_VERSION@);
pref("b2g.osName", @MOZ_B2G_OS_NAME@);

// Disable console buffering to save memory.
pref("consoleservice.buffered", false);

#ifdef MOZ_WIDGET_GONK
// Performance testing suggests 2k is a better page size for SQLite.
pref("toolkit.storage.pageSize", 2048);
#endif

// Enable captive portal detection.
pref("captivedetect.canonicalURL", "http://detectportal.firefox.com/success.txt");
pref("captivedetect.canonicalContent", "success\n");

// The url of the manifest we use for ADU pings.
pref("ping.manifestURL", "https://marketplace.firefox.com/packaged.webapp");

// Enable the disk space watcher
pref("disk_space_watcher.enabled", true);

// SNTP preferences.
pref("network.sntp.maxRetryCount", 10);
pref("network.sntp.refreshPeriod", 86400); // In seconds.
pref("network.sntp.pools", // Servers separated by ';'.
     "0.pool.ntp.org;1.pool.ntp.org;2.pool.ntp.org;3.pool.ntp.org");
pref("network.sntp.port", 123);
pref("network.sntp.timeout", 30); // In seconds.

// Enable dataStore
pref("dom.datastore.enabled", true);
// When an entry is changed, use two timers to fire system messages in a more
// moderate pattern.
pref("dom.datastore.sysMsgOnChangeShortTimeoutSec", 10);
pref("dom.datastore.sysMsgOnChangeLongTimeoutSec", 60);

// DOM Inter-App Communication API.
pref("dom.inter-app-communication-api.enabled", true);

// Allow ADB to run for this many hours before disabling
// (only applies when marionette is disabled)
// 0 disables the timer.
pref("b2g.adb.timeout-hours", 12);

// InputMethod so we can do soft keyboards
pref("dom.mozInputMethod.enabled", true);

// Absolute path to the devtool unix domain socket file used
// to communicate with a usb cable via adb forward
pref("devtools.debugger.unix-domain-socket", "/data/local/debugger-socket");

// enable Skia/GL (OpenGL-accelerated 2D drawing) for large enough 2d canvases,
// falling back to Skia/software for smaller canvases
#ifdef MOZ_WIDGET_GONK
pref("gfx.canvas.azure.backends", "skia");
pref("gfx.canvas.azure.accelerated", true);
#endif

// Turn on dynamic cache size for Skia
pref("gfx.canvas.skiagl.dynamic-cache", true);

// Limit skia to canvases the size of the device screen or smaller
pref("gfx.canvas.max-size-for-skia-gl", -1);

// enable fence with readpixels for SurfaceStream
pref("gfx.gralloc.fence-with-readpixels", true);

// The url of the page used to display network error details.
pref("b2g.neterror.url", "net_error.html");

// The origin used for the shared themes uri space.
pref("b2g.theme.origin", "app://theme.gaiamobile.org");
pref("dom.mozApps.themable", true);
pref("dom.mozApps.selected_theme", "default_theme.gaiamobile.org");

// Enable PAC generator for B2G.
pref("network.proxy.pac_generator", true);

// List of app origins to apply browsing traffic proxy setting, separated by
// comma.  Specify '*' in the list to apply to all apps.
pref("network.proxy.browsing.app_origins", "app://system.gaiamobile.org");

// Enable Web Speech synthesis API
pref("media.webspeech.synth.enabled", true);

// Downloads API
pref("dom.mozDownloads.enabled", true);
pref("dom.downloads.max_retention_days", 7);

// External Helper Application Handling
//
// All external helper application handling can require the docshell to be
// active before allowing the external helper app service to handle content.
//
// To prevent SD card DoS attacks via downloads we disable background handling.
//
pref("security.exthelperapp.disable_background_handling", true);

// Inactivity time in milliseconds after which we shut down the OS.File worker.
pref("osfile.reset_worker_delay", 5000);

// APZC preferences.
//
// Gaia relies heavily on scroll events for now, so lets fire them
// more often than the default value (100).
pref("apz.asyncscroll.throttle", 40);
pref("apz.pan_repaint_interval", 16);

// APZ physics settings, tuned by UX designers
pref("apz.fling_curve_function_x1", "0.41");
pref("apz.fling_curve_function_y1", "0.0");
pref("apz.fling_curve_function_x2", "0.80");
pref("apz.fling_curve_function_y2", "1.0");
pref("apz.fling_curve_threshold_inches_per_ms", "0.01");
pref("apz.fling_friction", "0.0019");
pref("apz.max_velocity_inches_per_ms", "0.07");
pref("apz.touch_start_tolerance", "0.1");

// Tweak default displayport values to reduce the risk of running out of
// memory when zooming in
pref("apz.x_skate_size_multiplier", "1.25");
pref("apz.y_skate_size_multiplier", "1.5");
pref("apz.x_stationary_size_multiplier", "1.5");
pref("apz.y_stationary_size_multiplier", "1.8");
pref("apz.enlarge_displayport_when_clipped", true);
// Use "sticky" axis locking
pref("apz.axis_lock.mode", 2);

// Overscroll-related settings
pref("apz.overscroll.enabled", true);
pref("apz.overscroll.stretch_factor", "0.35");
pref("apz.overscroll.spring_stiffness", "0.0018");
pref("apz.overscroll.spring_friction", "0.015");
pref("apz.overscroll.stop_distance_threshold", "5.0");
pref("apz.overscroll.stop_velocity_threshold", "0.01");

// For event-regions based hit-testing
pref("layout.event-regions.enabled", true);

// This preference allows FirefoxOS apps (and content, I think) to force
// the use of software (instead of hardware accelerated) 2D canvases by
// creating a context like this:
//
//   canvas.getContext('2d', { willReadFrequently: true })
//
// Using a software canvas can save memory when JS calls getImageData()
// on the canvas frequently. See bug 884226.
pref("gfx.canvas.willReadFrequently.enable", true);

// Disable autofocus until we can have it not bring up the keyboard.
// https://bugzilla.mozilla.org/show_bug.cgi?id=965763
pref("browser.autofocus", false);

// Enable wakelock
pref("dom.wakelock.enabled", true);

// Enable webapps add-ons
pref("dom.apps.customization.enabled", true);

// Enable touch caret by default
pref("touchcaret.enabled", true);

// Enable selection caret by default
pref("selectioncaret.enabled", true);

// Enable sync and mozId with Firefox Accounts.
pref("services.sync.fxaccounts.enabled", true);
pref("identity.fxaccounts.enabled", true);

// Mobile Identity API.
pref("services.mobileid.server.uri", "https://msisdn.services.mozilla.com");

// Enable mapped array buffer.
#ifndef XP_WIN
pref("dom.mapped_arraybuffer.enabled", true);
#endif

// BroadcastChannel API
pref("dom.broadcastChannel.enabled", true);

// UDPSocket API
pref("dom.udpsocket.enabled", true);

// Enable TV Manager API
pref("dom.tv.enabled", true);

// Enable Inputport Manager API
pref("dom.inputport.enabled", true);

pref("dom.mozSettings.SettingsDB.debug.enabled", true);
pref("dom.mozSettings.SettingsManager.debug.enabled", true);
pref("dom.mozSettings.SettingsRequestManager.debug.enabled", true);
pref("dom.mozSettings.SettingsService.debug.enabled", true);

pref("dom.mozSettings.SettingsDB.verbose.enabled", false);
pref("dom.mozSettings.SettingsManager.verbose.enabled", false);
pref("dom.mozSettings.SettingsRequestManager.verbose.enabled", false);
pref("dom.mozSettings.SettingsService.verbose.enabled", false);

// Controlling whether we want to allow forcing some Settings
// IndexedDB transactions to be opened as readonly or keep everything as
// readwrite.
pref("dom.mozSettings.allowForceReadOnly", false);

// RequestSync API is enabled by default on B2G.
pref("dom.requestSync.enabled", true);

// Resample touch events on b2g
pref("gfx.touch.resample", true);

// Comma separated list of activity names that can only be provided by
// the system app in dev mode.
pref("dom.activities.developer_mode_only", "import-app");

// mulet apparently loads firefox.js as well as b2g.js, so we have to explicitly
// disable serviceworkers here to get them disabled in mulet.
pref("dom.serviceWorkers.enabled", false);

<<<<<<< HEAD
// Enable Cardboard VR on mobile, assuming VR at all is enabled
pref("dom.vr.cardboard.enabled", true);
// Because we can't have nice things.
#ifdef MOZ_GRAPHENE
#include ../graphene/graphene.js
#endif
=======
// Retain at most 10 processes' layers buffers
pref("layers.compositor-lru-size", 10);
>>>>>>> c6b7b446
<|MERGE_RESOLUTION|>--- conflicted
+++ resolved
@@ -1133,14 +1133,11 @@
 // disable serviceworkers here to get them disabled in mulet.
 pref("dom.serviceWorkers.enabled", false);
 
-<<<<<<< HEAD
+// Retain at most 10 processes' layers buffers
+pref("layers.compositor-lru-size", 10);
 // Enable Cardboard VR on mobile, assuming VR at all is enabled
 pref("dom.vr.cardboard.enabled", true);
 // Because we can't have nice things.
 #ifdef MOZ_GRAPHENE
 #include ../graphene/graphene.js
-#endif
-=======
-// Retain at most 10 processes' layers buffers
-pref("layers.compositor-lru-size", 10);
->>>>>>> c6b7b446
+#endif