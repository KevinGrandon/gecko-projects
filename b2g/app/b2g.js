--- conflicted
+++ resolved
@@ -1135,13 +1135,11 @@
 // mulet apparently loads firefox.js as well as b2g.js, so we have to explicitly
 // disable serviceworkers here to get them disabled in mulet.
 pref("dom.serviceWorkers.enabled", false);
-<<<<<<< HEAD
+
 // Because we can't have nice things.
 #ifdef MOZ_GRAPHENE
 #include ../graphene/graphene.js
 #endif
-=======
 
 // Enable Cardboard VR on mobile, assuming VR at all is enabled
-pref("dom.vr.cardboard.enabled", true);
->>>>>>> c09a3d7a
+pref("dom.vr.cardboard.enabled", true);