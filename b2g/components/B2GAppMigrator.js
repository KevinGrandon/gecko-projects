--- conflicted
+++ resolved
@@ -117,14 +117,6 @@
     switch (topic) {
       case kMigrationMessageName:
         this.executeBrowserMigration();
-<<<<<<< HEAD
-        Services.obs.removeObserver(this, kMigrationMessageName);
-        break;
-      case "xpcom-shutdown":
-        Services.obs.removeObserver(this, "xpcom-shutdown");
-        Services.obs.removeObserver(this, kMigrationMessageName);
-=======
->>>>>>> e1a3c6bb
         break;
       default:
         debug("Unhandled topic: " + topic);
