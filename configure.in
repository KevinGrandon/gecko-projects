--- conflicted
+++ resolved
@@ -4032,7 +4032,6 @@
   ;;
 esac
 
-<<<<<<< HEAD
 if test -n "$MOZ_B2G"; then
     AC_DEFINE(MOZ_B2G)
 fi
@@ -4043,10 +4042,10 @@
 
 if test -n "$MOZ_MULET"; then
     AC_DEFINE(MOZ_MULET)
-=======
+fi
+
 if test -n "$MOZ_B2GDROID"; then
     AC_DEFINE(MOZ_B2GDROID)
->>>>>>> 22484bfe
 fi
 
 AC_SUBST(MOZ_BUILD_APP)
