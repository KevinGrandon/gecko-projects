--- conflicted
+++ resolved
@@ -1083,11 +1083,6 @@
 
     def _process_library_definition(self, libdef, backend_file):
         backend_file.write('LIBRARY_NAME = %s\n' % libdef.basename)
-<<<<<<< HEAD
-        for reldir, basename in libdef.static_libraries:
-            backend_file.write('SHARED_LIBRARY_LIBS += $(DEPTH)/%s/$(LIB_PREFIX)%s.$(LIB_SUFFIX)\n'
-                               % (reldir, basename))
-=======
         thisobjdir = libdef.objdir
         topobjdir = libdef.topobjdir.replace(os.sep, '/')
         for objdir, basename in libdef.static_libraries:
@@ -1099,7 +1094,6 @@
                 relpath = mozpath.relpath(objdir, thisobjdir)
             backend_file.write('SHARED_LIBRARY_LIBS += %s/$(LIB_PREFIX)%s.$(LIB_SUFFIX)\n'
                                % (relpath, basename))
->>>>>>> 93c960da
 
     def _write_manifests(self, dest, manifests):
         man_dir = os.path.join(self.environment.topobjdir, '_build_manifests',
