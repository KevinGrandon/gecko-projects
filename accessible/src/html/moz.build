--- conflicted
+++ resolved
@@ -4,13 +4,7 @@
 # License, v. 2.0. If a copy of the MPL was not distributed with this
 # file, You can obtain one at http://mozilla.org/MPL/2.0/.
 
-<<<<<<< HEAD
-SOURCES += [
-=======
-MODULE = 'accessibility'
-
 UNIFIED_SOURCES += [
->>>>>>> 0f82ea91
     'HTMLCanvasAccessible.cpp',
     'HTMLElementAccessibles.cpp',
     'HTMLFormControlAccessible.cpp',
@@ -50,6 +44,4 @@
 else:
     LOCAL_INCLUDES += [
         '../other',
-    ]
-
-FINAL_LIBRARY = 'xul'+    ]