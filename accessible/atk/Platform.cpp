--- conflicted
+++ resolved
@@ -20,11 +20,7 @@
 #include <gtk/gtk.h>
 
 #if (MOZ_WIDGET_GTK == 3)
-<<<<<<< HEAD
-extern "C" __attribute__((weak,visibility("default"))) int atk_bridge_adaptor_init (int*, char **[]);
-=======
 extern "C" __attribute__((weak,visibility("default"))) int atk_bridge_adaptor_init(int*, char **[]);
->>>>>>> 6e5e9307
 #endif
 
 using namespace mozilla;
@@ -187,18 +183,7 @@
 #if (MOZ_WIDGET_GTK == 3)
   if (atk_bridge_adaptor_init) {
     atk_bridge_adaptor_init(nullptr, nullptr);
-<<<<<<< HEAD
-  } else {
-#endif
-    nsresult rv = LoadGtkModule(sAtkBridge);
-    if (NS_SUCCEEDED(rv)) {
-      (*sAtkBridge.init)();
-    }
-#if (MOZ_WIDGET_GTK == 3)
-  }
-=======
   } else
->>>>>>> 6e5e9307
 #endif
   {
     nsresult rv = LoadGtkModule(sAtkBridge);
