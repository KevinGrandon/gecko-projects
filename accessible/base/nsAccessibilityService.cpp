--- conflicted
+++ resolved
@@ -220,18 +220,8 @@
 ////////////////////////////////////////////////////////////////////////////////
 // Markup maps array.
 
-<<<<<<< HEAD
-struct MarkupMapInfo {
-  nsIAtom** tag;
-  New_Accessible* new_func;
-};
-
-#define MARKUPMAP(atom, new_func) \
-  { &nsGkAtoms::atom, new_func },
-=======
 #define MARKUPMAP(atom, new_func, r) \
   { &nsGkAtoms::atom, new_func, static_cast<a11y::role>(r) },
->>>>>>> 4c57dff8
 
 static const MarkupMapInfo sMarkupMapList[] = {
   #include "MarkupMap.h"
@@ -249,11 +239,7 @@
 bool nsAccessibilityService::gIsShutdown = true;
 
 nsAccessibilityService::nsAccessibilityService() :
-<<<<<<< HEAD
-  DocManager(), FocusManager(), mMarkupMap(ArrayLength(sMarkupMapList))
-=======
   DocManager(), FocusManager(), mMarkupMaps(ArrayLength(sMarkupMapList))
->>>>>>> 4c57dff8
 {
 }
 
@@ -1088,16 +1074,10 @@
         frame->AccessibleType() == eHTMLTableCellType ||
         frame->AccessibleType() == eHTMLTableType) {
       // Prefer to use markup to decide if and what kind of accessible to create,
-<<<<<<< HEAD
-      New_Accessible* new_func = mMarkupMap.Get(content->NodeInfo()->NameAtom());
-      if (new_func)
-        newAcc = new_func(content, aContext);
-=======
       const MarkupMapInfo* markupMap =
         mMarkupMaps.Get(content->NodeInfo()->NameAtom());
       if (markupMap && markupMap->new_func)
         newAcc = markupMap->new_func(content, aContext);
->>>>>>> 4c57dff8
 
       if (!newAcc) // try by frame accessible type.
         newAcc = CreateAccessibleByFrameType(frame, content, aContext);
@@ -1236,11 +1216,7 @@
   observerService->NotifyObservers(nullptr, "a11y-init-or-shutdown", kInitIndicator);
 
   for (uint32_t i = 0; i < ArrayLength(sMarkupMapList); i++)
-<<<<<<< HEAD
-    mMarkupMap.Put(*sMarkupMapList[i].tag, sMarkupMapList[i].new_func);
-=======
     mMarkupMaps.Put(*sMarkupMapList[i].tag, &sMarkupMapList[i]);
->>>>>>> 4c57dff8
 
 #ifdef A11Y_LOG
   logging::CheckEnv();
