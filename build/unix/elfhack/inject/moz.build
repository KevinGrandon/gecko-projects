--- conflicted
+++ resolved
@@ -13,13 +13,6 @@
 else:
     cpu = CONFIG['TARGET_CPU']
 
-<<<<<<< HEAD
-GENERATED_SOURCES += [ s % cpu for s in [
-    "%s-noinit.c",
-    "%s.c",
-]]
-=======
 GENERATED_SOURCES += [
     "%s.c" % cpu,
-]
->>>>>>> d77b6af4
+]