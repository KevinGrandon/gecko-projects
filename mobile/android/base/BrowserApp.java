--- conflicted
+++ resolved
@@ -14,11 +14,8 @@
 import org.mozilla.gecko.gfx.ImmutableViewportMetrics;
 import org.mozilla.gecko.gfx.LayerView;
 import org.mozilla.gecko.gfx.PanZoomController;
-<<<<<<< HEAD
 import org.mozilla.gecko.home.HomePager;
-=======
 import org.mozilla.gecko.menu.GeckoMenu;
->>>>>>> 18e14e41
 import org.mozilla.gecko.util.FloatUtils;
 import org.mozilla.gecko.util.GamepadUtils;
 import org.mozilla.gecko.util.HardwareUtils;
@@ -90,11 +87,7 @@
     private static final int READER_ADD_FAILED = 1;
     private static final int READER_ADD_DUPLICATE = 2;
 
-<<<<<<< HEAD
-    private static final int NO_ANIMATION = 0;
-=======
     private static final String STATE_DYNAMIC_TOOLBAR_ENABLED = "dynamic_toolbar";
->>>>>>> 18e14e41
 
     public static BrowserToolbar mBrowserToolbar;
     private HomePager mHomePager;
@@ -500,18 +493,16 @@
                 mLayerView.getLayerClient().setOnMetricsChangedListener(this);
             }
             setToolbarMargin(0);
-            mAboutHome.setTopPadding(mBrowserToolbar.getLayout().getHeight());
+            // FIXME: address this in bug 876750
+            //mHomePager.setTopPadding(mBrowserToolbar.getLayout().getHeight());
         } else {
             // Immediately show the toolbar when disabling the dynamic
             // toolbar.
             if (mLayerView != null) {
                 mLayerView.getLayerClient().setOnMetricsChangedListener(null);
             }
-<<<<<<< HEAD
-            mHomePager.setPadding(0, 0, 0, 0);
-=======
-            mAboutHome.setTopPadding(0);
->>>>>>> 18e14e41
+            // FIXME: address this in bug 876750
+            //mHomePager.setTopPadding(0);
             if (mBrowserToolbar != null) {
                 mBrowserToolbar.getLayout().scrollTo(0, 0);
             }
@@ -765,7 +756,6 @@
             height = mBrowserToolbar.getLayout().getHeight();
         }
 
-<<<<<<< HEAD
         if (!isDynamicToolbarEnabled() || mHomePager.isVisible()) {
             // Use aVisibleHeight here so that when the dynamic toolbar is
             // enabled, the padding will animate with the toolbar becoming
@@ -779,14 +769,6 @@
                 setToolbarMargin(height);
                 height = 0;
             }
-=======
-        if (!isDynamicToolbarEnabled()) {
-            // Use aVisibleHeight here so that when the dynamic toolbar is
-            // enabled, the padding will animate with the toolbar becoming
-            // visible.
-            setToolbarMargin(height);
-            height = 0;
->>>>>>> 18e14e41
         } else {
             setToolbarMargin(0);
         }
@@ -835,35 +817,11 @@
         mTabsPanel.refresh();
     }
 
-<<<<<<< HEAD
     public View getActionBarLayout() {
         RelativeLayout actionBar = (RelativeLayout) LayoutInflater.from(this).inflate(R.layout.browser_toolbar, null);
         actionBar.setLayoutParams(new RelativeLayout.LayoutParams(RelativeLayout.LayoutParams.FILL_PARENT,
                                                                   (int) getResources().getDimension(R.dimen.browser_toolbar_height)));
         return actionBar;
-=======
-    @Override
-    protected void onActivityResult(int requestCode, int resultCode, Intent data) {
-        String url = null;
-
-        // Don't update the url in the toolbar if the activity was cancelled.
-        if (resultCode == Activity.RESULT_OK && data != null) {
-            // Don't update the url if the activity was launched to pick a site.
-            String targetKey = data.getStringExtra(AwesomeBar.TARGET_KEY);
-            if (!AwesomeBar.Target.PICK_SITE.toString().equals(targetKey)) {
-                // Update the toolbar with the url that was just entered.
-                url = data.getStringExtra(AwesomeBar.URL_KEY);
-            }
-        }
-
-        // We always need to call fromAwesomeBarSearch to perform the toolbar animation.
-        mBrowserToolbar.fromAwesomeBarSearch(url);
-
-        // Trigger any tab-related events after we start restoring
-        // the toolbar state above to make ensure animations happen
-        // on the correct order.
-        super.onActivityResult(requestCode, resultCode, data);
->>>>>>> 18e14e41
     }
 
     @Override
