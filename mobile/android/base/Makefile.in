# This Source Code Form is subject to the terms of the Mozilla Public
# License, v. 2.0. If a copy of the MPL was not distributed with this
# file, You can obtain one at http://mozilla.org/MPL/2.0/.

DIST_FILES := package-name.txt.in

ifneq (,$(findstring -march=armv7,$(OS_CFLAGS)))
MIN_CPU_VERSION=7
else
MIN_CPU_VERSION=5
endif

MOZ_APP_BUILDID=$(shell cat $(DEPTH)/config/buildid)

ifeq (,$(ANDROID_VERSION_CODE))
ifeq ($(CPU_ARCH),arm)
ifeq ($(MIN_CPU_VERSION),7)
ANDROID_VERSION_CODE=$(shell cat $(DEPTH)/config/buildid | cut -c1-10)
else
# decrement the version code by 1 for armv6 builds so armv7 builds will win any compatability ties
ANDROID_VERSION_CODE=$(shell echo $$((`cat $(DEPTH)/config/buildid | cut -c1-10` - 1)))
endif
else #not arm, so x86
# increment the version code by 1 for x86 builds so they are offered to x86 phones that have arm emulators
ANDROID_VERSION_CODE=$(shell echo $$((`cat $(DEPTH)/config/buildid | cut -c1-10` + 1)))
endif
endif

UA_BUILDID=$(shell echo $(ANDROID_VERSION_CODE) | cut -c1-8)

MOZ_BUILD_TIMESTAMP=$(shell echo `$(PYTHON) $(topsrcdir)/toolkit/xre/make-platformini.py --print-timestamp`)

DEFINES += \
  -DANDROID_VERSION_CODE=$(ANDROID_VERSION_CODE) \
  -DMOZ_ANDROID_SHARED_ID="$(MOZ_ANDROID_SHARED_ID)" \
  -DMOZ_ANDROID_SHARED_ACCOUNT_TYPE="$(MOZ_ANDROID_SHARED_ACCOUNT_TYPE)" \
  -DMOZ_APP_BUILDID=$(MOZ_APP_BUILDID) \
  -DMOZ_BUILD_TIMESTAMP=$(MOZ_BUILD_TIMESTAMP) \
  -DUA_BUILDID=$(UA_BUILDID) \
  $(NULL)

GARBAGE += \
  AndroidManifest.xml  \
  classes.dex  \
  gecko.ap_  \
  res/values/strings.xml \
  .aapt.deps \
  fennec_ids.txt \
  javah.out \
  jni-stubs.inc \
  GeneratedJNIWrappers.cpp \
  GeneratedJNIWrappers.h \
  $(NULL)

GARBAGE_DIRS += classes db jars res sync services generated

# Bug 567884 - Need a way to find appropriate icons during packaging
ifeq ($(MOZ_APP_NAME),fennec)
ICON_PATH = $(topsrcdir)/$(MOZ_BRANDING_DIRECTORY)/content/fennec_48x48.png
ICON_PATH_HDPI = $(topsrcdir)/$(MOZ_BRANDING_DIRECTORY)/content/fennec_72x72.png
ICON_PATH_XHDPI = $(topsrcdir)/$(MOZ_BRANDING_DIRECTORY)/content/fennec_96x96.png
ICON_PATH_XXHDPI = $(topsrcdir)/$(MOZ_BRANDING_DIRECTORY)/content/fennec_144x144.png
else
ICON_PATH = $(topsrcdir)/$(MOZ_BRANDING_DIRECTORY)/content/icon48.png
ICON_PATH_HDPI = $(topsrcdir)/$(MOZ_BRANDING_DIRECTORY)/content/icon64.png
endif

JAVA_CLASSPATH = $(ANDROID_SDK)/android.jar

ALL_JARS = \
  gecko-browser.jar \
  gecko-mozglue.jar \
  gecko-util.jar \
  sync-thirdparty.jar \
  websockets.jar \
  $(NULL)

ifdef MOZ_WEBRTC
ALL_JARS += webrtc.jar
endif

include $(topsrcdir)/config/config.mk

# Note that we're going to set up a dependency directly between embed_android.dex and the java files
# Instead of on the .class files, since more than one .class file might be produced per .java file
# Sync dependencies are provided in a single jar. Sync classes themselves are delivered as source,
# because Android resource classes must be compiled together in order to avoid overlapping resource
# indices.
<<<<<<< HEAD
=======

>>>>>>> 8c894556
classes.dex: proguard-jars
	@echo 'DX classes.dex'
	$(DX) --dex --output=classes.dex jars-proguarded $(ANDROID_COMPAT_LIB)

ifdef MOZ_DEBUG
PROGUARD_PASSES=1
else
PROGUARD_PASSES=6
endif

proguard-jars: $(ALL_JARS)
	java -jar $(ANDROID_SDK_ROOT)/tools/proguard/lib/proguard.jar @$(topsrcdir)/mobile/android/config/proguard.cfg -optimizationpasses $(PROGUARD_PASSES) -injars $(subst ::,:,$(subst $(NULL) ,:,$(ALL_JARS))) -outjars jars-proguarded -libraryjars $(ANDROID_SDK)/android.jar:$(ANDROID_COMPAT_LIB)

CLASSES_WITH_JNI= \
    org.mozilla.gecko.GeckoAppShell \
    org.mozilla.gecko.GeckoJavaSampler \
    org.mozilla.gecko.gfx.NativePanZoomController \
    org.mozilla.gecko.ANRReporter \
    $(NULL)

ifdef MOZ_WEBSMS_BACKEND
# Note: if you are building with MOZ_WEBSMS_BACKEND turned on, then
# you will get a build error because the generated jni-stubs.inc will
# be different than the one checked in (i.e. it will have the sms-related
# JNI stubs as well). Just copy the generated file to mozglue/android/
# like the error message says and rebuild. All should be well after that.
CLASSES_WITH_JNI += org.mozilla.gecko.GeckoSmsManager
endif

jni-stubs.inc: gecko-browser.jar gecko-mozglue.jar gecko-util.jar sync-thirdparty.jar
	$(JAVAH) -o javah.out -bootclasspath $(JAVA_BOOTCLASSPATH) -classpath $(subst $(NULL) $(NULL),:,$^) $(CLASSES_WITH_JNI)
	$(PYTHON) $(topsrcdir)/mobile/android/base/jni-generator.py javah.out $@

ANNOTATION_PROCESSOR_JAR_FILES := $(DEPTH)/build/annotationProcessors/annotationProcessors.jar

GeneratedJNIWrappers.cpp: $(ANNOTATION_PROCESSOR_JAR_FILES)
GeneratedJNIWrappers.cpp: $(ALL_JARS)
	$(JAVA) -classpath gecko-mozglue.jar:$(JAVA_BOOTCLASSPATH):$(ANNOTATION_PROCESSOR_JAR_FILES) org.mozilla.gecko.annotationProcessors.AnnotationProcessor $(ALL_JARS)

gecko_package_dir = generated/org/mozilla/gecko
# Like generated/org/mozilla/fennec_$USERID.
android_package_dir = $(addprefix generated/,$(subst .,/,$(ANDROID_PACKAGE_NAME)))

# These _PP_JAVAFILES are specified in moz.build and defined in
# backend.mk, which is included by config.mk.  Therefore this needs to
# be defined after config.mk is included.
PP_JAVAFILES := $(filter-out $(gecko_package_dir)/R.java,$(gecko-mozglue_PP_JAVAFILES) $(gecko-browser_PP_JAVAFILES))

manifest := \
  AndroidManifest.xml.in \
  $(NULL)

PP_TARGETS += manifest

# Certain source files need to be preprocessed.  This special rule
# generates these files into generated/org/mozilla/gecko for
# consumption by the build system and IDEs.

preprocessed := $(addsuffix .in,$(subst $(gecko_package_dir)/,,$(filter $(gecko_package_dir)/%,$(PP_JAVAFILES))))

preprocessed_PATH := $(gecko_package_dir)
preprocessed_KEEP_PATH := 1

PP_TARGETS += preprocessed

# Certain source files have Java package name @ANDROID_PACKAGE_NAME@.
# We hate these files but they are necessary for backwards
# compatibility.  These special rules generate these files into
# generated/org/mozilla/{firefox,firefox_beta,fennec,fennec_$USER} for
# consumption by the build system and IDEs.

preprocessed_package := $(addsuffix .in,$(subst $(android_package_dir)/,,$(filter $(android_package_dir)/%,$(PP_JAVAFILES))))

preprocessed_package_PATH := $(android_package_dir)
preprocessed_package_KEEP_PATH := 1

PP_TARGETS += preprocessed_package

res/drawable-mdpi/icon.png: $(ICON_PATH)
	$(NSINSTALL) -D res/drawable-mdpi
	cp $(ICON_PATH) $@

res/drawable-hdpi/icon.png: $(ICON_PATH_HDPI)
	$(NSINSTALL) -D res/drawable-hdpi
	cp $(ICON_PATH_HDPI) $@

res/drawable-xhdpi/icon.png: $(ICON_PATH_XHDPI)
	$(NSINSTALL) -D res/drawable-xhdpi
	cp $(ICON_PATH_XHDPI) $@

res/drawable-xxhdpi/icon.png: $(ICON_PATH_XXHDPI)
	$(NSINSTALL) -D res/drawable-xxhdpi
	cp $(ICON_PATH_XXHDPI) $@

ANDROID_RESDIRS := $(subst resources/,res/,$(sort $(dir $(ANDROID_RESFILES))))

$(call mkdir_deps,$(ANDROID_RESDIRS)): $(ANDROID_RESFILES) Makefile
	$(RM) -r $(@D)
	$(NSINSTALL) -D $(@D)
	$(TOUCH) $@

$(subst resources/,res/,$(ANDROID_RESFILES)): $(call mkdir_deps,$(ANDROID_RESDIRS)) $(ANDROID_RESFILES)
	@echo 'creating $@'
	$(NSINSTALL) $(subst res/,$(srcdir)/resources/,$@) $(dir $@)

res/values/strings.xml: $(call mkdir_deps,res/values)
	$(MAKE) -C locales

# With multilocale builds, there will be multiple strings.xml files. We need to
# rebuild gecko.ap_ if any of them change.
MULTILOCALE_STRINGS_XML_FILES := $(wildcard res/values-*/strings.xml)
all_resources = \
  $(MULTILOCALE_STRINGS_XML_FILES) \
  AndroidManifest.xml \
  $(subst resources/,res/,$(ANDROID_RESFILES)) \
  $(ANDROID_GENERATED_RESFILES) \
  $(NULL)

# generated/org/mozilla/gecko/R.java and gecko.ap_ are both produced
# by aapt; this saves an aapt invocation.

$(gecko_package_dir)/R.java: .aapt.deps
gecko.ap_: .aapt.deps

.aapt.deps: $(all_resources)
	$(AAPT) package -f -M AndroidManifest.xml -I $(ANDROID_SDK)/android.jar -S res --custom-package org.mozilla.gecko --non-constant-id \
		-J $(gecko_package_dir)/ \
		-F gecko.ap_
	@$(TOUCH) $@

fennec_ids.txt: $(gecko_package_dir)/R.java fennec-ids-generator.py
	$(PYTHON) $(topsrcdir)/mobile/android/base/fennec-ids-generator.py -i $< -o $@

# We process ANDROID_RESFILES specially for now; the following flag
# disables the default processing.
IGNORE_ANDROID_RESFILES=1

include $(topsrcdir)/config/rules.mk

# Override the Java settings with some specific android settings
include $(topsrcdir)/config/android-common.mk

libs:: classes.dex jni-stubs.inc GeneratedJNIWrappers.cpp fennec_ids.txt
	$(INSTALL) classes.dex $(FINAL_TARGET)
	@(diff jni-stubs.inc $(topsrcdir)/mozglue/android/jni-stubs.inc >/dev/null && diff GeneratedJNIWrappers.cpp $(topsrcdir)/widget/android/GeneratedJNIWrappers.cpp >/dev/null) || \
	 (echo '*** Error: The generated JNI code has changed. Please run cp $(CURDIR)/jni-stubs.inc $(topsrcdir)/mozglue/android && cp $(CURDIR)/GeneratedJNIWrappers.* $(topsrcdir)/widget/android and repeat the build.' && exit 1)<|MERGE_RESOLUTION|>--- conflicted
+++ resolved
@@ -86,10 +86,7 @@
 # Sync dependencies are provided in a single jar. Sync classes themselves are delivered as source,
 # because Android resource classes must be compiled together in order to avoid overlapping resource
 # indices.
-<<<<<<< HEAD
-=======
-
->>>>>>> 8c894556
+
 classes.dex: proguard-jars
 	@echo 'DX classes.dex'
 	$(DX) --dex --output=classes.dex jars-proguarded $(ANDROID_COMPAT_LIB)
