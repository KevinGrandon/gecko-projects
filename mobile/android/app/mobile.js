/* This Source Code Form is subject to the terms of the Mozilla Public
 * License, v. 2.0. If a copy of the MPL was not distributed with this
 * file, You can obtain one at http://mozilla.org/MPL/2.0/. */

#filter substitution

// For browser.xml binding
//
// cacheRatio* is a ratio that determines the amount of pixels to cache. The
// ratio is multiplied by the viewport width or height to get the displayport's
// width or height, respectively.
//
// (divide integer value by 1000 to get the ratio)
//
// For instance: cachePercentageWidth is 1500
//               viewport height is 500
//               => display port height will be 500 * 1.5 = 750
//
pref("toolkit.browser.cacheRatioWidth", 2000);
pref("toolkit.browser.cacheRatioHeight", 3000);

// How long before a content view (a handle to a remote scrollable object)
// expires.
pref("toolkit.browser.contentViewExpire", 3000);

pref("toolkit.defaultChromeURI", "chrome://browser/content/browser.xul");
pref("browser.chromeURL", "chrome://browser/content/");

// If a tab has not been active for this long (seconds), then it may be
// turned into a zombie tab to preemptively free up memory. -1 disables time-based
// expiration (but low-memory conditions may still require the tab to be zombified).
pref("browser.tabs.expireTime", 900);

// From libpref/src/init/all.js, extended to allow a slightly wider zoom range.
pref("zoom.minPercent", 20);
pref("zoom.maxPercent", 400);
pref("toolkit.zoomManager.zoomValues", ".2,.3,.5,.67,.8,.9,1,1.1,1.2,1.33,1.5,1.7,2,2.4,3,4");

// Mobile will use faster, less durable mode.
pref("toolkit.storage.synchronous", 0);

pref("browser.viewport.desktopWidth", 980);
// The default fallback zoom level to render pages at. Set to -1 to fit page; otherwise
// the value is divided by 1000 and clamped to hard-coded min/max scale values.
pref("browser.viewport.defaultZoom", -1);

/* allow scrollbars to float above chrome ui */
pref("ui.scrollbarsCanOverlapContent", 1);

/* turn off the caret blink after 10 cycles */
pref("ui.caretBlinkCount", 10);

/* cache prefs */
pref("browser.cache.disk.enable", true);
pref("browser.cache.disk.capacity", 20480); // kilobytes
pref("browser.cache.disk.max_entry_size", 4096); // kilobytes
pref("browser.cache.disk.smart_size.enabled", true);
pref("browser.cache.disk.smart_size.first_run", true);

#ifdef MOZ_PKG_SPECIAL
// low memory devices
pref("browser.cache.memory.enable", false);
#else
pref("browser.cache.memory.enable", true);
#endif
pref("browser.cache.memory.capacity", 1024); // kilobytes

pref("browser.cache.memory_limit", 5120); // 5 MB

/* image cache prefs */
pref("image.cache.size", 1048576); // bytes
pref("image.high_quality_downscaling.enabled", false);

/* offline cache prefs */
pref("browser.offline-apps.notify", true);
pref("browser.cache.offline.enable", true);
pref("browser.cache.offline.capacity", 5120); // kilobytes
pref("offline-apps.quota.warn", 1024); // kilobytes

// cache compression turned off for now - see bug #715198
pref("browser.cache.compression_level", 0);

/* disable some protocol warnings */
pref("network.protocol-handler.warn-external.tel", false);
pref("network.protocol-handler.warn-external.sms", false);
pref("network.protocol-handler.warn-external.mailto", false);
pref("network.protocol-handler.warn-external.vnd.youtube", false);

/* http prefs */
pref("network.http.pipelining", true);
pref("network.http.pipelining.ssl", true);
pref("network.http.proxy.pipelining", true);
pref("network.http.pipelining.maxrequests" , 6);
pref("network.http.keep-alive.timeout", 109);
pref("network.http.max-connections", 20);
pref("network.http.max-persistent-connections-per-server", 6);
pref("network.http.max-persistent-connections-per-proxy", 20);

// spdy
pref("network.http.spdy.push-allowance", 32768);

// See bug 545869 for details on why these are set the way they are
pref("network.buffer.cache.count", 24);
pref("network.buffer.cache.size",  16384);

// predictive actions
pref("network.predictor.enabled", true);
pref("network.predictor.max-db-size", 2097152); // bytes
pref("network.predictor.preserve", 50); // percentage of predictor data to keep when cleaning up

/* history max results display */
pref("browser.display.history.maxresults", 100);

/* How many times should have passed before the remote tabs list is refreshed */
pref("browser.display.remotetabs.timeout", 10);

/* session history */
pref("browser.sessionhistory.max_total_viewers", 1);
pref("browser.sessionhistory.max_entries", 50);
pref("browser.sessionhistory.contentViewerTimeout", 360);

/* session store */
pref("browser.sessionstore.resume_session_once", false);
pref("browser.sessionstore.resume_from_crash", true);
pref("browser.sessionstore.interval", 10000); // milliseconds
pref("browser.sessionstore.max_tabs_undo", 5);
pref("browser.sessionstore.max_resumed_crashes", 1);
pref("browser.sessionstore.recent_crashes", 0);
pref("browser.sessionstore.privacy_level", 0); // saving data: 0 = all, 1 = unencrypted sites, 2 = never

/* these should help performance */
pref("mozilla.widget.force-24bpp", true);
pref("mozilla.widget.use-buffer-pixmap", true);
pref("mozilla.widget.disable-native-theme", true);
pref("layout.reflow.synthMouseMove", false);
pref("layout.css.report_errors", false);

/* download manager (don't show the window or alert) */
pref("browser.download.useDownloadDir", true);
pref("browser.download.folderList", 1); // Default to ~/Downloads
pref("browser.download.manager.showAlertOnComplete", false);
pref("browser.download.manager.showAlertInterval", 2000);
pref("browser.download.manager.retention", 2);
pref("browser.download.manager.showWhenStarting", false);
pref("browser.download.manager.closeWhenDone", true);
pref("browser.download.manager.openDelay", 0);
pref("browser.download.manager.focusWhenStarting", false);
pref("browser.download.manager.flashCount", 2);
pref("browser.download.manager.displayedHistoryDays", 7);
pref("browser.download.manager.addToRecentDocs", true);

/* download helper */
pref("browser.helperApps.deleteTempFileOnExit", false);

/* password manager */
pref("signon.rememberSignons", true);
pref("signon.expireMasterPassword", false);
pref("signon.debug", false);

/* form helper (scroll to and optionally zoom into editable fields)  */
pref("formhelper.mode", 2);  // 0 = disabled, 1 = enabled, 2 = dynamic depending on screen size
pref("formhelper.autozoom", true);

/* find helper */
pref("findhelper.autozoom", true);

/* autocomplete */
pref("browser.formfill.enable", true);

/* spellcheck */
pref("layout.spellcheckDefault", 0);

/* new html5 forms */
pref("dom.experimental_forms", true);
pref("dom.forms.number", true);

/* extension manager and xpinstall */
pref("xpinstall.whitelist.directRequest", false);
pref("xpinstall.whitelist.fileRequest", false);
pref("xpinstall.whitelist.add", "addons.mozilla.org");
pref("xpinstall.whitelist.add.180", "marketplace.firefox.com");

pref("extensions.enabledScopes", 1);
pref("extensions.autoupdate.enabled", true);
pref("extensions.autoupdate.interval", 86400);
pref("extensions.update.enabled", false);
pref("extensions.update.interval", 86400);
pref("extensions.dss.enabled", false);
pref("extensions.dss.switchPending", false);
pref("extensions.ignoreMTimeChanges", false);
pref("extensions.logging.enabled", false);
pref("extensions.hideInstallButton", true);
pref("extensions.showMismatchUI", false);
pref("extensions.hideUpdateButton", false);
pref("extensions.strictCompatibility", false);
pref("extensions.minCompatibleAppVersion", "11.0");

pref("extensions.update.url", "https://versioncheck.addons.mozilla.org/update/VersionCheck.php?reqVersion=%REQ_VERSION%&id=%ITEM_ID%&version=%ITEM_VERSION%&maxAppVersion=%ITEM_MAXAPPVERSION%&status=%ITEM_STATUS%&appID=%APP_ID%&appVersion=%APP_VERSION%&appOS=%APP_OS%&appABI=%APP_ABI%&locale=%APP_LOCALE%&currentAppVersion=%CURRENT_APP_VERSION%&updateType=%UPDATE_TYPE%&compatMode=%COMPATIBILITY_MODE%");
pref("extensions.update.background.url", "https://versioncheck-bg.addons.mozilla.org/update/VersionCheck.php?reqVersion=%REQ_VERSION%&id=%ITEM_ID%&version=%ITEM_VERSION%&maxAppVersion=%ITEM_MAXAPPVERSION%&status=%ITEM_STATUS%&appID=%APP_ID%&appVersion=%APP_VERSION%&appOS=%APP_OS%&appABI=%APP_ABI%&locale=%APP_LOCALE%&currentAppVersion=%CURRENT_APP_VERSION%&updateType=%UPDATE_TYPE%&compatMode=%COMPATIBILITY_MODE%");

pref("extensions.hotfix.id", "firefox-android-hotfix@mozilla.org");
pref("extensions.hotfix.cert.checkAttributes", true);
pref("extensions.hotfix.certs.1.sha1Fingerprint", "91:53:98:0C:C1:86:DF:47:8F:35:22:9E:11:C9:A7:31:04:49:A1:AA");

/* preferences for the Get Add-ons pane */
pref("extensions.getAddons.cache.enabled", true);
pref("extensions.getAddons.maxResults", 15);
pref("extensions.getAddons.recommended.browseURL", "https://addons.mozilla.org/%LOCALE%/android/recommended/");
pref("extensions.getAddons.recommended.url", "https://services.addons.mozilla.org/%LOCALE%/android/api/%API_VERSION%/list/featured/all/%MAX_RESULTS%/%OS%/%VERSION%");
pref("extensions.getAddons.search.browseURL", "https://addons.mozilla.org/%LOCALE%/android/search?q=%TERMS%&platform=%OS%&appver=%VERSION%");
pref("extensions.getAddons.search.url", "https://services.addons.mozilla.org/%LOCALE%/android/api/%API_VERSION%/search/%TERMS%/all/%MAX_RESULTS%/%OS%/%VERSION%/%COMPATIBILITY_MODE%");
pref("extensions.getAddons.browseAddons", "https://addons.mozilla.org/%LOCALE%/android/");
pref("extensions.getAddons.get.url", "https://services.addons.mozilla.org/%LOCALE%/android/api/%API_VERSION%/search/guid:%IDS%?src=mobile&appOS=%OS%&appVersion=%VERSION%");
pref("extensions.getAddons.getWithPerformance.url", "https://services.addons.mozilla.org/%LOCALE%/android/api/%API_VERSION%/search/guid:%IDS%?src=mobile&appOS=%OS%&appVersion=%VERSION%&tMain=%TIME_MAIN%&tFirstPaint=%TIME_FIRST_PAINT%&tSessionRestored=%TIME_SESSION_RESTORED%");

/* preference for the locale picker */
pref("extensions.getLocales.get.url", "");
pref("extensions.compatability.locales.buildid", "0");

/* blocklist preferences */
pref("extensions.blocklist.enabled", true);
pref("extensions.blocklist.interval", 86400);
pref("extensions.blocklist.url", "https://blocklist.addons.mozilla.org/blocklist/3/%APP_ID%/%APP_VERSION%/%PRODUCT%/%BUILD_ID%/%BUILD_TARGET%/%LOCALE%/%CHANNEL%/%OS_VERSION%/%DISTRIBUTION%/%DISTRIBUTION_VERSION%/%PING_COUNT%/%TOTAL_PING_COUNT%/%DAYS_SINCE_LAST_PING%/");
pref("extensions.blocklist.detailsURL", "https://www.mozilla.com/%LOCALE%/blocklist/");

/* block popups by default, and notify the user about blocked popups */
pref("dom.disable_open_during_load", true);
pref("privacy.popups.showBrowserMessage", true);

/* disable opening windows with the dialog feature */
pref("dom.disable_window_open_dialog_feature", true);
pref("dom.disable_window_showModalDialog", true);
pref("dom.disable_window_print", true);
pref("dom.disable_window_find", true);

pref("keyword.enabled", true);
pref("browser.fixup.domainwhitelist.localhost", true);

pref("accessibility.typeaheadfind", false);
pref("accessibility.typeaheadfind.timeout", 5000);
pref("accessibility.typeaheadfind.flashBar", 1);
pref("accessibility.typeaheadfind.linksonly", false);
pref("accessibility.typeaheadfind.casesensitive", 0);
pref("accessibility.browsewithcaret_shortcut.enabled", false);

// Whether the character encoding menu is under the main Firefox button. This
// preference is a string so that localizers can alter it.
pref("browser.menu.showCharacterEncoding", "chrome://browser/locale/browser.properties");

// pointer to the default engine name
pref("browser.search.defaultenginename", "chrome://browser/locale/region.properties");
// maximum number of search suggestions, as a string because the search service expects a string pref
pref("browser.search.param.maxSuggestions", "4");
// SSL error page behaviour
pref("browser.ssl_override_behavior", 2);
pref("browser.xul.error_pages.expert_bad_cert", false);

// ordering of search engines in the engine list.
pref("browser.search.order.1", "chrome://browser/locale/region.properties");
pref("browser.search.order.2", "chrome://browser/locale/region.properties");
pref("browser.search.order.3", "chrome://browser/locale/region.properties");

// Market-specific search defaults (US market only)
pref("browser.search.geoSpecificDefaults", true);
pref("browser.search.defaultenginename.US", "chrome://browser/locale/region.properties");
pref("browser.search.order.US.1", "chrome://browser/locale/region.properties");
pref("browser.search.order.US.2", "chrome://browser/locale/region.properties");
pref("browser.search.order.US.3", "chrome://browser/locale/region.properties");

// disable updating
pref("browser.search.update", false);

// disable search suggestions by default
pref("browser.search.suggest.enabled", false);
pref("browser.search.suggest.prompted", false);

// Tell the search service to load search plugins from the locale JAR
pref("browser.search.loadFromJars", true);
pref("browser.search.jarURIs", "chrome://browser/locale/searchplugins/");

// tell the search service that we don't really expose the "current engine"
pref("browser.search.noCurrentEngine", true);

// Control media casting & mirroring features
pref("browser.casting.enabled", true);
#ifdef RELEASE_BUILD
// Roku does not yet support mirroring in production
pref("browser.mirroring.enabled.roku", false);
// Chromecast mirroring is broken (bug 1131084)
pref("browser.mirroring.enabled", false);
#else
pref("browser.mirroring.enabled.roku", true);
pref("browser.mirroring.enabled", true);
#endif

// Enable sparse localization by setting a few package locale overrides
pref("chrome.override_package.global", "browser");
pref("chrome.override_package.mozapps", "browser");
pref("chrome.override_package.passwordmgr", "browser");

// enable xul error pages
pref("browser.xul.error_pages.enabled", true);

// disable color management
pref("gfx.color_management.mode", 0);

// 0=fixed margin, 1=velocity bias, 2=dynamic resolution, 3=no margins, 4=prediction bias
pref("gfx.displayport.strategy", 1);

// all of the following displayport strategy prefs will be divided by 1000
// to obtain some multiplier which is then used in the strategy.
// fixed margin strategy options
pref("gfx.displayport.strategy_fm.multiplier", -1); // displayport dimension multiplier
pref("gfx.displayport.strategy_fm.danger_x", -1); // danger zone on x-axis when multiplied by viewport width
pref("gfx.displayport.strategy_fm.danger_y", -1); // danger zone on y-axis when multiplied by viewport height

// velocity bias strategy options
pref("gfx.displayport.strategy_vb.multiplier", -1); // displayport dimension multiplier
pref("gfx.displayport.strategy_vb.threshold", -1); // velocity threshold in inches/frame
pref("gfx.displayport.strategy_vb.reverse_buffer", -1); // fraction of buffer to keep in reverse direction from scroll
pref("gfx.displayport.strategy_vb.danger_x_base", -1); // danger zone on x-axis when multiplied by viewport width
pref("gfx.displayport.strategy_vb.danger_y_base", -1); // danger zone on y-axis when multiplied by viewport height
pref("gfx.displayport.strategy_vb.danger_x_incr", -1); // additional danger zone on x-axis when multiplied by viewport width and velocity
pref("gfx.displayport.strategy_vb.danger_y_incr", -1); // additional danger zone on y-axis when multiplied by viewport height and velocity

// prediction bias strategy options
pref("gfx.displayport.strategy_pb.threshold", -1); // velocity threshold in inches/frame

// Allow 24-bit colour when the hardware supports it
pref("gfx.android.rgb16.force", false);

// don't allow JS to move and resize existing windows
pref("dom.disable_window_move_resize", true);

// prevent click image resizing for nsImageDocument
pref("browser.enable_click_image_resizing", false);

// open in tab preferences
// 0=default window, 1=current window/tab, 2=new window, 3=new tab in most window
pref("browser.link.open_external", 3);
pref("browser.link.open_newwindow", 3);
// 0=force all new windows to tabs, 1=don't force, 2=only force those with no features set
pref("browser.link.open_newwindow.restriction", 0);

// controls which bits of private data to clear. by default we clear them all.
pref("privacy.item.cache", true);
pref("privacy.item.cookies", true);
pref("privacy.item.offlineApps", true);
pref("privacy.item.history", true);
pref("privacy.item.searchHistory", true);
pref("privacy.item.formdata", true);
pref("privacy.item.downloads", true);
pref("privacy.item.passwords", true);
pref("privacy.item.sessions", true);
pref("privacy.item.geolocation", true);
pref("privacy.item.siteSettings", true);
pref("privacy.item.syncAccount", true);

// enable geo
pref("geo.enabled", true);

// content sink control -- controls responsiveness during page load
// see https://bugzilla.mozilla.org/show_bug.cgi?id=481566#c9
//pref("content.sink.enable_perf_mode",  2); // 0 - switch, 1 - interactive, 2 - perf
//pref("content.sink.pending_event_mode", 0);
//pref("content.sink.perf_deflect_count", 1000000);
//pref("content.sink.perf_parse_time", 50000000);

// Disable the JS engine's gc on memory pressure, since we do one in the mobile
// browser (bug 669346).
pref("javascript.options.gc_on_memory_pressure", false);

#ifdef MOZ_PKG_SPECIAL
// low memory devices
pref("javascript.options.mem.gc_high_frequency_heap_growth_max", 120);
pref("javascript.options.mem.gc_high_frequency_heap_growth_min", 120);
pref("javascript.options.mem.gc_high_frequency_high_limit_mb", 40);
pref("javascript.options.mem.gc_high_frequency_low_limit_mb", 10);
pref("javascript.options.mem.gc_low_frequency_heap_growth", 120);
pref("javascript.options.mem.high_water_mark", 16);
pref("javascript.options.mem.gc_allocation_threshold_mb", 3);
pref("javascript.options.mem.gc_decommit_threshold_mb", 1);
pref("javascript.options.mem.gc_min_empty_chunk_count", 1);
pref("javascript.options.mem.gc_max_empty_chunk_count", 2);
#else
pref("javascript.options.mem.high_water_mark", 32);
#endif

pref("dom.max_chrome_script_run_time", 0); // disable slow script dialog for chrome
pref("dom.max_script_run_time", 20);

// JS error console
pref("devtools.errorconsole.enabled", false);
// Absolute path to the devtools unix domain socket file used
// to communicate with a usb cable via adb forward.
pref("devtools.debugger.unix-domain-socket", "/data/data/@ANDROID_PACKAGE_NAME@/firefox-debugger-socket");

pref("font.size.inflation.minTwips", 0);

// When true, zooming will be enabled on all sites, even ones that declare user-scalable=no.
pref("browser.ui.zoom.force-user-scalable", false);

pref("ui.zoomedview.enabled", false);
pref("ui.zoomedview.limitReadableSize", 8);  // value in layer pixels

pref("ui.touch.radius.enabled", false);
pref("ui.touch.radius.leftmm", 3);
pref("ui.touch.radius.topmm", 5);
pref("ui.touch.radius.rightmm", 3);
pref("ui.touch.radius.bottommm", 2);
pref("ui.touch.radius.visitedWeight", 120);

pref("ui.mouse.radius.enabled", true);
pref("ui.mouse.radius.leftmm", 3);
pref("ui.mouse.radius.topmm", 5);
pref("ui.mouse.radius.rightmm", 3);
pref("ui.mouse.radius.bottommm", 2);
pref("ui.mouse.radius.visitedWeight", 120);
pref("ui.mouse.radius.reposition", true);

// The percentage of the screen that needs to be scrolled before margins are exposed.
pref("browser.ui.show-margins-threshold", 10);

// Maximum distance from the point where the user pressed where we still
// look for text to select
pref("browser.ui.selection.distance", 250);

// plugins
pref("plugin.disable", false);
pref("dom.ipc.plugins.enabled", false);

// This pref isn't actually used anymore, but we're leaving this here to avoid changing
// the default so that we can migrate a user-set pref. See bug 885357.
pref("plugins.click_to_play", true);
// The default value for nsIPluginTag.enabledState (STATE_CLICKTOPLAY = 1)
pref("plugin.default.state", 1);

// product URLs
// The breakpad report server to link to in about:crashes
pref("breakpad.reportURL", "https://crash-stats.mozilla.com/report/index/");
pref("app.support.baseURL", "http://support.mozilla.org/1/mobile/%VERSION%/%OS%/%LOCALE%/");
// Used to submit data to input from about:feedback
pref("app.feedback.postURL", "https://input.mozilla.org/api/v1/feedback/");
pref("app.privacyURL", "https://www.mozilla.org/privacy/firefox/");
pref("app.creditsURL", "http://www.mozilla.org/credits/");
pref("app.channelURL", "http://www.mozilla.org/%LOCALE%/firefox/channel/");
#if MOZ_UPDATE_CHANNEL == aurora
pref("app.releaseNotesURL", "http://www.mozilla.com/%LOCALE%/mobile/%VERSION%/auroranotes/");
#elif MOZ_UPDATE_CHANNEL == beta
pref("app.releaseNotesURL", "http://www.mozilla.com/%LOCALE%/mobile/%VERSION%beta/releasenotes/");
#else
pref("app.releaseNotesURL", "http://www.mozilla.com/%LOCALE%/mobile/%VERSION%/releasenotes/");
#endif
#if MOZ_UPDATE_CHANNEL == beta
pref("app.faqURL", "http://www.mozilla.com/%LOCALE%/mobile/beta/faq/");
#else
pref("app.faqURL", "http://www.mozilla.com/%LOCALE%/mobile/faq/");
#endif
pref("app.marketplaceURL", "https://marketplace.firefox.com/");

// Name of alternate about: page for certificate errors (when undefined, defaults to about:neterror)
pref("security.alternate_certificate_error_page", "certerror");

pref("security.warn_viewing_mixed", false); // Warning is disabled.  See Bug 616712.

// Block insecure active content on https pages
pref("security.mixed_content.block_active_content", true);

// Enable pinning
pref("security.cert_pinning.enforcement_level", 1);

// Override some named colors to avoid inverse OS themes
pref("ui.-moz-dialog", "#efebe7");
pref("ui.-moz-dialogtext", "#101010");
pref("ui.-moz-field", "#fff");
pref("ui.-moz-fieldtext", "#1a1a1a");
pref("ui.-moz-buttonhoverface", "#f3f0ed");
pref("ui.-moz-buttonhovertext", "#101010");
pref("ui.-moz-combobox", "#fff");
pref("ui.-moz-comboboxtext", "#101010");
pref("ui.buttonface", "#ece7e2");
pref("ui.buttonhighlight", "#fff");
pref("ui.buttonshadow", "#aea194");
pref("ui.buttontext", "#101010");
pref("ui.captiontext", "#101010");
pref("ui.graytext", "#b1a598");
pref("ui.highlight", "#fad184");
pref("ui.highlighttext", "#1a1a1a");
pref("ui.infobackground", "#f5f5b5");
pref("ui.infotext", "#000");
pref("ui.menu", "#f7f5f3");
pref("ui.menutext", "#101010");
pref("ui.threeddarkshadow", "#000");
pref("ui.threedface", "#ece7e2");
pref("ui.threedhighlight", "#fff");
pref("ui.threedlightshadow", "#ece7e2");
pref("ui.threedshadow", "#aea194");
pref("ui.window", "#efebe7");
pref("ui.windowtext", "#101010");
pref("ui.windowframe", "#efebe7");

/* prefs used by the update timer system (including blocklist pings) */
pref("app.update.timerFirstInterval", 30000); // milliseconds
pref("app.update.timerMinimumDelay", 30); // seconds

// used by update service to decide whether or not to
// automatically download an update
pref("app.update.autodownload", "wifi");
pref("app.update.url.android", "https://aus4.mozilla.org/update/4/%PRODUCT%/%VERSION%/%BUILD_ID%/%BUILD_TARGET%/%LOCALE%/%CHANNEL%/%OS_VERSION%/%DISTRIBUTION%/%DISTRIBUTION_VERSION%/%MOZ_VERSION%/update.xml");

#ifdef MOZ_UPDATER
/* prefs used specifically for updating the app */
pref("app.update.enabled", false);
pref("app.update.channel", "@MOZ_UPDATE_CHANNEL@");

#endif

// replace newlines with spaces on paste into single-line text boxes
pref("editor.singleLine.pasteNewlines", 2);

// threshold where a tap becomes a drag, in 1/240" reference pixels
// The names of the preferences are to be in sync with EventStateManager.cpp
pref("ui.dragThresholdX", 25);
pref("ui.dragThresholdY", 25);

pref("layers.acceleration.disabled", false);
pref("layers.offmainthreadcomposition.enabled", true);
pref("layers.async-video.enabled", true);
#ifdef MOZ_ANDROID_APZ
pref("layers.async-pan-zoom.enabled", true);
#endif
pref("layers.progressive-paint", true);
pref("layers.low-precision-buffer", true);
pref("layers.low-precision-resolution", "0.25");
pref("layers.low-precision-opacity", "1.0");
// We want to limit layers for two reasons:
// 1) We can't scroll smoothly if we have to many draw calls
// 2) Pages that have too many layers consume too much memory and crash.
// By limiting the number of layers on mobile we're making the main thread
// work harder keep scrolling smooth and memory low.
pref("layers.max-active", 20);

pref("notification.feature.enabled", true);
pref("dom.webnotifications.enabled", true);

// prevent tooltips from showing up
pref("browser.chrome.toolbar_tips", false);

// prevent video elements from preloading too much data
pref("media.preload.default", 1); // default to preload none
pref("media.preload.auto", 2);    // preload metadata if preload=auto
pref("media.cache_size", 32768);    // 32MB media cache
// Try to save battery by not resuming reading from a connection until we fall
// below 10s of buffered data.
pref("media.cache_resume_threshold", 10);
pref("media.cache_readahead_limit", 30);

// Number of video frames we buffer while decoding video.
// On Android this is decided by a similar value which varies for
// each OMX decoder |OMX_PARAM_PORTDEFINITIONTYPE::nBufferCountMin|. This
// number must be less than the OMX equivalent or gecko will think it is
// chronically starved of video frames. All decoders seen so far have a value
// of at least 4.
pref("media.video-queue.default-size", 3);

// Enable the MediaCodec PlatformDecoderModule by default.
pref("media.fragmented-mp4.exposed", true);
pref("media.fragmented-mp4.enabled", true);
pref("media.fragmented-mp4.android-media-codec.enabled", true);
pref("media.fragmented-mp4.android-media-codec.preferred", true);

// optimize images memory usage
pref("image.decode-only-on-draw.enabled", true);

#ifdef NIGHTLY_BUILD
// Shumway component (SWF player) is disabled by default. Also see bug 904346.
pref("shumway.disabled", true);
#endif

// enable touch events interfaces
pref("dom.w3c_touch_events.enabled", 1);

#ifdef MOZ_SAFE_BROWSING
pref("browser.safebrowsing.enabled", true);
pref("browser.safebrowsing.malware.enabled", true);
pref("browser.safebrowsing.debug", false);

pref("browser.safebrowsing.updateURL", "https://safebrowsing.google.com/safebrowsing/downloads?client=SAFEBROWSING_ID&appver=%VERSION%&pver=2.2&key=%GOOGLE_API_KEY%");
pref("browser.safebrowsing.gethashURL", "https://safebrowsing.google.com/safebrowsing/gethash?client=SAFEBROWSING_ID&appver=%VERSION%&pver=2.2");
pref("browser.safebrowsing.reportURL", "https://safebrowsing.google.com/safebrowsing/report?");
pref("browser.safebrowsing.reportGenericURL", "http://%LOCALE%.phish-generic.mozilla.com/?hl=%LOCALE%");
pref("browser.safebrowsing.reportErrorURL", "http://%LOCALE%.phish-error.mozilla.com/?hl=%LOCALE%");
pref("browser.safebrowsing.reportPhishURL", "http://%LOCALE%.phish-report.mozilla.com/?hl=%LOCALE%");
pref("browser.safebrowsing.reportMalwareURL", "http://%LOCALE%.malware-report.mozilla.com/?hl=%LOCALE%");
pref("browser.safebrowsing.reportMalwareErrorURL", "http://%LOCALE%.malware-error.mozilla.com/?hl=%LOCALE%");

pref("browser.safebrowsing.malware.reportURL", "https://safebrowsing.google.com/safebrowsing/diagnostic?client=%NAME%&hl=%LOCALE%&site=");

pref("browser.safebrowsing.id", @MOZ_APP_UA_NAME@);

// Name of the about: page contributed by safebrowsing to handle display of error
// pages on phishing/malware hits.  (bug 399233)
pref("urlclassifier.alternate_error_page", "blocked");

// The number of random entries to send with a gethash request.
pref("urlclassifier.gethashnoise", 4);

// Gethash timeout for Safebrowsing.
pref("urlclassifier.gethash.timeout_ms", 5000);

// If an urlclassifier table has not been updated in this number of seconds,
// a gethash request will be forced to check that the result is still in
// the database.
pref("urlclassifier.max-complete-age", 2700);
#endif

// URL for posting tiles metrics.
#ifdef RELEASE_BUILD
pref("browser.tiles.reportURL", "https://tiles.services.mozilla.com/v2/links/click");
#endif

// True if this is the first time we are showing about:firstrun
pref("browser.firstrun.show.uidiscovery", true);
pref("browser.firstrun.show.localepicker", false);

// True if you always want dump() to work
//
// On Android, you also need to do the following for the output
// to show up in logcat:
//
// $ adb shell stop
// $ adb shell setprop log.redirect-stdio true
// $ adb shell start
pref("browser.dom.window.dump.enabled", true);

// SimplePush
pref("services.push.enabled", false);

// controls if we want camera support
pref("device.camera.enabled", true);
pref("media.realtime_decoder.enabled", true);

pref("dom.report_all_js_exceptions", true);
pref("javascript.options.showInConsole", true);

pref("full-screen-api.enabled", true);

pref("direct-texture.force.enabled", false);
pref("direct-texture.force.disabled", false);

// This fraction in 1000ths of velocity remains after every animation frame when the velocity is low.
pref("ui.scrolling.friction_slow", -1);
// This fraction in 1000ths of velocity remains after every animation frame when the velocity is high.
pref("ui.scrolling.friction_fast", -1);
// The maximum velocity change factor between events, per ms, in 1000ths.
// Direction changes are excluded.
pref("ui.scrolling.max_event_acceleration", -1);
// The rate of deceleration when the surface has overscrolled, in 1000ths.
pref("ui.scrolling.overscroll_decel_rate", -1);
// The fraction of the surface which can be overscrolled before it must snap back, in 1000ths.
pref("ui.scrolling.overscroll_snap_limit", -1);
// The minimum amount of space that must be present for an axis to be considered scrollable,
// in 1/1000ths of pixels.
pref("ui.scrolling.min_scrollable_distance", -1);
// The axis lock mode for panning behaviour - set between standard, free and sticky
pref("ui.scrolling.axis_lock_mode", "standard");
// Negate scrollY, true will make the mouse scroll wheel move the screen the same direction as with most desktops or laptops.
pref("ui.scrolling.negate_wheel_scrollY", true);
// Determine the dead zone for gamepad joysticks. Higher values result in larger dead zones; use a negative value to
// auto-detect based on reported hardware values
pref("ui.scrolling.gamepad_dead_zone", 115);

// Prefs for fling acceleration
pref("ui.scrolling.fling_accel_interval", -1);
pref("ui.scrolling.fling_accel_base_multiplier", -1);
pref("ui.scrolling.fling_accel_supplemental_multiplier", -1);

// Prefs for fling curving
pref("ui.scrolling.fling_curve_function_x1", -1);
pref("ui.scrolling.fling_curve_function_y1", -1);
pref("ui.scrolling.fling_curve_function_x2", -1);
pref("ui.scrolling.fling_curve_function_y2", -1);
pref("ui.scrolling.fling_curve_threshold_velocity", -1);
pref("ui.scrolling.fling_curve_max_velocity", -1);
pref("ui.scrolling.fling_curve_newton_iterations", -1);

// Enable accessibility mode if platform accessibility is enabled.
pref("accessibility.accessfu.activate", 2);
pref("accessibility.accessfu.quicknav_modes", "Link,Heading,FormElement,Landmark,ListItem");
// Active quicknav mode, index value of list from quicknav_modes
pref("accessibility.accessfu.quicknav_index", 0);
// Setting for an utterance order (0 - description first, 1 - description last).
pref("accessibility.accessfu.utterance", 1);
// Whether to skip images with empty alt text
pref("accessibility.accessfu.skip_empty_images", true);

// Transmit UDP busy-work to the LAN when anticipating low latency
// network reads and on wifi to mitigate 802.11 Power Save Polling delays
pref("network.tickle-wifi.enabled", true);

// Mobile manages state by autodetection
pref("network.manage-offline-status", true);

// increase the timeout clamp for background tabs to 15 minutes
pref("dom.min_background_timeout_value", 900000);

// Media plugins for libstagefright playback on android
pref("media.plugins.enabled", true);

// Stagefright's OMXCodec::CreationFlags. The interesting flag values are:
//  0 = Let Stagefright choose hardware or software decoding (default)
//  8 = Force software decoding
// 16 = Force hardware decoding
pref("media.stagefright.omxcodec.flags", 0);

// Coalesce touch events to prevent them from flooding the event queue
pref("dom.event.touch.coalescing.enabled", false);

// default orientation for the app, default to undefined
// the java GeckoScreenOrientationListener needs this to be defined
pref("app.orientation.default", "");

// On memory pressure, release dirty but unused pages held by jemalloc
// back to the system.
pref("memory.free_dirty_pages", true);

pref("layout.imagevisibility.numscrollportwidths", 1);
pref("layout.imagevisibility.numscrollportheights", 1);

pref("layers.enable-tiles", true);

// Enable the dynamic toolbar
pref("browser.chrome.dynamictoolbar", true);

// The mode of browser titlebar
// 0: Show a current page title.
// 1: Show a current page url.
pref("browser.chrome.titlebarMode", 1);

// Hide common parts of URLs like "www." or "http://"
pref("browser.urlbar.trimURLs", true);

#ifdef MOZ_PKG_SPECIAL
// Disable webgl on ARMv6 because running the reftests takes
// too long for some reason (bug 843738)
pref("webgl.disabled", true);
#endif

// initial web feed readers list
pref("browser.contentHandlers.types.0.title", "chrome://browser/locale/region.properties");
pref("browser.contentHandlers.types.0.uri", "chrome://browser/locale/region.properties");
pref("browser.contentHandlers.types.0.type", "application/vnd.mozilla.maybe.feed");
pref("browser.contentHandlers.types.1.title", "chrome://browser/locale/region.properties");
pref("browser.contentHandlers.types.1.uri", "chrome://browser/locale/region.properties");
pref("browser.contentHandlers.types.1.type", "application/vnd.mozilla.maybe.feed");
pref("browser.contentHandlers.types.2.title", "chrome://browser/locale/region.properties");
pref("browser.contentHandlers.types.2.uri", "chrome://browser/locale/region.properties");
pref("browser.contentHandlers.types.2.type", "application/vnd.mozilla.maybe.feed");
pref("browser.contentHandlers.types.3.title", "chrome://browser/locale/region.properties");
pref("browser.contentHandlers.types.3.uri", "chrome://browser/locale/region.properties");
pref("browser.contentHandlers.types.3.type", "application/vnd.mozilla.maybe.feed");

// WebPayment
pref("dom.mozPay.enabled", true);

#ifndef RELEASE_BUILD
pref("dom.payment.provider.0.name", "Firefox Marketplace");
pref("dom.payment.provider.0.description", "marketplace.firefox.com");
pref("dom.payment.provider.0.uri", "https://marketplace.firefox.com/mozpay/?req=");
pref("dom.payment.provider.0.type", "mozilla/payments/pay/v1");
pref("dom.payment.provider.0.requestMethod", "GET");
#endif

// Shortnumber matching needed for e.g. Brazil:
// 01187654321 can be found with 87654321
pref("dom.phonenumber.substringmatching.BR", 8);
pref("dom.phonenumber.substringmatching.CO", 10);
pref("dom.phonenumber.substringmatching.VE", 7);

// Support for the mozAudioChannel attribute on media elements is disabled in non-webapps
pref("media.useAudioChannelService", false);

// Enable hardware-accelerated Skia canvas
pref("gfx.canvas.azure.backends", "skia");
pref("gfx.canvas.azure.accelerated", true);

pref("general.useragent.override.youtube.com", "Android; Tablet;#Android; Mobile;");

// When true, phone number linkification is enabled.
pref("browser.ui.linkify.phone", false);

// Enables/disables Spatial Navigation
pref("snav.enabled", true);

// This url, if changed, MUST continue to point to an https url. Pulling arbitrary content to inject into
// this page over http opens us up to a man-in-the-middle attack that we'd rather not face. If you are a downstream
// repackager of this code using an alternate snippet url, please keep your users safe
pref("browser.snippets.updateUrl", "https://snippets.mozilla.com/json/%SNIPPETS_VERSION%/%NAME%/%VERSION%/%APPBUILDID%/%BUILD_TARGET%/%LOCALE%/%CHANNEL%/%OS_VERSION%/%DISTRIBUTION%/%DISTRIBUTION_VERSION%/");

// How frequently we check for new snippets, in seconds (1 day)
pref("browser.snippets.updateInterval", 86400);

// URL used to check for user's country code
pref("browser.snippets.geoUrl", "https://geo.mozilla.org/country.json");

// URL used to ping metrics with stats about which snippets have been shown
pref("browser.snippets.statsUrl", "https://snippets-stats.mozilla.org/mobile");

// These prefs require a restart to take effect.
pref("browser.snippets.enabled", true);
pref("browser.snippets.syncPromo.enabled", true);
pref("browser.snippets.firstrunHomepage.enabled", true);

// The URL of the APK factory from which we obtain APKs for webapps.
pref("browser.webapps.apkFactoryUrl", "https://controller.apk.firefox.com/application.apk");

// How frequently to check for webapp updates, in seconds (86400 is daily).
pref("browser.webapps.updateInterval", 86400);

// Whether or not to check for updates.  Enabled by default, but the runtime
// disables it for webapp profiles on firstrun, so only the main Fennec process
// checks for updates (to avoid duplicate update notifications).
//
// In the future, we might want to make each webapp process check for updates
// for its own webapp, in which case we'll need to have a third state for this
// preference.  Thus it's an integer rather than a boolean.
//
// Possible values:
//   0: don't check for updates
//   1: do check for updates
pref("browser.webapps.checkForUpdates", 1);

// The URL of the service that checks for updates.
// To test updates, set this to http://apk-update-checker.paas.allizom.org,
// which is a test server that always reports all apps as having updates.
pref("browser.webapps.updateCheckUrl", "https://controller.apk.firefox.com/app_updates");

// The mode of home provider syncing.
// 0: Sync always
// 1: Sync only when on wifi
pref("home.sync.updateMode", 0);

// How frequently to check if we should sync home provider data.
pref("home.sync.checkIntervalSecs", 3600);

// Enable device storage API
pref("device.storage.enabled", true);

// Enable meta-viewport support for font inflation code
pref("dom.meta-viewport.enabled", true);

// Enable GMP support in the addon manager.
pref("media.gmp-provider.enabled", true);

// The default color scheme in reader mode (light, dark, auto)
// auto = color automatically adjusts according to ambient light level
// (auto only works on platforms where the 'devicelight' event is enabled)
pref("reader.color_scheme", "auto");

// Color scheme values available in reader mode UI.
pref("reader.color_scheme.values", "[\"dark\",\"auto\",\"light\"]");

// Whether to use a vertical or horizontal toolbar.
pref("reader.toolbar.vertical", false);

// Whether or not to display buttons related to reading list in reader view.
pref("browser.readinglist.enabled", true);

<<<<<<< HEAD
// Telemetry settings.
// Whether to use the unified telemetry behavior, requires a restart.
pref("toolkit.telemetry.unified", false);

// Selection carets never fall-back to internal LongTap detector.
pref("selectioncaret.detects.longtap", false);

// Enable Service workers for Android on non-release builds
#ifdef NIGHTLY_BUILD
pref("dom.serviceWorkers.enabled", true);
#endif
=======
// Use software vsync to schedule composites
pref("gfx.vsync.hw-vsync.enabled", true);
pref("gfx.vsync.compositor", true);

// Enable Cardboard VR on mobile, assuming VR at all is enabled
pref("dom.vr.cardboard.enabled", true);
>>>>>>> f6bbf342
<|MERGE_RESOLUTION|>--- conflicted
+++ resolved
@@ -866,7 +866,6 @@
 // Whether or not to display buttons related to reading list in reader view.
 pref("browser.readinglist.enabled", true);
 
-<<<<<<< HEAD
 // Telemetry settings.
 // Whether to use the unified telemetry behavior, requires a restart.
 pref("toolkit.telemetry.unified", false);
@@ -878,11 +877,10 @@
 #ifdef NIGHTLY_BUILD
 pref("dom.serviceWorkers.enabled", true);
 #endif
-=======
+
 // Use software vsync to schedule composites
 pref("gfx.vsync.hw-vsync.enabled", true);
 pref("gfx.vsync.compositor", true);
 
 // Enable Cardboard VR on mobile, assuming VR at all is enabled
 pref("dom.vr.cardboard.enabled", true);
->>>>>>> f6bbf342
