/* -*- Mode: C++; tab-width: 8; indent-tabs-mode: nil; c-basic-offset: 2 -*- */
/* vim: set ts=2 et sw=2 tw=80: */
/* This Source Code Form is subject to the terms of the Mozilla Public
 * License, v. 2.0. If a copy of the MPL was not distributed with this file,
 * You can obtain one at http://mozilla.org/MPL/2.0/. */

#include "nsIContentParent.h"

#include "mozilla/AppProcessChecker.h"
#include "mozilla/Preferences.h"
#include "mozilla/dom/ContentParent.h"
#include "mozilla/dom/PTabContext.h"
#include "mozilla/dom/PermissionMessageUtils.h"
#include "mozilla/dom/StructuredCloneUtils.h"
#include "mozilla/dom/TabParent.h"
#include "mozilla/dom/ipc/BlobParent.h"
#include "mozilla/dom/ipc/nsIRemoteBlob.h"
#include "mozilla/unused.h"

#include "JavaScriptParent.h"
#include "nsDOMFile.h"
#include "nsFrameMessageManager.h"
#include "nsIJSRuntimeService.h"
#include "nsPrintfCString.h"

using namespace mozilla::jsipc;

namespace mozilla {
namespace dom {

nsIContentParent::nsIContentParent()
{
  mMessageManager = nsFrameMessageManager::NewProcessMessageManager(this);
}

ContentParent*
nsIContentParent::AsContentParent()
{
  MOZ_ASSERT(IsContentParent());
  return static_cast<ContentParent*>(this);
}

PJavaScriptParent*
nsIContentParent::AllocPJavaScriptParent()
{
  nsCOMPtr<nsIJSRuntimeService> svc =
    do_GetService("@mozilla.org/js/xpc/RuntimeService;1");
  NS_ENSURE_TRUE(svc, nullptr);

  JSRuntime *rt;
  svc->GetRuntime(&rt);
  NS_ENSURE_TRUE(svc, nullptr);

  nsAutoPtr<JavaScriptParent> parent(new JavaScriptParent(rt));
  if (!parent->init()) {
    return nullptr;
  }
  return parent.forget();
}

bool
nsIContentParent::DeallocPJavaScriptParent(PJavaScriptParent* aParent)
{
  static_cast<JavaScriptParent*>(aParent)->decref();
  return true;
}

bool
nsIContentParent::CanOpenBrowser(const IPCTabContext& aContext)
{
  const IPCTabAppBrowserContext& appBrowser = aContext.appBrowserContext();

  // We don't trust the IPCTabContext we receive from the child, so we'll bail
  // if we receive an IPCTabContext that's not a PopupIPCTabContext.
  // (PopupIPCTabContext lets the child process prove that it has access to
  // the app it's trying to open.)
  if (appBrowser.type() != IPCTabAppBrowserContext::TPopupIPCTabContext) {
    NS_ERROR("Unexpected IPCTabContext type.  Aborting AllocPBrowserParent.");
    return false;
  }

  const PopupIPCTabContext& popupContext = appBrowser.get_PopupIPCTabContext();
  TabParent* opener = static_cast<TabParent*>(popupContext.openerParent());
  if (!opener) {
    NS_ERROR("Got null opener from child; aborting AllocPBrowserParent.");
    return false;
  }

  // Popup windows of isBrowser frames must be isBrowser if the parent
  // isBrowser.  Allocating a !isBrowser frame with same app ID would allow
  // the content to access data it's not supposed to.
  if (!popupContext.isBrowserElement() && opener->IsBrowserElement()) {
    NS_ERROR("Child trying to escalate privileges!  Aborting AllocPBrowserParent.");
    return false;
  }

  MaybeInvalidTabContext tc(aContext);
  if (!tc.IsValid()) {
    NS_ERROR(nsPrintfCString("Child passed us an invalid TabContext.  (%s)  "
                             "Aborting AllocPBrowserParent.",
                             tc.GetInvalidReason()).get());
    return false;
  }

  return true;
}

PBrowserParent*
nsIContentParent::AllocPBrowserParent(const IPCTabContext& aContext,
                                      const uint32_t& aChromeFlags,
                                      const uint64_t& aId,
                                      const bool& aIsForApp,
                                      const bool& aIsForBrowser)
{
  unused << aChromeFlags;
  unused << aId;
  unused << aIsForApp;
  unused << aIsForBrowser;

  if (!CanOpenBrowser(aContext)) {
    return nullptr;
  }

  MaybeInvalidTabContext tc(aContext);
  MOZ_ASSERT(tc.IsValid());
  TabParent* parent = new TabParent(this, tc.GetTabContext(), aChromeFlags);

  // We release this ref in DeallocPBrowserParent()
  NS_ADDREF(parent);
  return parent;
}

bool
nsIContentParent::DeallocPBrowserParent(PBrowserParent* aFrame)
{
  TabParent* parent = static_cast<TabParent*>(aFrame);
  NS_RELEASE(parent);
  return true;
}

PBlobParent*
nsIContentParent::AllocPBlobParent(const BlobConstructorParams& aParams)
{
  return BlobParent::Create(this, aParams);
}

bool
nsIContentParent::DeallocPBlobParent(PBlobParent* aActor)
{
  BlobParent::Destroy(aActor);
  return true;
}

BlobParent*
nsIContentParent::GetOrCreateActorForBlob(nsIDOMBlob* aBlob)
{
  MOZ_ASSERT(NS_IsMainThread());
  MOZ_ASSERT(aBlob);

  // If the blob represents a remote blob for this ContentParent then we can
  // simply pass its actor back here.
<<<<<<< HEAD
  if (nsCOMPtr<nsIRemoteBlob> remoteBlob = do_QueryInterface(aBlob)) {
    BlobParent* actor = remoteBlob->GetBlobParent();
    if (actor && actor->GetContentManager() == this) {
      return actor;
=======
  const auto* domFile = static_cast<DOMFile*>(aBlob);
  nsCOMPtr<nsIRemoteBlob> remoteBlob = do_QueryInterface(domFile->Impl());
  if (remoteBlob) {
    if (BlobParent* actor = static_cast<BlobParent*>(
          static_cast<PBlobParent*>(remoteBlob->GetPBlob()))) {
      MOZ_ASSERT(actor);

      if (actor->Manager() == this) {
        return actor;
      }
>>>>>>> be05307b
    }
  }

  // All blobs shared between processes must be immutable.
  nsCOMPtr<nsIMutable> mutableBlob = do_QueryInterface(aBlob);
  if (!mutableBlob || NS_FAILED(mutableBlob->SetMutable(false))) {
    NS_WARNING("Failed to make blob immutable!");
    return nullptr;
  }

  // XXX This is only safe so long as all blob implementations in our tree
  //     inherit DOMFileImplBase. If that ever changes then this will need to grow
  //     a real interface or something.
  const auto* blob = static_cast<DOMFileImplBase*>(domFile->Impl());

  ChildBlobConstructorParams params;

  if (blob->IsSizeUnknown() || blob->IsDateUnknown()) {
    // We don't want to call GetSize or GetLastModifiedDate
    // yet since that may stat a file on the main thread
    // here. Instead we'll learn the size lazily from the
    // other process.
    params = MysteryBlobConstructorParams();
  }
  else {
    nsString contentType;
    nsresult rv = aBlob->GetType(contentType);
    NS_ENSURE_SUCCESS(rv, nullptr);

    uint64_t length;
    rv = aBlob->GetSize(&length);
    NS_ENSURE_SUCCESS(rv, nullptr);

    nsCOMPtr<nsIDOMFile> file = do_QueryInterface(aBlob);
    if (file) {
      FileBlobConstructorParams fileParams;

      rv = file->GetMozLastModifiedDate(&fileParams.modDate());
      NS_ENSURE_SUCCESS(rv, nullptr);

      rv = file->GetName(fileParams.name());
      NS_ENSURE_SUCCESS(rv, nullptr);

      fileParams.contentType() = contentType;
      fileParams.length() = length;

      params = fileParams;
    } else {
      NormalBlobConstructorParams blobParams;
      blobParams.contentType() = contentType;
      blobParams.length() = length;
      params = blobParams;
    }
  }

  BlobParent* actor = BlobParent::Create(this, aBlob);
  NS_ENSURE_TRUE(actor, nullptr);

  return SendPBlobConstructor(actor, params) ? actor : nullptr;
}

bool
nsIContentParent::RecvSyncMessage(const nsString& aMsg,
                                  const ClonedMessageData& aData,
                                  const InfallibleTArray<CpowEntry>& aCpows,
                                  const IPC::Principal& aPrincipal,
                                  InfallibleTArray<nsString>* aRetvals)
{
  // FIXME Permission check in Content process
  nsIPrincipal* principal = aPrincipal;
  if (IsContentParent()) {
    ContentParent* parent = AsContentParent();
    if (!ContentParent::IgnoreIPCPrincipal() &&
        parent && principal && !AssertAppPrincipal(parent, principal)) {
      return false;
    }
  }

  nsRefPtr<nsFrameMessageManager> ppm = mMessageManager;
  if (ppm) {
    StructuredCloneData cloneData = ipc::UnpackClonedMessageDataForParent(aData);
    CpowIdHolder cpows(GetCPOWManager(), aCpows);

    ppm->ReceiveMessage(static_cast<nsIContentFrameMessageManager*>(ppm.get()),
                        aMsg, true, &cloneData, &cpows, aPrincipal, aRetvals);
  }
  return true;
}

bool
nsIContentParent::AnswerRpcMessage(const nsString& aMsg,
                                   const ClonedMessageData& aData,
                                   const InfallibleTArray<CpowEntry>& aCpows,
                                   const IPC::Principal& aPrincipal,
                                   InfallibleTArray<nsString>* aRetvals)
{
  // FIXME Permission check in Content process
  nsIPrincipal* principal = aPrincipal;
  if (IsContentParent()) {
    ContentParent* parent = AsContentParent();
    if (!ContentParent::IgnoreIPCPrincipal() &&
        parent && principal && !AssertAppPrincipal(parent, principal)) {
      return false;
    }
  }

  nsRefPtr<nsFrameMessageManager> ppm = mMessageManager;
  if (ppm) {
    StructuredCloneData cloneData = ipc::UnpackClonedMessageDataForParent(aData);
    CpowIdHolder cpows(GetCPOWManager(), aCpows);
    ppm->ReceiveMessage(static_cast<nsIContentFrameMessageManager*>(ppm.get()),
                        aMsg, true, &cloneData, &cpows, aPrincipal, aRetvals);
  }
  return true;
}

bool
nsIContentParent::RecvAsyncMessage(const nsString& aMsg,
                                   const ClonedMessageData& aData,
                                   const InfallibleTArray<CpowEntry>& aCpows,
                                   const IPC::Principal& aPrincipal)
{
  // FIXME Permission check in Content process
  nsIPrincipal* principal = aPrincipal;
  if (IsContentParent()) {
    ContentParent* parent = AsContentParent();
    if (!ContentParent::IgnoreIPCPrincipal() &&
        parent && principal && !AssertAppPrincipal(parent, principal)) {
      return false;
    }
  }

  nsRefPtr<nsFrameMessageManager> ppm = mMessageManager;
  if (ppm) {
    StructuredCloneData cloneData = ipc::UnpackClonedMessageDataForParent(aData);
    CpowIdHolder cpows(GetCPOWManager(), aCpows);
    ppm->ReceiveMessage(static_cast<nsIContentFrameMessageManager*>(ppm.get()),
                        aMsg, false, &cloneData, &cpows, aPrincipal, nullptr);
  }
  return true;
}

} // namespace dom
} // namespace mozilla<|MERGE_RESOLUTION|>--- conflicted
+++ resolved
@@ -159,23 +159,12 @@
 
   // If the blob represents a remote blob for this ContentParent then we can
   // simply pass its actor back here.
-<<<<<<< HEAD
-  if (nsCOMPtr<nsIRemoteBlob> remoteBlob = do_QueryInterface(aBlob)) {
+  const auto* domFile = static_cast<DOMFile*>(aBlob);
+  nsCOMPtr<nsIRemoteBlob> remoteBlob = do_QueryInterface(domFile->Impl());
+  if (remoteBlob) {
     BlobParent* actor = remoteBlob->GetBlobParent();
     if (actor && actor->GetContentManager() == this) {
       return actor;
-=======
-  const auto* domFile = static_cast<DOMFile*>(aBlob);
-  nsCOMPtr<nsIRemoteBlob> remoteBlob = do_QueryInterface(domFile->Impl());
-  if (remoteBlob) {
-    if (BlobParent* actor = static_cast<BlobParent*>(
-          static_cast<PBlobParent*>(remoteBlob->GetPBlob()))) {
-      MOZ_ASSERT(actor);
-
-      if (actor->Manager() == this) {
-        return actor;
-      }
->>>>>>> be05307b
     }
   }
 
