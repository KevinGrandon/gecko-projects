--- conflicted
+++ resolved
@@ -422,11 +422,8 @@
     virtual bool RecvIsSecureURI(const uint32_t& type, const URIParams& uri,
                                  const uint32_t& flags, bool* isSecureURI);
 
-<<<<<<< HEAD
-=======
     virtual bool DeallocPHalParent(PHalParent*) MOZ_OVERRIDE;
 
->>>>>>> 8546b149
     virtual PMemoryReportRequestParent*
     AllocPMemoryReportRequestParent(const uint32_t& aGeneration,
                                     const bool &aAnonymize,
