/* -*- Mode: C++; c-basic-offset: 2; indent-tabs-mode: nil; tab-width: 2; -*- */
/* vim: set sw=4 ts=8 et tw=80 : */
/* This Source Code Form is subject to the terms of the Mozilla Public
 * License, v. 2.0. If a copy of the MPL was not distributed with this
 * file, You can obtain one at http://mozilla.org/MPL/2.0/. */

#ifndef mozilla_dom_TabChild_h
#define mozilla_dom_TabChild_h

#include "mozilla/dom/PBrowserChild.h"
#include "nsIWebNavigation.h"
#include "nsCOMPtr.h"
#include "nsAutoPtr.h"
#include "nsIWebBrowserChrome2.h"
#include "nsIEmbeddingSiteWindow.h"
#include "nsIWebBrowserChromeFocus.h"
#include "nsIDOMEventListener.h"
#include "nsIInterfaceRequestor.h"
#include "nsIWindowProvider.h"
#include "nsIDOMWindow.h"
#include "nsIDocShell.h"
#include "nsIInterfaceRequestorUtils.h"
#include "nsFrameMessageManager.h"
#include "nsIWebProgressListener.h"
#include "nsIPresShell.h"
#include "nsIScriptObjectPrincipal.h"
#include "nsWeakReference.h"
#include "nsITabChild.h"
#include "nsITooltipListener.h"
#include "mozilla/Attributes.h"
#include "mozilla/dom/TabContext.h"
#include "mozilla/DOMEventTargetHelper.h"
#include "mozilla/EventDispatcher.h"
#include "mozilla/EventForwards.h"
#include "mozilla/layers/CompositorTypes.h"

class nsICachedFileDescriptorListener;
class nsIDOMWindowUtils;

namespace mozilla {
namespace layout {
class RenderFrameChild;
}

namespace layers {
class ActiveElementManager;
}

namespace widget {
struct AutoCacheNativeKeyCommands;
}

namespace dom {

class TabChild;
class ClonedMessageData;
class TabChildBase;

class TabChildGlobal : public DOMEventTargetHelper,
                       public nsIContentFrameMessageManager,
                       public nsIScriptObjectPrincipal,
                       public nsIGlobalObject
{
public:
  explicit TabChildGlobal(TabChildBase* aTabChild);
  void Init();
  NS_DECL_ISUPPORTS_INHERITED
  NS_DECL_CYCLE_COLLECTION_CLASS_INHERITED(TabChildGlobal, DOMEventTargetHelper)
  NS_FORWARD_SAFE_NSIMESSAGELISTENERMANAGER(mMessageManager)
  NS_FORWARD_SAFE_NSIMESSAGESENDER(mMessageManager)
  NS_IMETHOD SendSyncMessage(const nsAString& aMessageName,
                             JS::Handle<JS::Value> aObject,
                             JS::Handle<JS::Value> aRemote,
                             nsIPrincipal* aPrincipal,
                             JSContext* aCx,
                             uint8_t aArgc,
                             JS::MutableHandle<JS::Value> aRetval)
  {
    return mMessageManager
      ? mMessageManager->SendSyncMessage(aMessageName, aObject, aRemote,
                                         aPrincipal, aCx, aArgc, aRetval)
      : NS_ERROR_NULL_POINTER;
  }
  NS_IMETHOD SendRpcMessage(const nsAString& aMessageName,
                            JS::Handle<JS::Value> aObject,
                            JS::Handle<JS::Value> aRemote,
                            nsIPrincipal* aPrincipal,
                            JSContext* aCx,
                            uint8_t aArgc,
                            JS::MutableHandle<JS::Value> aRetval)
  {
    return mMessageManager
      ? mMessageManager->SendRpcMessage(aMessageName, aObject, aRemote,
                                        aPrincipal, aCx, aArgc, aRetval)
      : NS_ERROR_NULL_POINTER;
  }
  NS_IMETHOD GetContent(nsIDOMWindow** aContent) MOZ_OVERRIDE;
  NS_IMETHOD GetDocShell(nsIDocShell** aDocShell) MOZ_OVERRIDE;
  NS_IMETHOD Dump(const nsAString& aStr) MOZ_OVERRIDE
  {
    return mMessageManager ? mMessageManager->Dump(aStr) : NS_OK;
  }
  NS_IMETHOD PrivateNoteIntentionalCrash() MOZ_OVERRIDE;
  NS_IMETHOD Btoa(const nsAString& aBinaryData,
                  nsAString& aAsciiBase64String) MOZ_OVERRIDE;
  NS_IMETHOD Atob(const nsAString& aAsciiString,
                  nsAString& aBinaryData) MOZ_OVERRIDE;

  NS_IMETHOD AddEventListener(const nsAString& aType,
                              nsIDOMEventListener* aListener,
                              bool aUseCapture)
  {
    // By default add listeners only for trusted events!
    return DOMEventTargetHelper::AddEventListener(aType, aListener,
                                                  aUseCapture, false, 2);
  }
  using DOMEventTargetHelper::AddEventListener;
  NS_IMETHOD AddEventListener(const nsAString& aType,
                              nsIDOMEventListener* aListener,
                              bool aUseCapture, bool aWantsUntrusted,
                              uint8_t optional_argc) MOZ_OVERRIDE
  {
    return DOMEventTargetHelper::AddEventListener(aType, aListener,
                                                  aUseCapture,
                                                  aWantsUntrusted,
                                                  optional_argc);
  }

  nsresult
  PreHandleEvent(EventChainPreVisitor& aVisitor)
  {
    aVisitor.mForceContentDispatch = true;
    return NS_OK;
  }

  virtual JSContext* GetJSContextForEventHandlers() MOZ_OVERRIDE;
  virtual nsIPrincipal* GetPrincipal() MOZ_OVERRIDE;
  virtual JSObject* GetGlobalJSObject() MOZ_OVERRIDE;

  nsCOMPtr<nsIContentFrameMessageManager> mMessageManager;
  nsRefPtr<TabChildBase> mTabChild;

protected:
  ~TabChildGlobal();
};

class ContentListener MOZ_FINAL : public nsIDOMEventListener
{
public:
  explicit ContentListener(TabChild* aTabChild) : mTabChild(aTabChild) {}
  NS_DECL_ISUPPORTS
  NS_DECL_NSIDOMEVENTLISTENER
protected:
  ~ContentListener() {}
  TabChild* mTabChild;
};

// This is base clase which helps to share Viewport and touch related functionality
// between b2g/android FF/embedlite clients implementation.
// It make sense to place in this class all helper functions, and functionality which could be shared between
// Cross-process/Cross-thread implmentations.
class TabChildBase : public nsISupports,
                     public nsFrameScriptExecutor,
                     public ipc::MessageManagerCallback
{
public:
    TabChildBase();

    NS_DECL_CYCLE_COLLECTING_ISUPPORTS
    NS_DECL_CYCLE_COLLECTION_SCRIPT_HOLDER_CLASS(TabChildBase)

    virtual nsIWebNavigation* WebNavigation() = 0;
    virtual nsIWidget* WebWidget() = 0;
    nsIPrincipal* GetPrincipal() { return mPrincipal; }
    bool IsAsyncPanZoomEnabled();
    // Recalculates the display state, including the CSS
    // viewport. This should be called whenever we believe the
    // viewport data on a document may have changed. If it didn't
    // change, this function doesn't do anything.  However, it should
    // not be called all the time as it is fairly expensive.
    bool HandlePossibleViewportChange(const ScreenIntSize& aOldScreenSize);
    virtual bool DoUpdateZoomConstraints(const uint32_t& aPresShellId,
                                         const mozilla::layers::FrameMetrics::ViewID& aViewId,
                                         const bool& aIsRoot,
                                         const mozilla::layers::ZoomConstraints& aConstraints) = 0;

    nsEventStatus DispatchSynthesizedMouseEvent(uint32_t aMsg, uint64_t aTime,
                                                const LayoutDevicePoint& aRefPoint,
                                                nsIWidget* aWidget);

protected:
    virtual ~TabChildBase();
    CSSSize GetPageSize(nsCOMPtr<nsIDocument> aDocument, const CSSSize& aViewport);

    // Get the DOMWindowUtils for the top-level window in this tab.
    already_AddRefed<nsIDOMWindowUtils> GetDOMWindowUtils();
    // Get the Document for the top-level window in this tab.
    already_AddRefed<nsIDocument> GetDocument();

    // Wrapper for nsIDOMWindowUtils.setCSSViewport(). This updates some state
    // variables local to this class before setting it.
    void SetCSSViewport(const CSSSize& aSize);

    // Wraps up a JSON object as a structured clone and sends it to the browser
    // chrome script.
    //
    // XXX/bug 780335: Do the work the browser chrome script does in C++ instead
    // so we don't need things like this.
    void DispatchMessageManagerMessage(const nsAString& aMessageName,
                                       const nsAString& aJSONData);

    nsEventStatus DispatchWidgetEvent(WidgetGUIEvent& event);

    void InitializeRootMetrics();

    mozilla::layers::FrameMetrics ProcessUpdateFrame(const mozilla::layers::FrameMetrics& aFrameMetrics);

    bool UpdateFrameHandler(const mozilla::layers::FrameMetrics& aFrameMetrics);

protected:
    CSSSize mOldViewportSize;
    bool mContentDocumentIsDisplayed;
    nsRefPtr<TabChildGlobal> mTabChildGlobal;
    ScreenIntSize mInnerSize;
    mozilla::layers::FrameMetrics mLastRootMetrics;
    mozilla::layout::ScrollingBehavior mScrolling;
};

class TabChild : public TabChildBase,
                 public PBrowserChild,
                 public nsIWebBrowserChrome2,
                 public nsIEmbeddingSiteWindow,
                 public nsIWebBrowserChromeFocus,
                 public nsIInterfaceRequestor,
                 public nsIWindowProvider,
                 public nsIDOMEventListener,
                 public nsIWebProgressListener,
                 public nsSupportsWeakReference,
                 public nsITabChild,
                 public nsIObserver,
                 public TabContext,
                 public nsITooltipListener
{
    typedef mozilla::dom::ClonedMessageData ClonedMessageData;
    typedef mozilla::layout::RenderFrameChild RenderFrameChild;
    typedef mozilla::layout::ScrollingBehavior ScrollingBehavior;
    typedef mozilla::layers::ActiveElementManager ActiveElementManager;

public:
    static std::map<uint64_t, nsRefPtr<TabChild> >& NestedTabChildMap();

public:
    /** 
     * This is expected to be called off the critical path to content
     * startup.  This is an opportunity to load things that are slow
     * on the critical path.
     */
    static void PreloadSlowThings();

    /** Return a TabChild with the given attributes. */
    static already_AddRefed<TabChild>
    Create(nsIContentChild* aManager, const TabContext& aContext, uint32_t aChromeFlags);

    bool IsRootContentDocument();

    const uint64_t Id() const {
        return mUniqueId;
    }

    static uint64_t
    GetTabChildId(TabChild* aTabChild)
    {
        MOZ_ASSERT(NS_IsMainThread());
        if (aTabChild->Id() != 0) {
            return aTabChild->Id();
        }
        static uint64_t sId = 0;
        sId++;
        aTabChild->mUniqueId = sId;
        NestedTabChildMap()[sId] = aTabChild;
        return sId;
    }

    NS_DECL_ISUPPORTS_INHERITED
    NS_DECL_NSIWEBBROWSERCHROME
    NS_DECL_NSIWEBBROWSERCHROME2
    NS_DECL_NSIEMBEDDINGSITEWINDOW
    NS_DECL_NSIWEBBROWSERCHROMEFOCUS
    NS_DECL_NSIINTERFACEREQUESTOR
    NS_DECL_NSIWINDOWPROVIDER
    NS_DECL_NSIDOMEVENTLISTENER
    NS_DECL_NSIWEBPROGRESSLISTENER
    NS_DECL_NSITABCHILD
    NS_DECL_NSIOBSERVER
    NS_DECL_NSITOOLTIPLISTENER

    /**
     * MessageManagerCallback methods that we override.
     */
    virtual bool DoSendBlockingMessage(JSContext* aCx,
                                       const nsAString& aMessage,
                                       const mozilla::dom::StructuredCloneData& aData,
                                       JS::Handle<JSObject *> aCpows,
                                       nsIPrincipal* aPrincipal,
                                       InfallibleTArray<nsString>* aJSONRetVal,
                                       bool aIsSync) MOZ_OVERRIDE;
    virtual bool DoSendAsyncMessage(JSContext* aCx,
                                    const nsAString& aMessage,
                                    const mozilla::dom::StructuredCloneData& aData,
                                    JS::Handle<JSObject *> aCpows,
                                    nsIPrincipal* aPrincipal) MOZ_OVERRIDE;
    virtual bool DoUpdateZoomConstraints(const uint32_t& aPresShellId,
                                         const ViewID& aViewId,
                                         const bool& aIsRoot,
                                         const ZoomConstraints& aConstraints) MOZ_OVERRIDE;
    virtual bool RecvLoadURL(const nsCString& uri) MOZ_OVERRIDE;
    virtual bool RecvCacheFileDescriptor(const nsString& aPath,
                                         const FileDescriptor& aFileDescriptor)
                                         MOZ_OVERRIDE;
    virtual bool RecvShow(const nsIntSize& size) MOZ_OVERRIDE;
    virtual bool RecvUpdateDimensions(const nsIntRect& rect,
                                      const nsIntSize& size,
                                      const ScreenOrientation& orientation) MOZ_OVERRIDE;
    virtual bool RecvUpdateFrame(const mozilla::layers::FrameMetrics& aFrameMetrics) MOZ_OVERRIDE;
    virtual bool RecvAcknowledgeScrollUpdate(const ViewID& aScrollId,
                                             const uint32_t& aScrollGeneration) MOZ_OVERRIDE;
    virtual bool RecvHandleDoubleTap(const CSSPoint& aPoint,
                                     const mozilla::layers::ScrollableLayerGuid& aGuid) MOZ_OVERRIDE;
    virtual bool RecvHandleSingleTap(const CSSPoint& aPoint,
                                     const mozilla::layers::ScrollableLayerGuid& aGuid) MOZ_OVERRIDE;
    virtual bool RecvHandleLongTap(const CSSPoint& aPoint,
                                   const mozilla::layers::ScrollableLayerGuid& aGuid) MOZ_OVERRIDE;
    virtual bool RecvHandleLongTapUp(const CSSPoint& aPoint,
                                     const mozilla::layers::ScrollableLayerGuid& aGuid) MOZ_OVERRIDE;
    virtual bool RecvNotifyAPZStateChange(const ViewID& aViewId,
                                          const APZStateChange& aChange,
                                          const int& aArg) MOZ_OVERRIDE;
    virtual bool RecvActivate() MOZ_OVERRIDE;
    virtual bool RecvDeactivate() MOZ_OVERRIDE;
    virtual bool RecvMouseEvent(const nsString& aType,
                                const float&    aX,
                                const float&    aY,
                                const int32_t&  aButton,
                                const int32_t&  aClickCount,
                                const int32_t&  aModifiers,
                                const bool&     aIgnoreRootScrollFrame) MOZ_OVERRIDE;
    virtual bool RecvRealMouseEvent(const mozilla::WidgetMouseEvent& event) MOZ_OVERRIDE;
    virtual bool RecvRealKeyEvent(const mozilla::WidgetKeyboardEvent& event,
                                  const MaybeNativeKeyBinding& aBindings) MOZ_OVERRIDE;
    virtual bool RecvMouseWheelEvent(const mozilla::WidgetWheelEvent& event) MOZ_OVERRIDE;
    virtual bool RecvRealTouchEvent(const WidgetTouchEvent& aEvent,
                                    const ScrollableLayerGuid& aGuid) MOZ_OVERRIDE;
    virtual bool RecvRealTouchMoveEvent(const WidgetTouchEvent& aEvent,
                                        const ScrollableLayerGuid& aGuid) MOZ_OVERRIDE;
    virtual bool RecvKeyEvent(const nsString& aType,
                              const int32_t&  aKeyCode,
                              const int32_t&  aCharCode,
                              const int32_t&  aModifiers,
                              const bool&     aPreventDefault) MOZ_OVERRIDE;
    virtual bool RecvCompositionEvent(const mozilla::WidgetCompositionEvent& event) MOZ_OVERRIDE;
    virtual bool RecvTextEvent(const mozilla::WidgetTextEvent& event) MOZ_OVERRIDE;
    virtual bool RecvSelectionEvent(const mozilla::WidgetSelectionEvent& event) MOZ_OVERRIDE;
    virtual bool RecvActivateFrameEvent(const nsString& aType, const bool& capture) MOZ_OVERRIDE;
    virtual bool RecvLoadRemoteScript(const nsString& aURL,
                                      const bool& aRunInGlobalScope) MOZ_OVERRIDE;
    virtual bool RecvAsyncMessage(const nsString& aMessage,
                                  const ClonedMessageData& aData,
                                  const InfallibleTArray<CpowEntry>& aCpows,
                                  const IPC::Principal& aPrincipal) MOZ_OVERRIDE;

    virtual PDocumentRendererChild*
    AllocPDocumentRendererChild(const nsRect& documentRect, const gfx::Matrix& transform,
                                const nsString& bgcolor,
                                const uint32_t& renderFlags, const bool& flushLayout,
                                const nsIntSize& renderSize) MOZ_OVERRIDE;
    virtual bool DeallocPDocumentRendererChild(PDocumentRendererChild* actor) MOZ_OVERRIDE;
    virtual bool RecvPDocumentRendererConstructor(PDocumentRendererChild* actor,
                                                  const nsRect& documentRect,
                                                  const gfx::Matrix& transform,
                                                  const nsString& bgcolor,
                                                  const uint32_t& renderFlags,
                                                  const bool& flushLayout,
                                                  const nsIntSize& renderSize) MOZ_OVERRIDE;

    virtual PColorPickerChild*
    AllocPColorPickerChild(const nsString& title, const nsString& initialColor) MOZ_OVERRIDE;
    virtual bool DeallocPColorPickerChild(PColorPickerChild* actor) MOZ_OVERRIDE;

    virtual PContentPermissionRequestChild*
    AllocPContentPermissionRequestChild(const InfallibleTArray<PermissionRequest>& aRequests,
                                        const IPC::Principal& aPrincipal) MOZ_OVERRIDE;
    virtual bool
    DeallocPContentPermissionRequestChild(PContentPermissionRequestChild* actor) MOZ_OVERRIDE;

    virtual PFilePickerChild*
    AllocPFilePickerChild(const nsString& aTitle, const int16_t& aMode) MOZ_OVERRIDE;
    virtual bool
    DeallocPFilePickerChild(PFilePickerChild* actor) MOZ_OVERRIDE;

    virtual PIndexedDBPermissionRequestChild*
    AllocPIndexedDBPermissionRequestChild(const Principal& aPrincipal)
                                          MOZ_OVERRIDE;

    virtual bool
    DeallocPIndexedDBPermissionRequestChild(
                                       PIndexedDBPermissionRequestChild* aActor)
                                       MOZ_OVERRIDE;

    virtual POfflineCacheUpdateChild* AllocPOfflineCacheUpdateChild(
            const URIParams& manifestURI,
            const URIParams& documentURI,
            const bool& stickDocument) MOZ_OVERRIDE;
    virtual bool
    DeallocPOfflineCacheUpdateChild(POfflineCacheUpdateChild* offlineCacheUpdate) MOZ_OVERRIDE;

    virtual nsIWebNavigation* WebNavigation() MOZ_OVERRIDE { return mWebNav; }
    virtual nsIWidget* WebWidget() MOZ_OVERRIDE { return mWidget; }

    /** Return the DPI of the widget this TabChild draws to. */
    void GetDPI(float* aDPI);
    void GetDefaultScale(double *aScale);

    ScreenOrientation GetOrientation() { return mOrientation; }

    void SetBackgroundColor(const nscolor& aColor);

    void NotifyPainted();

    void RequestNativeKeyBindings(mozilla::widget::AutoCacheNativeKeyCommands* aAutoCache,
                                  WidgetKeyboardEvent* aEvent);

    /** Return a boolean indicating if the page has called preventDefault on
     *  the event.
     */
    bool DispatchMouseEvent(const nsString&       aType,
                            const CSSPoint&       aPoint,
                            const int32_t&        aButton,
                            const int32_t&        aClickCount,
                            const int32_t&        aModifiers,
                            const bool&           aIgnoreRootScrollFrame,
                            const unsigned short& aInputSourceArg);

    /**
     * Signal to this TabChild that it should be made visible:
     * activated widget, retained layer tree, etc.  (Respectively,
     * made not visible.)
     */
    void MakeVisible();
    void MakeHidden();

    // Returns true if the file descriptor was found in the cache, false
    // otherwise.
    bool GetCachedFileDescriptor(const nsAString& aPath,
                                 nsICachedFileDescriptorListener* aCallback);

    void CancelCachedFileDescriptorCallback(
                                    const nsAString& aPath,
                                    nsICachedFileDescriptorListener* aCallback);

    nsIContentChild* Manager() { return mManager; }

    bool GetUpdateHitRegion() { return mUpdateHitRegion; }

    void UpdateHitRegion(const nsRegion& aRegion);

    static inline TabChild*
    GetFrom(nsIDocShell* aDocShell)
    {
      nsCOMPtr<nsITabChild> tc = do_GetInterface(aDocShell);
      return static_cast<TabChild*>(tc.get());
    }

    static TabChild* GetFrom(nsIPresShell* aPresShell);
    static TabChild* GetFrom(uint64_t aLayersId);

    void DidComposite(uint64_t aTransactionId);

    static inline TabChild*
    GetFrom(nsIDOMWindow* aWindow)
    {
      nsCOMPtr<nsIWebNavigation> webNav = do_GetInterface(aWindow);
      nsCOMPtr<nsIDocShell> docShell = do_QueryInterface(webNav);
      return GetFrom(docShell);
    }

    virtual bool RecvUIResolutionChanged() MOZ_OVERRIDE;

protected:
    virtual ~TabChild();

    virtual PRenderFrameChild* AllocPRenderFrameChild(ScrollingBehavior* aScrolling,
                                                      TextureFactoryIdentifier* aTextureFactoryIdentifier,
                                                      uint64_t* aLayersId,
                                                      bool* aSuccess) MOZ_OVERRIDE;
    virtual bool DeallocPRenderFrameChild(PRenderFrameChild* aFrame) MOZ_OVERRIDE;
    virtual bool RecvDestroy() MOZ_OVERRIDE;
    virtual bool RecvSetUpdateHitRegion(const bool& aEnabled) MOZ_OVERRIDE;
    virtual bool RecvSetIsDocShellActive(const bool& aIsActive) MOZ_OVERRIDE;

<<<<<<< HEAD
=======
    virtual PIndexedDBChild* AllocPIndexedDBChild(const nsCString& aGroup,
                                                  const nsCString& aASCIIOrigin,
                                                  bool* /* aAllowed */) MOZ_OVERRIDE;

    virtual bool DeallocPIndexedDBChild(PIndexedDBChild* aActor) MOZ_OVERRIDE;

    virtual bool RecvRequestNotifyAfterRemotePaint();

>>>>>>> 329b2e40
private:
    /**
     * Create a new TabChild object.
     *
     * |aOwnOrContainingAppId| is the app-id of our frame or of the closest app
     * frame in the hierarchy which contains us.
     *
     * |aIsBrowserElement| indicates whether we're a browser (but not an app).
     */
    TabChild(nsIContentChild* aManager, const TabContext& aContext, uint32_t aChromeFlags);

    nsresult Init();


    // Notify others that our TabContext has been updated.  (At the moment, this
    // sets the appropriate app-id and is-browser flags on our docshell.)
    //
    // You should call this after calling TabContext::SetTabContext().  We also
    // call this during Init().
    void NotifyTabContextUpdated();

    bool UseDirectCompositor();

    void ActorDestroy(ActorDestroyReason why) MOZ_OVERRIDE;

    enum FrameScriptLoading { DONT_LOAD_SCRIPTS, DEFAULT_LOAD_SCRIPTS };
    bool InitTabChildGlobal(FrameScriptLoading aScriptLoading = DEFAULT_LOAD_SCRIPTS);
    bool InitRenderingState();
    void DestroyWindow();
    void SetProcessNameToAppName();

    // Call RecvShow(nsIntSize(0, 0)) and block future calls to RecvShow().
    void DoFakeShow();

    // These methods are used for tracking synthetic mouse events
    // dispatched for compatibility.  On each touch event, we
    // UpdateTapState().  If we've detected that the current gesture
    // isn't a tap, then we CancelTapTracking().  In the meantime, we
    // may detect a context-menu event, and if so we
    // FireContextMenuEvent().
    void FireContextMenuEvent();
    void CancelTapTracking();
    void UpdateTapState(const WidgetTouchEvent& aEvent, nsEventStatus aStatus);

    nsresult
    BrowserFrameProvideWindow(nsIDOMWindow* aOpener,
                              nsIURI* aURI,
                              const nsAString& aName,
                              const nsACString& aFeatures,
                              bool* aWindowIsNew,
                              nsIDOMWindow** aReturn);

    bool HasValidInnerSize();

    void SendPendingTouchPreventedResponse(bool aPreventDefault,
                                           const ScrollableLayerGuid& aGuid);

    class CachedFileDescriptorInfo;
    class CachedFileDescriptorCallbackRunnable;

    TextureFactoryIdentifier mTextureFactoryIdentifier;
    nsCOMPtr<nsIWebNavigation> mWebNav;
    nsCOMPtr<nsIWidget> mWidget;
    nsCOMPtr<nsIURI> mLastURI;
    RenderFrameChild* mRemoteFrame;
    nsRefPtr<nsIContentChild> mManager;
    uint32_t mChromeFlags;
    uint64_t mLayersId;
    nsIntRect mOuterRect;
    // When we're tracking a possible tap gesture, this is the "down"
    // point of the touchstart.
    LayoutDevicePoint mGestureDownPoint;
    // The touch identifier of the active gesture.
    int32_t mActivePointerId;
    // A timer task that fires if the tap-hold timeout is exceeded by
    // the touch we're tracking.  That is, if touchend or a touchmove
    // that exceeds the gesture threshold doesn't happen.
    CancelableTask* mTapHoldTimer;
    // Whether we have already received a FileDescriptor for the app package.
    bool mAppPackageFileDescriptorRecved;
    // At present only 1 of these is really expected.
    nsAutoTArray<nsAutoPtr<CachedFileDescriptorInfo>, 1>
        mCachedFileDescriptorInfos;
    nscolor mLastBackgroundColor;
    bool mDidFakeShow;
    bool mNotified;
    bool mTriedBrowserInit;
    ScreenOrientation mOrientation;
    bool mUpdateHitRegion;
    bool mPendingTouchPreventedResponse;
    ScrollableLayerGuid mPendingTouchPreventedGuid;
    void FireSingleTapEvent(LayoutDevicePoint aPoint);

    bool mTouchEndCancelled;
    bool mEndTouchIsClick;

    bool mIgnoreKeyPressEvent;
    nsRefPtr<ActiveElementManager> mActiveElementManager;
    bool mHasValidInnerSize;
    uint64_t mUniqueId;

    DISALLOW_EVIL_CONSTRUCTORS(TabChild);
};

}
}

#endif // mozilla_dom_TabChild_h<|MERGE_RESOLUTION|>--- conflicted
+++ resolved
@@ -497,17 +497,8 @@
     virtual bool RecvSetUpdateHitRegion(const bool& aEnabled) MOZ_OVERRIDE;
     virtual bool RecvSetIsDocShellActive(const bool& aIsActive) MOZ_OVERRIDE;
 
-<<<<<<< HEAD
-=======
-    virtual PIndexedDBChild* AllocPIndexedDBChild(const nsCString& aGroup,
-                                                  const nsCString& aASCIIOrigin,
-                                                  bool* /* aAllowed */) MOZ_OVERRIDE;
-
-    virtual bool DeallocPIndexedDBChild(PIndexedDBChild* aActor) MOZ_OVERRIDE;
-
     virtual bool RecvRequestNotifyAfterRemotePaint();
 
->>>>>>> 329b2e40
 private:
     /**
      * Create a new TabChild object.
