/* -*- Mode: C++; tab-width: 8; indent-tabs-mode: nil; c-basic-offset: 2 -*- */
/* vim: set ts=2 et sw=2 tw=80: */
/* This Source Code Form is subject to the terms of the Mozilla Public
 * License, v. 2.0. If a copy of the MPL was not distributed with this file,
 * You can obtain one at http://mozilla.org/MPL/2.0/. */

#ifndef mozilla_dom_nsIContentParent_h
#define mozilla_dom_nsIContentParent_h

#include "nsFrameMessageManager.h"
#include "nsISupports.h"

#define NS_ICONTENTPARENT_IID                                   \
  { 0xeeec9ebf, 0x8ecf, 0x4e38,                                 \
    { 0x81, 0xda, 0xb7, 0x34, 0x13, 0x7e, 0xac, 0xf3 } }

class nsFrameMessageManager;
class nsIDOMBlob;

namespace IPC {
class Principal;
} // namespace IPC

namespace mozilla {

namespace jsipc {
class PJavaScriptParent;
class JavaScriptParent;
class CpowEntry;
} // namespace jsipc

namespace dom {
<<<<<<< HEAD

class BlobConstructorParams;
class BlobParent;
=======
class IPCTabContext;
>>>>>>> 0c3673b6
class ContentParent;
struct IPCTabContext;
class PBlobParent;

class nsIContentParent : public nsISupports
                       , public mozilla::dom::ipc::MessageManagerCallback
{
public:
  NS_DECLARE_STATIC_IID_ACCESSOR(NS_ICONTENTPARENT_IID)

  nsIContentParent();

  BlobParent* GetOrCreateActorForBlob(nsIDOMBlob* aBlob);

  virtual uint64_t ChildID() = 0;
  virtual bool IsForApp() = 0;
  virtual bool IsForBrowser() = 0;

  virtual PBlobParent* SendPBlobConstructor(
    PBlobParent* aActor,
    const BlobConstructorParams& aParams) NS_WARN_UNUSED_RESULT = 0;

  virtual PBrowserParent* SendPBrowserConstructor(
    PBrowserParent* actor,
    const IPCTabContext& context,
    const uint32_t& chromeFlags,
    const uint64_t& aId,
    const bool& aIsForApp,
    const bool& aIsForBrowser) NS_WARN_UNUSED_RESULT = 0;

  virtual jsipc::JavaScriptParent *GetCPOWManager() = 0;

  virtual bool IsContentParent() { return false; }
  ContentParent* AsContentParent();

protected: // methods
  bool CanOpenBrowser(const IPCTabContext& aContext);

protected: // IPDL methods
  virtual mozilla::jsipc::PJavaScriptParent* AllocPJavaScriptParent();
  virtual bool DeallocPJavaScriptParent(mozilla::jsipc::PJavaScriptParent*);

  virtual PBrowserParent* AllocPBrowserParent(const IPCTabContext& aContext,
                                              const uint32_t& aChromeFlags,
                                              const uint64_t& aId,
                                              const bool& aIsForApp,
                                              const bool& aIsForBrowser);
  virtual bool DeallocPBrowserParent(PBrowserParent* frame);

  virtual PBlobParent* AllocPBlobParent(const BlobConstructorParams& aParams);

  virtual bool DeallocPBlobParent(PBlobParent* aActor);

  virtual bool RecvSyncMessage(const nsString& aMsg,
                               const ClonedMessageData& aData,
                               const InfallibleTArray<jsipc::CpowEntry>& aCpows,
                               const IPC::Principal& aPrincipal,
                               InfallibleTArray<nsString>* aRetvals);
  virtual bool AnswerRpcMessage(const nsString& aMsg,
                                const ClonedMessageData& aData,
                                const InfallibleTArray<jsipc::CpowEntry>& aCpows,
                                const IPC::Principal& aPrincipal,
                                InfallibleTArray<nsString>* aRetvals);
  virtual bool RecvAsyncMessage(const nsString& aMsg,
                                const ClonedMessageData& aData,
                                const InfallibleTArray<jsipc::CpowEntry>& aCpows,
                                const IPC::Principal& aPrincipal);

protected: // members
  nsRefPtr<nsFrameMessageManager> mMessageManager;
};

NS_DEFINE_STATIC_IID_ACCESSOR(nsIContentParent, NS_ICONTENTPARENT_IID)

} // namespace dom
} // namespace mozilla

#endif /* mozilla_dom_nsIContentParent_h */<|MERGE_RESOLUTION|>--- conflicted
+++ resolved
@@ -30,15 +30,11 @@
 } // namespace jsipc
 
 namespace dom {
-<<<<<<< HEAD
 
 class BlobConstructorParams;
 class BlobParent;
-=======
+class ContentParent;
 class IPCTabContext;
->>>>>>> 0c3673b6
-class ContentParent;
-struct IPCTabContext;
 class PBlobParent;
 
 class nsIContentParent : public nsISupports
