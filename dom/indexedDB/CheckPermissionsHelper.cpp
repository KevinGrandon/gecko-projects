--- conflicted
+++ resolved
@@ -80,7 +80,6 @@
 
 } // anonymous namespace
 
-<<<<<<< HEAD
 CheckPermissionsHelper::CheckPermissionsHelper(OpenDatabaseHelper* aHelper,
                                                nsIDOMWindow* aWindow)
   : mHelper(aHelper)
@@ -98,14 +97,10 @@
 CheckPermissionsHelper::~CheckPermissionsHelper()
 { }
 
-NS_IMPL_ISUPPORTS3(CheckPermissionsHelper, nsIRunnable,
-                   nsIInterfaceRequestor,
-                   nsIObserver)
-=======
-NS_IMPL_ISUPPORTS(CheckPermissionsHelper, nsIRunnable,
+NS_IMPL_ISUPPORTS(CheckPermissionsHelper,
+                  nsIRunnable,
                   nsIInterfaceRequestor,
                   nsIObserver)
->>>>>>> 5f4008d9
 
 NS_IMETHODIMP
 CheckPermissionsHelper::Run()
