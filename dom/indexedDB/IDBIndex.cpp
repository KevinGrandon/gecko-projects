--- conflicted
+++ resolved
@@ -185,21 +185,25 @@
   return mObjectStore->GetParentObject();
 }
 
-JS::Value
-IDBIndex::GetKeyPath(JSContext* aCx, ErrorResult& aRv)
+void
+IDBIndex::GetKeyPath(JSContext* aCx,
+                     JS::MutableHandle<JS::Value> aResult,
+                     ErrorResult& aRv)
 {
   AssertIsOnOwningThread();
 
   if (!mCachedKeyPath.isUndefined()) {
     MOZ_ASSERT(mRooted);
-    return mCachedKeyPath;
+    JS::ExposeValueToActiveJS(mCachedKeyPath);
+    aResult.set(mCachedKeyPath);
+    return;
   }
 
   MOZ_ASSERT(!mRooted);
 
   aRv = GetKeyPath().ToJSVal(aCx, mCachedKeyPath);
   if (NS_WARN_IF(aRv.Failed())) {
-    return JSVAL_VOID;
+    return;
   }
 
   if (mCachedKeyPath.isGCThing()) {
@@ -207,7 +211,8 @@
     mRooted = true;
   }
 
-  return mCachedKeyPath;
+  JS::ExposeValueToActiveJS(mCachedKeyPath);
+  aResult.set(mCachedKeyPath);
 }
 
 already_AddRefed<IDBRequest>
@@ -524,1756 +529,4 @@
 IDBIndex::WrapObject(JSContext* aCx)
 {
   return IDBIndexBinding::Wrap(aCx, this);
-<<<<<<< HEAD
-=======
-}
-
-void
-IDBIndex::GetKeyPath(JSContext* aCx, JS::MutableHandle<JS::Value> aResult,
-                     ErrorResult& aRv)
-{
-  NS_ASSERTION(NS_IsMainThread(), "Wrong thread!");
-
-  if (!mCachedKeyPath.isUndefined()) {
-    JS::ExposeValueToActiveJS(mCachedKeyPath);
-    aResult.set(mCachedKeyPath);
-    return;
-  }
-
-  aRv = GetKeyPath().ToJSVal(aCx, mCachedKeyPath);
-  if (NS_WARN_IF(aRv.Failed())) {
-    return;
-  }
-
-  if (mCachedKeyPath.isGCThing()) {
-    mozilla::HoldJSObjects(this);
-    mRooted = true;
-  }
-
-  JS::ExposeValueToActiveJS(mCachedKeyPath);
-  aResult.set(mCachedKeyPath);
-}
-
-already_AddRefed<IDBRequest>
-IDBIndex::Get(JSContext* aCx, JS::Handle<JS::Value> aKey, ErrorResult& aRv)
-{
-  NS_ASSERTION(NS_IsMainThread(), "Wrong thread!");
-
-  IDBTransaction* transaction = mObjectStore->Transaction();
-  if (!transaction->IsOpen()) {
-    aRv.Throw(NS_ERROR_DOM_INDEXEDDB_TRANSACTION_INACTIVE_ERR);
-    return nullptr;
-  }
-
-  nsRefPtr<IDBKeyRange> keyRange;
-  aRv = IDBKeyRange::FromJSVal(aCx, aKey, getter_AddRefs(keyRange));
-  ENSURE_SUCCESS(aRv, nullptr);
-
-  if (!keyRange) {
-    // Must specify a key or keyRange for getKey().
-    aRv.Throw(NS_ERROR_DOM_INDEXEDDB_DATA_ERR);
-    return nullptr;
-  }
-
-  return GetInternal(keyRange, aRv);
-}
-
-already_AddRefed<IDBRequest>
-IDBIndex::GetKey(JSContext* aCx, JS::Handle<JS::Value> aKey, ErrorResult& aRv)
-{
-  NS_ASSERTION(NS_IsMainThread(), "Wrong thread!");
-
-  IDBTransaction* transaction = mObjectStore->Transaction();
-  if (!transaction->IsOpen()) {
-    aRv.Throw(NS_ERROR_DOM_INDEXEDDB_TRANSACTION_INACTIVE_ERR);
-    return nullptr;
-  }
-
-  nsRefPtr<IDBKeyRange> keyRange;
-  aRv = IDBKeyRange::FromJSVal(aCx, aKey, getter_AddRefs(keyRange));
-  ENSURE_SUCCESS(aRv, nullptr);
-
-  if (!keyRange) {
-    // Must specify a key or keyRange for get().
-    aRv.Throw(NS_ERROR_DOM_INDEXEDDB_DATA_ERR);
-    return nullptr;
-  }
-
-  return GetKeyInternal(keyRange, aRv);
-}
-
-already_AddRefed<IDBRequest>
-IDBIndex::GetAll(JSContext* aCx, JS::Handle<JS::Value> aKey,
-                 const Optional<uint32_t>& aLimit, ErrorResult& aRv)
-{
-  NS_ASSERTION(NS_IsMainThread(), "Wrong thread!");
-
-  IDBTransaction* transaction = mObjectStore->Transaction();
-  if (!transaction->IsOpen()) {
-    aRv.Throw(NS_ERROR_DOM_INDEXEDDB_TRANSACTION_INACTIVE_ERR);
-    return nullptr;
-  }
-
-  nsRefPtr<IDBKeyRange> keyRange;
-  aRv = IDBKeyRange::FromJSVal(aCx, aKey, getter_AddRefs(keyRange));
-  ENSURE_SUCCESS(aRv, nullptr);
-
-  uint32_t limit = UINT32_MAX;
-  if (aLimit.WasPassed() && aLimit.Value() > 0) {
-    limit = aLimit.Value();
-  }
-
-  return GetAllInternal(keyRange, limit, aRv);
-}
-
-already_AddRefed<IDBRequest>
-IDBIndex::GetAllKeys(JSContext* aCx,
-                     JS::Handle<JS::Value> aKey,
-                     const Optional<uint32_t>& aLimit, ErrorResult& aRv)
-{
-  NS_ASSERTION(NS_IsMainThread(), "Wrong thread!");
-
-  IDBTransaction* transaction = mObjectStore->Transaction();
-  if (!transaction->IsOpen()) {
-    aRv.Throw(NS_ERROR_DOM_INDEXEDDB_TRANSACTION_INACTIVE_ERR);
-    return nullptr;
-  }
-
-  nsRefPtr<IDBKeyRange> keyRange;
-  aRv = IDBKeyRange::FromJSVal(aCx, aKey, getter_AddRefs(keyRange));
-  ENSURE_SUCCESS(aRv, nullptr);
-
-  uint32_t limit = UINT32_MAX;
-  if (aLimit.WasPassed() && aLimit.Value() > 0) {
-    limit = aLimit.Value();
-  }
-
-  return GetAllKeysInternal(keyRange, limit, aRv);
-}
-
-already_AddRefed<IDBRequest>
-IDBIndex::OpenCursor(JSContext* aCx,
-                     JS::Handle<JS::Value> aRange,
-                     IDBCursorDirection aDirection, ErrorResult& aRv)
-{
-  NS_ASSERTION(NS_IsMainThread(), "Wrong thread!");
-
-  IDBTransaction* transaction = mObjectStore->Transaction();
-  if (!transaction->IsOpen()) {
-    aRv.Throw(NS_ERROR_DOM_INDEXEDDB_TRANSACTION_INACTIVE_ERR);
-    return nullptr;
-  }
-
-  nsRefPtr<IDBKeyRange> keyRange;
-  aRv = IDBKeyRange::FromJSVal(aCx, aRange, getter_AddRefs(keyRange));
-  ENSURE_SUCCESS(aRv, nullptr);
-
-  IDBCursor::Direction direction = IDBCursor::ConvertDirection(aDirection);
-
-  nsRefPtr<IDBRequest> request = GenerateRequest(this);
-  if (!request) {
-    IDB_WARNING("Failed to generate request!");
-    aRv.Throw(NS_ERROR_DOM_INDEXEDDB_UNKNOWN_ERR);
-    return nullptr;
-  }
-
-  nsRefPtr<OpenCursorHelper> helper =
-    new OpenCursorHelper(transaction, request, this, keyRange, direction);
-
-  nsresult rv = helper->DispatchToTransactionPool();
-  if (NS_FAILED(rv)) {
-    IDB_WARNING("Failed to dispatch!");
-    aRv.Throw(NS_ERROR_DOM_INDEXEDDB_UNKNOWN_ERR);
-    return nullptr;
-  }
-
-  return request.forget();
-}
-
-already_AddRefed<IDBRequest>
-IDBIndex::OpenKeyCursor(JSContext* aCx,
-                        JS::Handle<JS::Value> aRange,
-                        IDBCursorDirection aDirection, ErrorResult& aRv)
-{
-  NS_ASSERTION(NS_IsMainThread(), "Wrong thread!");
-
-  IDBTransaction* transaction = mObjectStore->Transaction();
-  if (!transaction->IsOpen()) {
-    aRv.Throw(NS_ERROR_DOM_INDEXEDDB_TRANSACTION_INACTIVE_ERR);
-    return nullptr;
-  }
-
-  nsRefPtr<IDBKeyRange> keyRange;
-  aRv = IDBKeyRange::FromJSVal(aCx, aRange, getter_AddRefs(keyRange));
-  ENSURE_SUCCESS(aRv, nullptr);
-
-  IDBCursor::Direction direction = IDBCursor::ConvertDirection(aDirection);
-
-  return OpenKeyCursorInternal(keyRange, direction, aRv);
-}
-
-already_AddRefed<IDBRequest>
-IDBIndex::Count(JSContext* aCx, JS::Handle<JS::Value> aKey,
-                ErrorResult& aRv)
-{
-  IDBTransaction* transaction = mObjectStore->Transaction();
-  if (!transaction->IsOpen()) {
-    aRv.Throw(NS_ERROR_DOM_INDEXEDDB_TRANSACTION_INACTIVE_ERR);
-    return nullptr;
-  }
-
-  nsRefPtr<IDBKeyRange> keyRange;
-  aRv = IDBKeyRange::FromJSVal(aCx, aKey, getter_AddRefs(keyRange));
-  ENSURE_SUCCESS(aRv, nullptr);
-
-  return CountInternal(keyRange, aRv);
-}
-
-void
-IndexHelper::ReleaseMainThreadObjects()
-{
-  mIndex = nullptr;
-  AsyncConnectionHelper::ReleaseMainThreadObjects();
-}
-
-nsresult
-IndexHelper::Dispatch(nsIEventTarget* aDatabaseThread)
-{
-  NS_ASSERTION(NS_IsMainThread(), "Wrong thread!");
-
-  PROFILER_MAIN_THREAD_LABEL("IndexHelper", "Dispatch",
-    js::ProfileEntry::Category::STORAGE);
-
-  if (IndexedDatabaseManager::IsMainProcess()) {
-    return AsyncConnectionHelper::Dispatch(aDatabaseThread);
-  }
-
-  // If we've been invalidated then there's no point sending anything to the
-  // parent process.
-  if (mIndex->ObjectStore()->Transaction()->Database()->IsInvalidated()) {
-    IDB_REPORT_INTERNAL_ERR();
-    return NS_ERROR_DOM_INDEXEDDB_UNKNOWN_ERR;
-  }
-
-  IndexedDBIndexChild* indexActor = mIndex->GetActorChild();
-  NS_ASSERTION(indexActor, "Must have an actor here!");
-
-  IndexRequestParams params;
-  nsresult rv = PackArgumentsForParentProcess(params);
-  IDB_ENSURE_SUCCESS(rv, NS_ERROR_DOM_INDEXEDDB_UNKNOWN_ERR);
-
-  NoDispatchEventTarget target;
-  rv = AsyncConnectionHelper::Dispatch(&target);
-  IDB_ENSURE_SUCCESS(rv, NS_ERROR_DOM_INDEXEDDB_UNKNOWN_ERR);
-
-  mActor = new IndexedDBIndexRequestChild(this, mIndex, params.type());
-  indexActor->SendPIndexedDBRequestConstructor(mActor, params);
-
-  return NS_OK;
-}
-
-nsresult
-GetKeyHelper::DoDatabaseWork(mozIStorageConnection* /* aConnection */)
-{
-  NS_ASSERTION(!NS_IsMainThread(), "Wrong thread!");
-  NS_ASSERTION(IndexedDatabaseManager::IsMainProcess(), "Wrong process!");
-  NS_ASSERTION(mKeyRange, "Must have a key range here!");
-
-  PROFILER_LABEL("GetKeyHelper", "DoDatabaseWork",
-    js::ProfileEntry::Category::STORAGE);
-
-  nsCString indexTable;
-  if (mIndex->IsUnique()) {
-    indexTable.AssignLiteral("unique_index_data");
-  }
-  else {
-    indexTable.AssignLiteral("index_data");
-  }
-
-  nsCString keyRangeClause;
-  mKeyRange->GetBindingClause(NS_LITERAL_CSTRING("value"), keyRangeClause);
-
-  NS_ASSERTION(!keyRangeClause.IsEmpty(), "Huh?!");
-
-  nsCString query = NS_LITERAL_CSTRING("SELECT object_data_key FROM ") +
-                    indexTable +
-                    NS_LITERAL_CSTRING(" WHERE index_id = :index_id") +
-                    keyRangeClause +
-                    NS_LITERAL_CSTRING(" LIMIT 1");
-
-  nsCOMPtr<mozIStorageStatement> stmt = mTransaction->GetCachedStatement(query);
-  IDB_ENSURE_TRUE(stmt, NS_ERROR_DOM_INDEXEDDB_UNKNOWN_ERR);
-
-  mozStorageStatementScoper scoper(stmt);
-
-  nsresult rv = stmt->BindInt64ByName(NS_LITERAL_CSTRING("index_id"),
-                                      mIndex->Id());
-  IDB_ENSURE_SUCCESS(rv, NS_ERROR_DOM_INDEXEDDB_UNKNOWN_ERR);
-
-  rv = mKeyRange->BindToStatement(stmt);
-  NS_ENSURE_SUCCESS(rv, rv);
-
-  bool hasResult;
-  rv = stmt->ExecuteStep(&hasResult);
-  IDB_ENSURE_SUCCESS(rv, NS_ERROR_DOM_INDEXEDDB_UNKNOWN_ERR);
-
-  if (hasResult) {
-    rv = mKey.SetFromStatement(stmt, 0);
-    NS_ENSURE_SUCCESS(rv, rv);
-  }
-
-  return NS_OK;
-}
-
-nsresult
-GetKeyHelper::GetSuccessResult(JSContext* aCx,
-                               JS::MutableHandle<JS::Value> aVal)
-{
-  return mKey.ToJSVal(aCx, aVal);
-}
-
-void
-GetKeyHelper::ReleaseMainThreadObjects()
-{
-  mKeyRange = nullptr;
-  IndexHelper::ReleaseMainThreadObjects();
-}
-
-nsresult
-GetKeyHelper::PackArgumentsForParentProcess(IndexRequestParams& aParams)
-{
-  NS_ASSERTION(NS_IsMainThread(), "Wrong thread!");
-  NS_ASSERTION(!IndexedDatabaseManager::IsMainProcess(), "Wrong process!");
-  NS_ASSERTION(mKeyRange, "This should never be null!");
-
-  PROFILER_MAIN_THREAD_LABEL("GetKeyHelper", "PackArgumentsForParentProcess",
-    js::ProfileEntry::Category::STORAGE);
-
-  GetKeyParams params;
-
-  mKeyRange->ToSerializedKeyRange(params.keyRange());
-
-  aParams = params;
-  return NS_OK;
-}
-
-AsyncConnectionHelper::ChildProcessSendResult
-GetKeyHelper::SendResponseToChildProcess(nsresult aResultCode)
-{
-  NS_ASSERTION(NS_IsMainThread(), "Wrong thread!");
-  NS_ASSERTION(IndexedDatabaseManager::IsMainProcess(), "Wrong process!");
-
-  PROFILER_MAIN_THREAD_LABEL("GetKeyHelper", "SendResponseToChildProcess",
-    js::ProfileEntry::Category::STORAGE);
-
-  IndexedDBRequestParentBase* actor = mRequest->GetActorParent();
-  NS_ASSERTION(actor, "How did we get this far without an actor?");
-
-  ResponseValue response;
-  if (NS_FAILED(aResultCode)) {
-    response = aResultCode;
-  }
-  else {
-    GetKeyResponse getKeyResponse;
-    getKeyResponse.key() = mKey;
-    response = getKeyResponse;
-  }
-
-  if (!actor->SendResponse(response)) {
-    return Error;
-  }
-
-  return Success_Sent;
-}
-
-nsresult
-GetKeyHelper::UnpackResponseFromParentProcess(
-                                            const ResponseValue& aResponseValue)
-{
-  NS_ASSERTION(aResponseValue.type() == ResponseValue::TGetKeyResponse,
-               "Bad response type!");
-
-  mKey = aResponseValue.get_GetKeyResponse().key();
-  return NS_OK;
-}
-
-nsresult
-GetHelper::DoDatabaseWork(mozIStorageConnection* /* aConnection */)
-{
-  NS_ASSERTION(!NS_IsMainThread(), "Wrong thread!");
-  NS_ASSERTION(IndexedDatabaseManager::IsMainProcess(), "Wrong process!");
-  NS_ASSERTION(mKeyRange, "Must have a key range here!");
-
-  PROFILER_LABEL("GetHelper", "DoDatabaseWork [IDBIndex.cpp]",
-    js::ProfileEntry::Category::STORAGE);
-
-  nsCString indexTable;
-  if (mIndex->IsUnique()) {
-    indexTable.AssignLiteral("unique_index_data");
-  }
-  else {
-    indexTable.AssignLiteral("index_data");
-  }
-
-  nsCString keyRangeClause;
-  mKeyRange->GetBindingClause(NS_LITERAL_CSTRING("value"), keyRangeClause);
-
-  NS_ASSERTION(!keyRangeClause.IsEmpty(), "Huh?!");
-
-  nsCString query = NS_LITERAL_CSTRING("SELECT data, file_ids FROM object_data "
-                                       "INNER JOIN ") + indexTable +
-                    NS_LITERAL_CSTRING(" AS index_table ON object_data.id = ") +
-                    NS_LITERAL_CSTRING("index_table.object_data_id WHERE "
-                                       "index_id = :index_id") +
-                    keyRangeClause +
-                    NS_LITERAL_CSTRING(" LIMIT 1");
-
-  nsCOMPtr<mozIStorageStatement> stmt = mTransaction->GetCachedStatement(query);
-  IDB_ENSURE_TRUE(stmt, NS_ERROR_DOM_INDEXEDDB_UNKNOWN_ERR);
-
-  mozStorageStatementScoper scoper(stmt);
-
-  nsresult rv = stmt->BindInt64ByName(NS_LITERAL_CSTRING("index_id"),
-                                      mIndex->Id());
-  IDB_ENSURE_SUCCESS(rv, NS_ERROR_DOM_INDEXEDDB_UNKNOWN_ERR);
-
-  rv = mKeyRange->BindToStatement(stmt);
-  NS_ENSURE_SUCCESS(rv, rv);
-
-  bool hasResult;
-  rv = stmt->ExecuteStep(&hasResult);
-  IDB_ENSURE_SUCCESS(rv, NS_ERROR_DOM_INDEXEDDB_UNKNOWN_ERR);
-
-  if (hasResult) {
-    rv = IDBObjectStore::GetStructuredCloneReadInfoFromStatement(stmt, 0, 1,
-      mDatabase, mCloneReadInfo);
-    NS_ENSURE_SUCCESS(rv, rv);
-  }
-
-  return NS_OK;
-}
-
-nsresult
-GetHelper::GetSuccessResult(JSContext* aCx,
-                            JS::MutableHandle<JS::Value> aVal)
-{
-  bool result = IDBObjectStore::DeserializeValue(aCx, mCloneReadInfo, aVal);
-
-  mCloneReadInfo.mCloneBuffer.clear();
-
-  NS_ENSURE_TRUE(result, NS_ERROR_FAILURE);
-  return NS_OK;
-}
-
-void
-GetHelper::ReleaseMainThreadObjects()
-{
-  IDBObjectStore::ClearCloneReadInfo(mCloneReadInfo);
-  GetKeyHelper::ReleaseMainThreadObjects();
-}
-
-nsresult
-GetHelper::PackArgumentsForParentProcess(IndexRequestParams& aParams)
-{
-  NS_ASSERTION(NS_IsMainThread(), "Wrong thread!");
-  NS_ASSERTION(!IndexedDatabaseManager::IsMainProcess(), "Wrong process!");
-  NS_ASSERTION(mKeyRange, "This should never be null!");
-
-  PROFILER_MAIN_THREAD_LABEL("GetHelper", "PackArgumentsForParentProcess [IDBIndex.cpp]",
-    js::ProfileEntry::Category::STORAGE);
-
-  GetParams params;
-
-  mKeyRange->ToSerializedKeyRange(params.keyRange());
-
-  aParams = params;
-  return NS_OK;
-}
-
-AsyncConnectionHelper::ChildProcessSendResult
-GetHelper::SendResponseToChildProcess(nsresult aResultCode)
-{
-  NS_ASSERTION(NS_IsMainThread(), "Wrong thread!");
-  NS_ASSERTION(IndexedDatabaseManager::IsMainProcess(), "Wrong process!");
-
-  PROFILER_MAIN_THREAD_LABEL("GetHelper", "SendResponseToChildProcess [IDBIndex.cpp]",
-    js::ProfileEntry::Category::STORAGE);
-
-  IndexedDBRequestParentBase* actor = mRequest->GetActorParent();
-  NS_ASSERTION(actor, "How did we get this far without an actor?");
-
-  InfallibleTArray<PBlobParent*> blobsParent;
-
-  if (NS_SUCCEEDED(aResultCode)) {
-    IDBDatabase* database = mIndex->ObjectStore()->Transaction()->Database();
-    NS_ASSERTION(database, "This should never be null!");
-
-    nsIContentParent* contentParent = database->GetContentParent();
-    NS_ASSERTION(contentParent, "This should never be null!");
-
-    FileManager* fileManager = database->Manager();
-    NS_ASSERTION(fileManager, "This should never be null!");
-
-    const nsTArray<StructuredCloneFile>& files = mCloneReadInfo.mFiles;
-
-    aResultCode =
-      IDBObjectStore::ConvertBlobsToActors(contentParent, fileManager, files,
-                                           blobsParent);
-    if (NS_FAILED(aResultCode)) {
-      NS_WARNING("ConvertBlobActors failed!");
-    }
-  }
-
-  ResponseValue response;
-  if (NS_FAILED(aResultCode)) {
-    response = aResultCode;
-  }
-  else {
-    GetResponse getResponse;
-    getResponse.cloneInfo() = mCloneReadInfo;
-    getResponse.blobsParent().SwapElements(blobsParent);
-    response = getResponse;
-  }
-
-  if (!actor->SendResponse(response)) {
-    return Error;
-  }
-
-  return Success_Sent;
-}
-
-nsresult
-GetHelper::UnpackResponseFromParentProcess(const ResponseValue& aResponseValue)
-{
-  NS_ASSERTION(aResponseValue.type() == ResponseValue::TGetResponse,
-               "Bad response type!");
-
-  const GetResponse& getResponse = aResponseValue.get_GetResponse();
-  const SerializedStructuredCloneReadInfo& cloneInfo = getResponse.cloneInfo();
-
-  NS_ASSERTION((!cloneInfo.dataLength && !cloneInfo.data) ||
-               (cloneInfo.dataLength && cloneInfo.data),
-               "Inconsistent clone info!");
-
-  if (!mCloneReadInfo.SetFromSerialized(cloneInfo)) {
-    IDB_WARNING("Failed to copy clone buffer!");
-    return NS_ERROR_DOM_INDEXEDDB_UNKNOWN_ERR;
-  }
-
-  IDBObjectStore::ConvertActorsToBlobs(getResponse.blobsChild(),
-                                       mCloneReadInfo.mFiles);
-  return NS_OK;
-}
-
-nsresult
-GetAllKeysHelper::DoDatabaseWork(mozIStorageConnection* /* aConnection */)
-{
-  MOZ_ASSERT(!NS_IsMainThread());
-  MOZ_ASSERT(IndexedDatabaseManager::IsMainProcess());
-
-  PROFILER_LABEL("GetAllKeysHelper", "DoDatabaseWork [IDBIndex.cpp]",
-    js::ProfileEntry::Category::STORAGE);
-
-  nsCString tableName;
-  if (mIndex->IsUnique()) {
-    tableName.AssignLiteral("unique_index_data");
-  }
-  else {
-    tableName.AssignLiteral("index_data");
-  }
-
-  nsCString keyRangeClause;
-  if (mKeyRange) {
-    mKeyRange->GetBindingClause(NS_LITERAL_CSTRING("value"), keyRangeClause);
-  }
-
-  nsCString limitClause;
-  if (mLimit != UINT32_MAX) {
-    limitClause = NS_LITERAL_CSTRING(" LIMIT ");
-    limitClause.AppendInt(mLimit);
-  }
-
-  nsCString query = NS_LITERAL_CSTRING("SELECT object_data_key FROM ") +
-                    tableName +
-                    NS_LITERAL_CSTRING(" WHERE index_id = :index_id") +
-                    keyRangeClause + limitClause;
-
-  nsCOMPtr<mozIStorageStatement> stmt = mTransaction->GetCachedStatement(query);
-  IDB_ENSURE_TRUE(stmt, NS_ERROR_DOM_INDEXEDDB_UNKNOWN_ERR);
-
-  mozStorageStatementScoper scoper(stmt);
-
-  nsresult rv = stmt->BindInt64ByName(NS_LITERAL_CSTRING("index_id"),
-                                      mIndex->Id());
-  IDB_ENSURE_SUCCESS(rv, NS_ERROR_DOM_INDEXEDDB_UNKNOWN_ERR);
-
-  if (mKeyRange) {
-    rv = mKeyRange->BindToStatement(stmt);
-    NS_ENSURE_SUCCESS(rv, rv);
-  }
-
-  mKeys.SetCapacity(std::min<uint32_t>(50, mLimit));
-
-  bool hasResult;
-  while(NS_SUCCEEDED((rv = stmt->ExecuteStep(&hasResult))) && hasResult) {
-    if (mKeys.Capacity() == mKeys.Length()) {
-      mKeys.SetCapacity(mKeys.Capacity() * 2);
-    }
-
-    Key* key = mKeys.AppendElement();
-    NS_ASSERTION(key, "This shouldn't fail!");
-
-    rv = key->SetFromStatement(stmt, 0);
-    NS_ENSURE_SUCCESS(rv, rv);
-  }
-  IDB_ENSURE_SUCCESS(rv, NS_ERROR_DOM_INDEXEDDB_UNKNOWN_ERR);
-
-  return NS_OK;
-}
-
-nsresult
-GetAllKeysHelper::GetSuccessResult(JSContext* aCx,
-                                   JS::MutableHandle<JS::Value> aVal)
-{
-  MOZ_ASSERT(NS_IsMainThread());
-  MOZ_ASSERT(mKeys.Length() <= mLimit);
-
-  PROFILER_MAIN_THREAD_LABEL("GetAllKeysHelper", "GetSuccessResult [IDBIndex.cpp]",
-    js::ProfileEntry::Category::STORAGE);
-
-  nsTArray<Key> keys;
-  mKeys.SwapElements(keys);
-
-  JS::Rooted<JSObject*> array(aCx, JS_NewArrayObject(aCx, 0));
-  if (!array) {
-    IDB_WARNING("Failed to make array!");
-    return NS_ERROR_DOM_INDEXEDDB_UNKNOWN_ERR;
-  }
-
-  if (!keys.IsEmpty()) {
-    if (!JS_SetArrayLength(aCx, array, uint32_t(keys.Length()))) {
-      IDB_WARNING("Failed to set array length!");
-      return NS_ERROR_DOM_INDEXEDDB_UNKNOWN_ERR;
-    }
-
-    for (uint32_t index = 0, count = keys.Length(); index < count; index++) {
-      const Key& key = keys[index];
-      NS_ASSERTION(!key.IsUnset(), "Bad key!");
-
-      JS::Rooted<JS::Value> value(aCx);
-      nsresult rv = key.ToJSVal(aCx, &value);
-      if (NS_FAILED(rv)) {
-        NS_WARNING("Failed to get jsval for key!");
-        return rv;
-      }
-
-      if (!JS_SetElement(aCx, array, index, value)) {
-        IDB_WARNING("Failed to set array element!");
-        return NS_ERROR_DOM_INDEXEDDB_UNKNOWN_ERR;
-      }
-    }
-  }
-
-  aVal.setObject(*array);
-  return NS_OK;
-}
-
-nsresult
-GetAllKeysHelper::PackArgumentsForParentProcess(IndexRequestParams& aParams)
-{
-  MOZ_ASSERT(NS_IsMainThread());
-  MOZ_ASSERT(!IndexedDatabaseManager::IsMainProcess());
-
-  PROFILER_MAIN_THREAD_LABEL("GetAllKeysHelper", "PackArgumentsForParentProcess [IDBIndex.cpp]",
-    js::ProfileEntry::Category::STORAGE);
-
-  GetAllKeysParams params;
-
-  if (mKeyRange) {
-    KeyRange keyRange;
-    mKeyRange->ToSerializedKeyRange(keyRange);
-    params.optionalKeyRange() = keyRange;
-  }
-  else {
-    params.optionalKeyRange() = mozilla::void_t();
-  }
-
-  params.limit() = mLimit;
-
-  aParams = params;
-  return NS_OK;
-}
-
-AsyncConnectionHelper::ChildProcessSendResult
-GetAllKeysHelper::SendResponseToChildProcess(nsresult aResultCode)
-{
-  MOZ_ASSERT(NS_IsMainThread());
-  MOZ_ASSERT(IndexedDatabaseManager::IsMainProcess());
-
-  PROFILER_MAIN_THREAD_LABEL("GetAllKeysHelper", "SendResponseToChildProcess [IDBIndex.cpp]",
-    js::ProfileEntry::Category::STORAGE);
-
-  IndexedDBRequestParentBase* actor = mRequest->GetActorParent();
-  NS_ASSERTION(actor, "How did we get this far without an actor?");
-
-  ResponseValue response;
-  if (NS_FAILED(aResultCode)) {
-    response = aResultCode;
-  }
-  else {
-    GetAllKeysResponse getAllKeysResponse;
-    getAllKeysResponse.keys().AppendElements(mKeys);
-    response = getAllKeysResponse;
-  }
-
-  if (!actor->SendResponse(response)) {
-    return Error;
-  }
-
-  return Success_Sent;
-}
-
-nsresult
-GetAllKeysHelper::UnpackResponseFromParentProcess(
-                                            const ResponseValue& aResponseValue)
-{
-  MOZ_ASSERT(NS_IsMainThread());
-  MOZ_ASSERT(!IndexedDatabaseManager::IsMainProcess());
-  MOZ_ASSERT(aResponseValue.type() == ResponseValue::TGetAllKeysResponse);
-
-  mKeys.AppendElements(aResponseValue.get_GetAllKeysResponse().keys());
-  return NS_OK;
-}
-
-nsresult
-GetAllHelper::DoDatabaseWork(mozIStorageConnection* /* aConnection */)
-{
-  NS_ASSERTION(!NS_IsMainThread(), "Wrong thread!");
-  NS_ASSERTION(IndexedDatabaseManager::IsMainProcess(), "Wrong process!");
-
-  PROFILER_LABEL("GetAllHelper", "DoDatabaseWork [IDBIndex.cpp]",
-    js::ProfileEntry::Category::STORAGE);
-
-  nsCString indexTable;
-  if (mIndex->IsUnique()) {
-    indexTable.AssignLiteral("unique_index_data");
-  }
-  else {
-    indexTable.AssignLiteral("index_data");
-  }
-
-  nsCString keyRangeClause;
-  if (mKeyRange) {
-    mKeyRange->GetBindingClause(NS_LITERAL_CSTRING("value"), keyRangeClause);
-  }
-
-  nsCString limitClause;
-  if (mLimit != UINT32_MAX) {
-    limitClause = NS_LITERAL_CSTRING(" LIMIT ");
-    limitClause.AppendInt(mLimit);
-  }
-
-  nsCString query = NS_LITERAL_CSTRING("SELECT data, file_ids FROM object_data "
-                                       "INNER JOIN ") + indexTable +
-                    NS_LITERAL_CSTRING(" AS index_table ON object_data.id = "
-                                       "index_table.object_data_id "
-                                       "WHERE index_id = :index_id") +
-                    keyRangeClause + limitClause;
-
-  nsCOMPtr<mozIStorageStatement> stmt = mTransaction->GetCachedStatement(query);
-  IDB_ENSURE_TRUE(stmt, NS_ERROR_DOM_INDEXEDDB_UNKNOWN_ERR);
-
-  mozStorageStatementScoper scoper(stmt);
-
-  nsresult rv = stmt->BindInt64ByName(NS_LITERAL_CSTRING("index_id"),
-                                      mIndex->Id());
-  IDB_ENSURE_SUCCESS(rv, NS_ERROR_DOM_INDEXEDDB_UNKNOWN_ERR);
-
-  if (mKeyRange) {
-    rv = mKeyRange->BindToStatement(stmt);
-    NS_ENSURE_SUCCESS(rv, rv);
-  }
-
-  mCloneReadInfos.SetCapacity(50);
-
-  bool hasResult;
-  while(NS_SUCCEEDED((rv = stmt->ExecuteStep(&hasResult))) && hasResult) {
-    if (mCloneReadInfos.Capacity() == mCloneReadInfos.Length()) {
-      mCloneReadInfos.SetCapacity(mCloneReadInfos.Capacity() * 2);
-    }
-
-    StructuredCloneReadInfo* readInfo = mCloneReadInfos.AppendElement();
-    NS_ASSERTION(readInfo, "This shouldn't fail!");
-
-    rv = IDBObjectStore::GetStructuredCloneReadInfoFromStatement(stmt, 0, 1,
-      mDatabase, *readInfo);
-    NS_ENSURE_SUCCESS(rv, rv);
-  }
-  IDB_ENSURE_SUCCESS(rv, NS_ERROR_DOM_INDEXEDDB_UNKNOWN_ERR);
-
-  return NS_OK;
-}
-
-nsresult
-GetAllHelper::GetSuccessResult(JSContext* aCx,
-                               JS::MutableHandle<JS::Value> aVal)
-{
-  NS_ASSERTION(mCloneReadInfos.Length() <= mLimit, "Too many results!");
-
-  nsresult rv = ConvertToArrayAndCleanup(aCx, mCloneReadInfos, aVal);
-
-  NS_ASSERTION(mCloneReadInfos.IsEmpty(),
-               "Should have cleared in ConvertToArrayAndCleanup");
-  NS_ENSURE_SUCCESS(rv, rv);
-
-  return NS_OK;
-}
-
-void
-GetAllHelper::ReleaseMainThreadObjects()
-{
-  for (uint32_t index = 0; index < mCloneReadInfos.Length(); index++) {
-    IDBObjectStore::ClearCloneReadInfo(mCloneReadInfos[index]);
-  }
-  GetKeyHelper::ReleaseMainThreadObjects();
-}
-
-nsresult
-GetAllHelper::PackArgumentsForParentProcess(IndexRequestParams& aParams)
-{
-  NS_ASSERTION(NS_IsMainThread(), "Wrong thread!");
-  NS_ASSERTION(!IndexedDatabaseManager::IsMainProcess(), "Wrong process!");
-
-  PROFILER_MAIN_THREAD_LABEL("GetAllHelper", "PackArgumentsForParentProcess [IDBIndex.cpp]",
-    js::ProfileEntry::Category::STORAGE);
-
-  GetAllParams params;
-
-  if (mKeyRange) {
-    KeyRange keyRange;
-    mKeyRange->ToSerializedKeyRange(keyRange);
-    params.optionalKeyRange() = keyRange;
-  }
-  else {
-    params.optionalKeyRange() = mozilla::void_t();
-  }
-
-  params.limit() = mLimit;
-
-  aParams = params;
-  return NS_OK;
-}
-
-AsyncConnectionHelper::ChildProcessSendResult
-GetAllHelper::SendResponseToChildProcess(nsresult aResultCode)
-{
-  NS_ASSERTION(NS_IsMainThread(), "Wrong thread!");
-  NS_ASSERTION(IndexedDatabaseManager::IsMainProcess(), "Wrong process!");
-
-  PROFILER_MAIN_THREAD_LABEL("GetAllHelper", "SendResponseToChildProcess [IDBIndex.cpp]",
-    js::ProfileEntry::Category::STORAGE);
-
-  IndexedDBRequestParentBase* actor = mRequest->GetActorParent();
-  NS_ASSERTION(actor, "How did we get this far without an actor?");
-
-  GetAllResponse getAllResponse;
-
-  if (NS_SUCCEEDED(aResultCode) && !mCloneReadInfos.IsEmpty()) {
-    IDBDatabase* database = mIndex->ObjectStore()->Transaction()->Database();
-    NS_ASSERTION(database, "This should never be null!");
-
-    nsIContentParent* contentParent = database->GetContentParent();
-    NS_ASSERTION(contentParent, "This should never be null!");
-
-    FileManager* fileManager = database->Manager();
-    NS_ASSERTION(fileManager, "This should never be null!");
-
-    uint32_t length = mCloneReadInfos.Length();
-
-    InfallibleTArray<SerializedStructuredCloneReadInfo>& infos =
-      getAllResponse.cloneInfos();
-    infos.SetCapacity(length);
-
-    InfallibleTArray<BlobArray>& blobArrays = getAllResponse.blobs();
-    blobArrays.SetCapacity(length);
-
-    for (uint32_t index = 0;
-         NS_SUCCEEDED(aResultCode) && index < length;
-         index++) {
-      const StructuredCloneReadInfo& clone = mCloneReadInfos[index];
-
-      // Append the structured clone data.
-      SerializedStructuredCloneReadInfo* info = infos.AppendElement();
-      *info = clone;
-
-      const nsTArray<StructuredCloneFile>& files = clone.mFiles;
-
-      // Now take care of the files.
-      BlobArray* blobArray = blobArrays.AppendElement();
-
-      InfallibleTArray<PBlobParent*>& blobs = blobArray->blobsParent();
-
-      aResultCode =
-        IDBObjectStore::ConvertBlobsToActors(contentParent, fileManager, files,
-                                             blobs);
-      if (NS_FAILED(aResultCode)) {
-        NS_WARNING("ConvertBlobsToActors failed!");
-        break;
-      }
-    }
-  }
-
-  ResponseValue response;
-  if (NS_FAILED(aResultCode)) {
-    response = aResultCode;
-  }
-  else {
-    response = getAllResponse;
-  }
-
-  if (!actor->SendResponse(response)) {
-    return Error;
-  }
-
-  return Success_Sent;
-}
-
-nsresult
-GetAllHelper::UnpackResponseFromParentProcess(
-                                            const ResponseValue& aResponseValue)
-{
-  NS_ASSERTION(aResponseValue.type() == ResponseValue::TGetAllResponse,
-               "Bad response type!");
-
-  const GetAllResponse& getAllResponse = aResponseValue.get_GetAllResponse();
-  const InfallibleTArray<SerializedStructuredCloneReadInfo>& cloneInfos =
-    getAllResponse.cloneInfos();
-  const InfallibleTArray<BlobArray>& blobArrays = getAllResponse.blobs();
-
-  mCloneReadInfos.SetCapacity(cloneInfos.Length());
-
-  for (uint32_t index = 0; index < cloneInfos.Length(); index++) {
-    const SerializedStructuredCloneReadInfo srcInfo = cloneInfos[index];
-    const InfallibleTArray<PBlobChild*>& blobs = blobArrays[index].blobsChild();
-
-    StructuredCloneReadInfo* destInfo = mCloneReadInfos.AppendElement();
-    if (!destInfo->SetFromSerialized(srcInfo)) {
-      IDB_WARNING("Failed to copy clone buffer!");
-      return NS_ERROR_DOM_INDEXEDDB_UNKNOWN_ERR;
-    }
-
-    IDBObjectStore::ConvertActorsToBlobs(blobs, destInfo->mFiles);
-  }
-
-  return NS_OK;
-}
-
-nsresult
-OpenKeyCursorHelper::DoDatabaseWork(mozIStorageConnection* aConnection)
-{
-  NS_ASSERTION(!NS_IsMainThread(), "Wrong thread!");
-  NS_ASSERTION(IndexedDatabaseManager::IsMainProcess(), "Wrong process!");
-  NS_ASSERTION(aConnection, "Passed a null connection!");
-
-  PROFILER_LABEL("OpenKeyCursorHelper", "DoDatabaseWork",
-    js::ProfileEntry::Category::STORAGE);
-
-  nsCString table;
-  if (mIndex->IsUnique()) {
-    table.AssignLiteral("unique_index_data");
-  }
-  else {
-    table.AssignLiteral("index_data");
-  }
-
-  NS_NAMED_LITERAL_CSTRING(value, "value");
-
-  nsCString keyRangeClause;
-  if (mKeyRange) {
-    mKeyRange->GetBindingClause(value, keyRangeClause);
-  }
-
-  nsAutoCString directionClause(" ORDER BY value ");
-  switch (mDirection) {
-    case IDBCursor::NEXT:
-    case IDBCursor::NEXT_UNIQUE:
-      directionClause += NS_LITERAL_CSTRING("ASC, object_data_key ASC");
-      break;
-
-    case IDBCursor::PREV:
-      directionClause += NS_LITERAL_CSTRING("DESC, object_data_key DESC");
-      break;
-
-    case IDBCursor::PREV_UNIQUE:
-      directionClause += NS_LITERAL_CSTRING("DESC, object_data_key ASC");
-      break;
-
-    default:
-      NS_NOTREACHED("Unknown direction!");
-  }
-  nsCString firstQuery = NS_LITERAL_CSTRING("SELECT value, object_data_key "
-                                            "FROM ") + table +
-                         NS_LITERAL_CSTRING(" WHERE index_id = :index_id") +
-                         keyRangeClause + directionClause +
-                         NS_LITERAL_CSTRING(" LIMIT 1");
-
-  nsCOMPtr<mozIStorageStatement> stmt =
-    mTransaction->GetCachedStatement(firstQuery);
-  IDB_ENSURE_TRUE(stmt, NS_ERROR_DOM_INDEXEDDB_UNKNOWN_ERR);
-
-  mozStorageStatementScoper scoper(stmt);
-
-  nsresult rv = stmt->BindInt64ByName(NS_LITERAL_CSTRING("index_id"),
-                                      mIndex->Id());
-  IDB_ENSURE_SUCCESS(rv, NS_ERROR_DOM_INDEXEDDB_UNKNOWN_ERR);
-
-  if (mKeyRange) {
-    rv = mKeyRange->BindToStatement(stmt);
-    NS_ENSURE_SUCCESS(rv, rv);
-  }
-
-  bool hasResult;
-  rv = stmt->ExecuteStep(&hasResult);
-  IDB_ENSURE_SUCCESS(rv, NS_ERROR_DOM_INDEXEDDB_UNKNOWN_ERR);
-
-  if (!hasResult) {
-    mKey.Unset();
-    return NS_OK;
-  }
-
-  rv = mKey.SetFromStatement(stmt, 0);
-  NS_ENSURE_SUCCESS(rv, rv);
-
-  rv = mObjectKey.SetFromStatement(stmt, 1);
-  NS_ENSURE_SUCCESS(rv, rv);
-
-  // Now we need to make the query to get the next match.
-  nsAutoCString queryStart = NS_LITERAL_CSTRING("SELECT value, object_data_key"
-                                                " FROM ") + table +
-                             NS_LITERAL_CSTRING(" WHERE index_id = :id");
-
-  NS_NAMED_LITERAL_CSTRING(rangeKey, "range_key");
-
-  switch (mDirection) {
-    case IDBCursor::NEXT:
-      if (mKeyRange && !mKeyRange->Upper().IsUnset()) {
-        AppendConditionClause(value, rangeKey, true, !mKeyRange->IsUpperOpen(),
-                              queryStart);
-        mRangeKey = mKeyRange->Upper();
-      }
-      mContinueQuery =
-        queryStart +
-        NS_LITERAL_CSTRING(" AND value >= :current_key AND "
-                           "( value > :current_key OR "
-                           "  object_data_key > :object_key )") +
-        directionClause +
-        NS_LITERAL_CSTRING(" LIMIT ");
-      mContinueToQuery =
-        queryStart +
-        NS_LITERAL_CSTRING(" AND value >= :current_key ") +
-        directionClause +
-        NS_LITERAL_CSTRING(" LIMIT ");
-      break;
-
-    case IDBCursor::NEXT_UNIQUE:
-      if (mKeyRange && !mKeyRange->Upper().IsUnset()) {
-        AppendConditionClause(value, rangeKey, true, !mKeyRange->IsUpperOpen(),
-                              queryStart);
-        mRangeKey = mKeyRange->Upper();
-      }
-      mContinueQuery =
-        queryStart + NS_LITERAL_CSTRING(" AND value > :current_key") +
-        directionClause +
-        NS_LITERAL_CSTRING(" LIMIT ");
-      mContinueToQuery =
-        queryStart + NS_LITERAL_CSTRING(" AND value >= :current_key") +
-        directionClause +
-        NS_LITERAL_CSTRING(" LIMIT ");
-      break;
-
-    case IDBCursor::PREV:
-      if (mKeyRange && !mKeyRange->Lower().IsUnset()) {
-        AppendConditionClause(value, rangeKey, false, !mKeyRange->IsLowerOpen(),
-                              queryStart);
-        mRangeKey = mKeyRange->Lower();
-      }
-
-      mContinueQuery =
-        queryStart +
-        NS_LITERAL_CSTRING(" AND value <= :current_key AND "
-                           "( value < :current_key OR "
-                           "  object_data_key < :object_key )") +
-        directionClause +
-        NS_LITERAL_CSTRING(" LIMIT ");
-      mContinueToQuery =
-        queryStart +
-        NS_LITERAL_CSTRING(" AND value <= :current_key ") +
-        directionClause +
-        NS_LITERAL_CSTRING(" LIMIT ");
-      break;
-
-    case IDBCursor::PREV_UNIQUE:
-      if (mKeyRange && !mKeyRange->Lower().IsUnset()) {
-        AppendConditionClause(value, rangeKey, false, !mKeyRange->IsLowerOpen(),
-                              queryStart);
-        mRangeKey = mKeyRange->Lower();
-      }
-      mContinueQuery =
-        queryStart +
-        NS_LITERAL_CSTRING(" AND value < :current_key") +
-        directionClause +
-        NS_LITERAL_CSTRING(" LIMIT ");
-      mContinueToQuery =
-        queryStart +
-        NS_LITERAL_CSTRING(" AND value <= :current_key") +
-        directionClause +
-        NS_LITERAL_CSTRING(" LIMIT ");
-      break;
-
-    default:
-      NS_NOTREACHED("Unknown direction type!");
-  }
-
-  return NS_OK;
-}
-
-nsresult
-OpenKeyCursorHelper::EnsureCursor()
-{
-  if (mCursor || mKey.IsUnset()) {
-    return NS_OK;
-  }
-
-  nsRefPtr<IDBCursor> cursor =
-    IDBCursor::Create(mRequest, mTransaction, mIndex, mDirection, mRangeKey,
-                      mContinueQuery, mContinueToQuery, mKey, mObjectKey);
-  IDB_ENSURE_TRUE(cursor, NS_ERROR_DOM_INDEXEDDB_UNKNOWN_ERR);
-
-  mCursor.swap(cursor);
-  return NS_OK;
-}
-
-nsresult
-OpenKeyCursorHelper::GetSuccessResult(JSContext* aCx,
-                                      JS::MutableHandle<JS::Value> aVal)
-{
-  nsresult rv = EnsureCursor();
-  NS_ENSURE_SUCCESS(rv, rv);
-
-  if (mCursor) {
-    rv = WrapNative(aCx, mCursor, aVal);
-    IDB_ENSURE_SUCCESS(rv, NS_ERROR_DOM_INDEXEDDB_UNKNOWN_ERR);
-  }
-  else {
-    aVal.setUndefined();
-  }
-
-  return NS_OK;
-}
-
-void
-OpenKeyCursorHelper::ReleaseMainThreadObjects()
-{
-  mKeyRange = nullptr;
-  mCursor = nullptr;
-  IndexHelper::ReleaseMainThreadObjects();
-}
-
-nsresult
-OpenKeyCursorHelper::PackArgumentsForParentProcess(IndexRequestParams& aParams)
-{
-  NS_ASSERTION(NS_IsMainThread(), "Wrong thread!");
-  NS_ASSERTION(!IndexedDatabaseManager::IsMainProcess(), "Wrong process!");
-
-  PROFILER_MAIN_THREAD_LABEL("OpenKeyCursorHelper", "PackArgumentsForParentProcess [IDBIndex.cpp]",
-    js::ProfileEntry::Category::STORAGE);
-
-  OpenKeyCursorParams params;
-
-  if (mKeyRange) {
-    KeyRange keyRange;
-    mKeyRange->ToSerializedKeyRange(keyRange);
-    params.optionalKeyRange() = keyRange;
-  }
-  else {
-    params.optionalKeyRange() = mozilla::void_t();
-  }
-
-  params.direction() = mDirection;
-
-  aParams = params;
-  return NS_OK;
-}
-
-AsyncConnectionHelper::ChildProcessSendResult
-OpenKeyCursorHelper::SendResponseToChildProcess(nsresult aResultCode)
-{
-  NS_ASSERTION(NS_IsMainThread(), "Wrong thread!");
-  NS_ASSERTION(IndexedDatabaseManager::IsMainProcess(), "Wrong process!");
-  NS_ASSERTION(!mCursor, "Shouldn't have this yet!");
-
-  PROFILER_MAIN_THREAD_LABEL("OpenKeyCursorHelper", "SendResponseToChildProcess",
-    js::ProfileEntry::Category::STORAGE);
-
-  IndexedDBRequestParentBase* actor = mRequest->GetActorParent();
-  NS_ASSERTION(actor, "How did we get this far without an actor?");
-
-  if (NS_SUCCEEDED(aResultCode)) {
-    nsresult rv = EnsureCursor();
-    if (NS_FAILED(rv)) {
-      NS_WARNING("EnsureCursor failed!");
-      aResultCode = rv;
-    }
-  }
-
-  ResponseValue response;
-  if (NS_FAILED(aResultCode)) {
-    response = aResultCode;
-  }
-  else {
-    OpenCursorResponse openCursorResponse;
-
-    if (!mCursor) {
-      openCursorResponse = mozilla::void_t();
-    }
-    else {
-      IndexedDBIndexParent* indexActor = mIndex->GetActorParent();
-      NS_ASSERTION(indexActor, "Must have an actor here!");
-
-      IndexedDBRequestParentBase* requestActor = mRequest->GetActorParent();
-      NS_ASSERTION(requestActor, "Must have an actor here!");
-
-      IndexCursorConstructorParams params;
-      params.requestParent() = requestActor;
-      params.direction() = mDirection;
-      params.key() = mKey;
-      params.objectKey() = mObjectKey;
-      params.optionalCloneInfo() = mozilla::void_t();
-
-      if (!indexActor->OpenCursor(mCursor, params, openCursorResponse)) {
-        return Error;
-      }
-    }
-
-    response = openCursorResponse;
-  }
-
-  if (!actor->SendResponse(response)) {
-    return Error;
-  }
-
-  return Success_Sent;
-}
-
-nsresult
-OpenKeyCursorHelper::UnpackResponseFromParentProcess(
-                                            const ResponseValue& aResponseValue)
-{
-  NS_ASSERTION(aResponseValue.type() == ResponseValue::TOpenCursorResponse,
-               "Bad response type!");
-  NS_ASSERTION(aResponseValue.get_OpenCursorResponse().type() ==
-               OpenCursorResponse::Tvoid_t ||
-               aResponseValue.get_OpenCursorResponse().type() ==
-               OpenCursorResponse::TPIndexedDBCursorChild,
-               "Bad response union type!");
-  NS_ASSERTION(!mCursor, "Shouldn't have this yet!");
-
-  const OpenCursorResponse& response =
-    aResponseValue.get_OpenCursorResponse();
-
-  switch (response.type()) {
-    case OpenCursorResponse::Tvoid_t:
-      break;
-
-    case OpenCursorResponse::TPIndexedDBCursorChild: {
-      IndexedDBCursorChild* actor =
-        static_cast<IndexedDBCursorChild*>(
-          response.get_PIndexedDBCursorChild());
-
-      mCursor = actor->ForgetStrongCursor();
-      NS_ASSERTION(mCursor, "This should never be null!");
-
-    } break;
-
-    default:
-      MOZ_CRASH();
-  }
-
-  return NS_OK;
-}
-
-nsresult
-OpenCursorHelper::DoDatabaseWork(mozIStorageConnection* aConnection)
-{
-  NS_ASSERTION(!NS_IsMainThread(), "Wrong thread!");
-  NS_ASSERTION(IndexedDatabaseManager::IsMainProcess(), "Wrong process!");
-  NS_ASSERTION(aConnection, "Passed a null connection!");
-
-  PROFILER_LABEL("OpenCursorHelper", "DoDatabaseWork [IDBIndex.cpp]",
-    js::ProfileEntry::Category::STORAGE);
-
-  nsCString indexTable;
-  if (mIndex->IsUnique()) {
-    indexTable.AssignLiteral("unique_index_data");
-  }
-  else {
-    indexTable.AssignLiteral("index_data");
-  }
-
-  NS_NAMED_LITERAL_CSTRING(value, "index_table.value");
-
-  nsCString keyRangeClause;
-  if (mKeyRange) {
-    mKeyRange->GetBindingClause(value, keyRangeClause);
-  }
-
-  nsAutoCString directionClause(" ORDER BY index_table.value ");
-  switch (mDirection) {
-    case IDBCursor::NEXT:
-    case IDBCursor::NEXT_UNIQUE:
-      directionClause +=
-        NS_LITERAL_CSTRING("ASC, index_table.object_data_key ASC");
-      break;
-
-    case IDBCursor::PREV:
-      directionClause +=
-        NS_LITERAL_CSTRING("DESC, index_table.object_data_key DESC");
-      break;
-
-    case IDBCursor::PREV_UNIQUE:
-      directionClause +=
-        NS_LITERAL_CSTRING("DESC, index_table.object_data_key ASC");
-      break;
-
-    default:
-      NS_NOTREACHED("Unknown direction!");
-  }
-
-  nsCString firstQuery =
-    NS_LITERAL_CSTRING("SELECT index_table.value, "
-                       "index_table.object_data_key, object_data.data, "
-                       "object_data.file_ids FROM ") +
-    indexTable +
-    NS_LITERAL_CSTRING(" AS index_table INNER JOIN object_data ON "
-                       "index_table.object_data_id = object_data.id "
-                       "WHERE index_table.index_id = :id") +
-    keyRangeClause + directionClause +
-    NS_LITERAL_CSTRING(" LIMIT 1");
-
-  nsCOMPtr<mozIStorageStatement> stmt =
-    mTransaction->GetCachedStatement(firstQuery);
-  IDB_ENSURE_TRUE(stmt, NS_ERROR_DOM_INDEXEDDB_UNKNOWN_ERR);
-
-  mozStorageStatementScoper scoper(stmt);
-
-  nsresult rv = stmt->BindInt64ByName(NS_LITERAL_CSTRING("id"), mIndex->Id());
-  IDB_ENSURE_SUCCESS(rv, NS_ERROR_DOM_INDEXEDDB_UNKNOWN_ERR);
-
-  if (mKeyRange) {
-    rv = mKeyRange->BindToStatement(stmt);
-    NS_ENSURE_SUCCESS(rv, rv);
-  }
-
-  bool hasResult;
-  rv = stmt->ExecuteStep(&hasResult);
-  IDB_ENSURE_SUCCESS(rv, NS_ERROR_DOM_INDEXEDDB_UNKNOWN_ERR);
-
-  if (!hasResult) {
-    mKey.Unset();
-    return NS_OK;
-  }
-
-  rv = mKey.SetFromStatement(stmt, 0);
-  NS_ENSURE_SUCCESS(rv, rv);
-
-  rv = mObjectKey.SetFromStatement(stmt, 1);
-  NS_ENSURE_SUCCESS(rv, rv);
-
-  rv = IDBObjectStore::GetStructuredCloneReadInfoFromStatement(stmt, 2, 3,
-    mDatabase, mCloneReadInfo);
-  NS_ENSURE_SUCCESS(rv, rv);
-
-  // Now we need to make the query to get the next match.
-  nsAutoCString queryStart =
-    NS_LITERAL_CSTRING("SELECT index_table.value, "
-                       "index_table.object_data_key, object_data.data, "
-                       "object_data.file_ids FROM ") +
-    indexTable +
-    NS_LITERAL_CSTRING(" AS index_table INNER JOIN object_data ON "
-                       "index_table.object_data_id = object_data.id "
-                       "WHERE index_table.index_id = :id");
-
-  NS_NAMED_LITERAL_CSTRING(rangeKey, "range_key");
-
-  NS_NAMED_LITERAL_CSTRING(limit, " LIMIT ");
-
-  switch (mDirection) {
-    case IDBCursor::NEXT:
-      if (mKeyRange && !mKeyRange->Upper().IsUnset()) {
-        AppendConditionClause(value, rangeKey, true, !mKeyRange->IsUpperOpen(),
-                              queryStart);
-        mRangeKey = mKeyRange->Upper();
-      }
-      mContinueQuery =
-        queryStart +
-        NS_LITERAL_CSTRING(" AND index_table.value >= :current_key AND "
-                           "( index_table.value > :current_key OR "
-                           "  index_table.object_data_key > :object_key ) ") +
-        directionClause + limit;
-      mContinueToQuery =
-        queryStart +
-        NS_LITERAL_CSTRING(" AND index_table.value >= :current_key") +
-        directionClause + limit;
-      break;
-
-    case IDBCursor::NEXT_UNIQUE:
-      if (mKeyRange && !mKeyRange->Upper().IsUnset()) {
-        AppendConditionClause(value, rangeKey, true, !mKeyRange->IsUpperOpen(),
-                              queryStart);
-        mRangeKey = mKeyRange->Upper();
-      }
-      mContinueQuery =
-        queryStart +
-        NS_LITERAL_CSTRING(" AND index_table.value > :current_key") +
-        directionClause + limit;
-      mContinueToQuery =
-        queryStart +
-        NS_LITERAL_CSTRING(" AND index_table.value >= :current_key") +
-        directionClause + limit;
-      break;
-
-    case IDBCursor::PREV:
-      if (mKeyRange && !mKeyRange->Lower().IsUnset()) {
-        AppendConditionClause(value, rangeKey, false, !mKeyRange->IsLowerOpen(),
-                              queryStart);
-        mRangeKey = mKeyRange->Lower();
-      }
-      mContinueQuery =
-        queryStart +
-        NS_LITERAL_CSTRING(" AND index_table.value <= :current_key AND "
-                           "( index_table.value < :current_key OR "
-                           "  index_table.object_data_key < :object_key ) ") +
-        directionClause + limit;
-      mContinueToQuery =
-        queryStart +
-        NS_LITERAL_CSTRING(" AND index_table.value <= :current_key") +
-        directionClause + limit;
-      break;
-
-    case IDBCursor::PREV_UNIQUE:
-      if (mKeyRange && !mKeyRange->Lower().IsUnset()) {
-        AppendConditionClause(value, rangeKey, false, !mKeyRange->IsLowerOpen(),
-                              queryStart);
-        mRangeKey = mKeyRange->Lower();
-      }
-      mContinueQuery =
-        queryStart +
-        NS_LITERAL_CSTRING(" AND index_table.value < :current_key") +
-        directionClause + limit;
-      mContinueToQuery =
-        queryStart +
-        NS_LITERAL_CSTRING(" AND index_table.value <= :current_key") +
-        directionClause + limit;
-      break;
-
-    default:
-      NS_NOTREACHED("Unknown direction type!");
-  }
-
-  return NS_OK;
-}
-
-nsresult
-OpenCursorHelper::EnsureCursor()
-{
-  if (mCursor || mKey.IsUnset()) {
-    return NS_OK;
-  }
-
-  mSerializedCloneReadInfo = mCloneReadInfo;
-
-  NS_ASSERTION(mSerializedCloneReadInfo.data &&
-               mSerializedCloneReadInfo.dataLength,
-               "Shouldn't be possible!");
-
-  nsRefPtr<IDBCursor> cursor =
-    IDBCursor::Create(mRequest, mTransaction, mIndex, mDirection, mRangeKey,
-                      mContinueQuery, mContinueToQuery, mKey, mObjectKey,
-                      Move(mCloneReadInfo));
-  IDB_ENSURE_TRUE(cursor, NS_ERROR_DOM_INDEXEDDB_UNKNOWN_ERR);
-
-  NS_ASSERTION(!mCloneReadInfo.mCloneBuffer.data(), "Should have swapped!");
-
-  mCursor.swap(cursor);
-  return NS_OK;
-}
-
-void
-OpenCursorHelper::ReleaseMainThreadObjects()
-{
-  IDBObjectStore::ClearCloneReadInfo(mCloneReadInfo);
-
-  // These don't need to be released on the main thread but they're only valid
-  // as long as mCursor is set.
-  mSerializedCloneReadInfo.data = nullptr;
-  mSerializedCloneReadInfo.dataLength = 0;
-
-  OpenKeyCursorHelper::ReleaseMainThreadObjects();
-}
-
-nsresult
-OpenCursorHelper::PackArgumentsForParentProcess(IndexRequestParams& aParams)
-{
-  NS_ASSERTION(NS_IsMainThread(), "Wrong thread!");
-  NS_ASSERTION(!IndexedDatabaseManager::IsMainProcess(), "Wrong process!");
-
-  PROFILER_MAIN_THREAD_LABEL("OpenCursorHelper", "PackArgumentsForParentProcess [IDBIndex.cpp]",
-    js::ProfileEntry::Category::STORAGE);
-
-  OpenCursorParams params;
-
-  if (mKeyRange) {
-    KeyRange keyRange;
-    mKeyRange->ToSerializedKeyRange(keyRange);
-    params.optionalKeyRange() = keyRange;
-  }
-  else {
-    params.optionalKeyRange() = mozilla::void_t();
-  }
-
-  params.direction() = mDirection;
-
-  aParams = params;
-  return NS_OK;
-}
-
-AsyncConnectionHelper::ChildProcessSendResult
-OpenCursorHelper::SendResponseToChildProcess(nsresult aResultCode)
-{
-  NS_ASSERTION(NS_IsMainThread(), "Wrong thread!");
-  NS_ASSERTION(IndexedDatabaseManager::IsMainProcess(), "Wrong process!");
-  NS_ASSERTION(!mCursor, "Shouldn't have this yet!");
-
-  PROFILER_MAIN_THREAD_LABEL("OpenCursorHelper", "SendResponseToChildProcess [IDBIndex.cpp]",
-    js::ProfileEntry::Category::STORAGE);
-
-  IndexedDBRequestParentBase* actor = mRequest->GetActorParent();
-  NS_ASSERTION(actor, "How did we get this far without an actor?");
-
-  InfallibleTArray<PBlobParent*> blobsParent;
-
-  if (NS_SUCCEEDED(aResultCode)) {
-    IDBDatabase* database = mIndex->ObjectStore()->Transaction()->Database();
-    NS_ASSERTION(database, "This should never be null!");
-
-    nsIContentParent* contentParent = database->GetContentParent();
-    NS_ASSERTION(contentParent, "This should never be null!");
-
-    FileManager* fileManager = database->Manager();
-    NS_ASSERTION(fileManager, "This should never be null!");
-
-    const nsTArray<StructuredCloneFile>& files = mCloneReadInfo.mFiles;
-
-    aResultCode =
-      IDBObjectStore::ConvertBlobsToActors(contentParent, fileManager, files,
-                                           blobsParent);
-    if (NS_FAILED(aResultCode)) {
-      NS_WARNING("ConvertBlobsToActors failed!");
-    }
-  }
-
-  if (NS_SUCCEEDED(aResultCode)) {
-    nsresult rv = EnsureCursor();
-    if (NS_FAILED(rv)) {
-      NS_WARNING("EnsureCursor failed!");
-      aResultCode = rv;
-    }
-  }
-
-  ResponseValue response;
-  if (NS_FAILED(aResultCode)) {
-    response = aResultCode;
-  }
-  else {
-    OpenCursorResponse openCursorResponse;
-
-    if (!mCursor) {
-      openCursorResponse = mozilla::void_t();
-    }
-    else {
-      IndexedDBIndexParent* indexActor = mIndex->GetActorParent();
-      NS_ASSERTION(indexActor, "Must have an actor here!");
-
-      IndexedDBRequestParentBase* requestActor = mRequest->GetActorParent();
-      NS_ASSERTION(requestActor, "Must have an actor here!");
-
-      NS_ASSERTION(mSerializedCloneReadInfo.data &&
-                   mSerializedCloneReadInfo.dataLength,
-                   "Shouldn't be possible!");
-
-      IndexCursorConstructorParams params;
-      params.requestParent() = requestActor;
-      params.direction() = mDirection;
-      params.key() = mKey;
-      params.objectKey() = mObjectKey;
-      params.optionalCloneInfo() = mSerializedCloneReadInfo;
-      params.blobsParent().SwapElements(blobsParent);
-
-      if (!indexActor->OpenCursor(mCursor, params, openCursorResponse)) {
-        return Error;
-      }
-    }
-
-    response = openCursorResponse;
-  }
-
-  if (!actor->SendResponse(response)) {
-    return Error;
-  }
-
-  return Success_Sent;
-}
-
-nsresult
-CountHelper::DoDatabaseWork(mozIStorageConnection* aConnection)
-{
-  NS_ASSERTION(!NS_IsMainThread(), "Wrong thread!");
-  NS_ASSERTION(IndexedDatabaseManager::IsMainProcess(), "Wrong process!");
-
-  PROFILER_LABEL("CountHelper", "DoDatabaseWork [IDBIndex.cpp]",
-    js::ProfileEntry::Category::STORAGE);
-
-  nsCString table;
-  if (mIndex->IsUnique()) {
-    table.AssignLiteral("unique_index_data");
-  }
-  else {
-    table.AssignLiteral("index_data");
-  }
-
-  NS_NAMED_LITERAL_CSTRING(lowerKeyName, "lower_key");
-  NS_NAMED_LITERAL_CSTRING(upperKeyName, "upper_key");
-  NS_NAMED_LITERAL_CSTRING(value, "value");
-
-  nsAutoCString keyRangeClause;
-  if (mKeyRange) {
-    if (!mKeyRange->Lower().IsUnset()) {
-      AppendConditionClause(value, lowerKeyName, false,
-                            !mKeyRange->IsLowerOpen(), keyRangeClause);
-    }
-    if (!mKeyRange->Upper().IsUnset()) {
-      AppendConditionClause(value, upperKeyName, true,
-                            !mKeyRange->IsUpperOpen(), keyRangeClause);
-    }
-  }
-
-  nsCString query = NS_LITERAL_CSTRING("SELECT count(*) FROM ") + table +
-                    NS_LITERAL_CSTRING(" WHERE index_id = :id") +
-                    keyRangeClause;
-
-  nsCOMPtr<mozIStorageStatement> stmt = mTransaction->GetCachedStatement(query);
-  IDB_ENSURE_TRUE(stmt, NS_ERROR_DOM_INDEXEDDB_UNKNOWN_ERR);
-
-  mozStorageStatementScoper scoper(stmt);
-
-  nsresult rv = stmt->BindInt64ByName(NS_LITERAL_CSTRING("id"), mIndex->Id());
-  IDB_ENSURE_SUCCESS(rv, NS_ERROR_DOM_INDEXEDDB_UNKNOWN_ERR);
-
-  if (mKeyRange) {
-    if (!mKeyRange->Lower().IsUnset()) {
-      rv = mKeyRange->Lower().BindToStatement(stmt, lowerKeyName);
-      NS_ENSURE_SUCCESS(rv, rv);
-    }
-    if (!mKeyRange->Upper().IsUnset()) {
-      rv = mKeyRange->Upper().BindToStatement(stmt, upperKeyName);
-      NS_ENSURE_SUCCESS(rv, rv);
-    }
-  }
-
-  bool hasResult;
-  rv = stmt->ExecuteStep(&hasResult);
-  IDB_ENSURE_SUCCESS(rv, NS_ERROR_DOM_INDEXEDDB_UNKNOWN_ERR);
-  IDB_ENSURE_TRUE(hasResult, NS_ERROR_DOM_INDEXEDDB_UNKNOWN_ERR);
-
-  mCount = stmt->AsInt64(0);
-  return NS_OK;
-}
-
-nsresult
-CountHelper::GetSuccessResult(JSContext* aCx,
-                              JS::MutableHandle<JS::Value> aVal)
-{
-  aVal.setNumber(static_cast<double>(mCount));
-  return NS_OK;
-}
-
-void
-CountHelper::ReleaseMainThreadObjects()
-{
-  mKeyRange = nullptr;
-  IndexHelper::ReleaseMainThreadObjects();
-}
-
-nsresult
-CountHelper::PackArgumentsForParentProcess(IndexRequestParams& aParams)
-{
-  NS_ASSERTION(NS_IsMainThread(), "Wrong thread!");
-  NS_ASSERTION(!IndexedDatabaseManager::IsMainProcess(), "Wrong process!");
-
-  PROFILER_MAIN_THREAD_LABEL("CountHelper", "PackArgumentsForParentProcess [IDBIndex.cpp]",
-    js::ProfileEntry::Category::STORAGE);
-
-  CountParams params;
-
-  if (mKeyRange) {
-    KeyRange keyRange;
-    mKeyRange->ToSerializedKeyRange(keyRange);
-    params.optionalKeyRange() = keyRange;
-  }
-  else {
-    params.optionalKeyRange() = mozilla::void_t();
-  }
-
-  aParams = params;
-  return NS_OK;
-}
-
-AsyncConnectionHelper::ChildProcessSendResult
-CountHelper::SendResponseToChildProcess(nsresult aResultCode)
-{
-  NS_ASSERTION(NS_IsMainThread(), "Wrong thread!");
-  NS_ASSERTION(IndexedDatabaseManager::IsMainProcess(), "Wrong process!");
-
-  PROFILER_MAIN_THREAD_LABEL("CountHelper", "SendResponseToChildProcess [IDBIndex.cpp]",
-    js::ProfileEntry::Category::STORAGE);
-
-  IndexedDBRequestParentBase* actor = mRequest->GetActorParent();
-  NS_ASSERTION(actor, "How did we get this far without an actor?");
-
-  ResponseValue response;
-  if (NS_FAILED(aResultCode)) {
-    response = aResultCode;
-  }
-  else {
-    CountResponse countResponse = mCount;
-    response = countResponse;
-  }
-
-  if (!actor->SendResponse(response)) {
-    return Error;
-  }
-
-  return Success_Sent;
-}
-
-nsresult
-CountHelper::UnpackResponseFromParentProcess(
-                                            const ResponseValue& aResponseValue)
-{
-  NS_ASSERTION(aResponseValue.type() == ResponseValue::TCountResponse,
-               "Bad response type!");
-
-  mCount = aResponseValue.get_CountResponse().count();
-  return NS_OK;
->>>>>>> faca3f3a
 }