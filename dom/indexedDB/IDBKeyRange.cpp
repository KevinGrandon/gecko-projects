/* -*- Mode: C++; tab-width: 8; indent-tabs-mode: nil; c-basic-offset: 2 -*- */
/* vim: set ts=2 et sw=2 tw=80: */
/* This Source Code Form is subject to the terms of the Mozilla Public
 * License, v. 2.0. If a copy of the MPL was not distributed with this
 * file, You can obtain one at http://mozilla.org/MPL/2.0/. */

#include "IDBKeyRange.h"

#include "Key.h"
#include "mozilla/ErrorResult.h"
#include "mozilla/dom/BindingUtils.h"
#include "mozilla/dom/IDBKeyRangeBinding.h"
#include "mozilla/dom/indexedDB/PBackgroundIDBSharedTypes.h"

using namespace mozilla;
using namespace mozilla::dom;
using namespace mozilla::dom::indexedDB;

namespace {

nsresult
GetKeyFromJSVal(JSContext* aCx,
                JS::Handle<JS::Value> aVal,
                Key& aKey,
                bool aAllowUnset = false)
{
  nsresult rv = aKey.SetFromJSVal(aCx, aVal);
  if (NS_FAILED(rv)) {
    MOZ_ASSERT(NS_ERROR_GET_MODULE(rv) == NS_ERROR_MODULE_DOM_INDEXEDDB);
    return rv;
  }

  if (aKey.IsUnset() && !aAllowUnset) {
    return NS_ERROR_DOM_INDEXEDDB_DATA_ERR;
  }

  return NS_OK;
}

} // anonymous namespace

IDBKeyRange::IDBKeyRange(nsISupports* aGlobal,
                         bool aLowerOpen,
                         bool aUpperOpen,
                         bool aIsOnly)
  : mGlobal(aGlobal)
  , mCachedLowerVal(JSVAL_VOID)
  , mCachedUpperVal(JSVAL_VOID)
  , mLowerOpen(aLowerOpen)
  , mUpperOpen(aUpperOpen)
  , mIsOnly(aIsOnly)
  , mHaveCachedLowerVal(false)
  , mHaveCachedUpperVal(false)
  , mRooted(false)
{
#ifdef DEBUG
  mOwningThread = PR_GetCurrentThread();
#endif
  AssertIsOnOwningThread();
}

IDBKeyRange::~IDBKeyRange()
{
  DropJSObjects();
}

#ifdef DEBUG

void
IDBKeyRange::AssertIsOnOwningThread() const
{
  MOZ_ASSERT(mOwningThread);
  MOZ_ASSERT(PR_GetCurrentThread() == mOwningThread);
}

#endif // DEBUG

// static
nsresult
IDBKeyRange::FromJSVal(JSContext* aCx,
                       JS::Handle<JS::Value> aVal,
                       IDBKeyRange** aKeyRange)
{
  nsRefPtr<IDBKeyRange> keyRange;

  if (aVal.isNullOrUndefined()) {
    // undefined and null returns no IDBKeyRange.
    keyRange.forget(aKeyRange);
    return NS_OK;
  }

  JS::Rooted<JSObject*> obj(aCx, aVal.isObject() ? &aVal.toObject() : nullptr);
  if (aVal.isPrimitive() || JS_IsArrayObject(aCx, obj) ||
      JS_ObjectIsDate(aCx, obj)) {
    // A valid key returns an 'only' IDBKeyRange.
    keyRange = new IDBKeyRange(nullptr, false, false, true);

    nsresult rv = GetKeyFromJSVal(aCx, aVal, keyRange->Lower());
    if (NS_FAILED(rv)) {
      return rv;
    }
  }
  else {
    MOZ_ASSERT(aVal.isObject());
    // An object is not permitted unless it's another IDBKeyRange.
    if (NS_FAILED(UNWRAP_OBJECT(IDBKeyRange, obj, keyRange))) {
      return NS_ERROR_DOM_INDEXEDDB_DATA_ERR;
    }
  }

  keyRange.forget(aKeyRange);
  return NS_OK;
}

// static
already_AddRefed<IDBKeyRange>
IDBKeyRange::FromSerialized(const SerializedKeyRange& aKeyRange)
{
  nsRefPtr<IDBKeyRange> keyRange =
    new IDBKeyRange(nullptr, aKeyRange.lowerOpen(), aKeyRange.upperOpen(),
                    aKeyRange.isOnly());
  keyRange->Lower() = aKeyRange.lower();
  if (!keyRange->IsOnly()) {
    keyRange->Upper() = aKeyRange.upper();
  }
  return keyRange.forget();
}

void
IDBKeyRange::ToSerialized(SerializedKeyRange& aKeyRange) const
{
  aKeyRange.lowerOpen() = LowerOpen();
  aKeyRange.upperOpen() = UpperOpen();
  aKeyRange.isOnly() = IsOnly();

  aKeyRange.lower() = Lower();
  if (!IsOnly()) {
    aKeyRange.upper() = Upper();
  }
}

void
IDBKeyRange::GetBindingClause(const nsACString& aKeyColumnName,
                              nsACString& _retval) const
{
  NS_NAMED_LITERAL_CSTRING(andStr, " AND ");
  NS_NAMED_LITERAL_CSTRING(spacecolon, " :");
  NS_NAMED_LITERAL_CSTRING(lowerKey, "lower_key");

  if (IsOnly()) {
    // Both keys are set and they're equal.
    _retval = andStr + aKeyColumnName + NS_LITERAL_CSTRING(" =") +
              spacecolon + lowerKey;
    return;
  }

  nsAutoCString clause;

  if (!Lower().IsUnset()) {
    // Lower key is set.
    clause.Append(andStr + aKeyColumnName);
    clause.AppendLiteral(" >");
    if (!LowerOpen()) {
      clause.Append('=');
    }
    clause.Append(spacecolon + lowerKey);
  }

  if (!Upper().IsUnset()) {
    // Upper key is set.
    clause.Append(andStr + aKeyColumnName);
    clause.AppendLiteral(" <");
    if (!UpperOpen()) {
      clause.Append('=');
    }
    clause.Append(spacecolon + NS_LITERAL_CSTRING("upper_key"));
  }

  _retval = clause;
}

nsresult
IDBKeyRange::BindToStatement(mozIStorageStatement* aStatement) const
{
  MOZ_ASSERT(aStatement);

  NS_NAMED_LITERAL_CSTRING(lowerKey, "lower_key");

  if (IsOnly()) {
    return Lower().BindToStatement(aStatement, lowerKey);
  }

  nsresult rv;

  if (!Lower().IsUnset()) {
    rv = Lower().BindToStatement(aStatement, lowerKey);
    if (NS_WARN_IF(NS_FAILED(rv))) {
      return rv;
    }
  }

  if (!Upper().IsUnset()) {
    rv = Upper().BindToStatement(aStatement, NS_LITERAL_CSTRING("upper_key"));
    if (NS_WARN_IF(NS_FAILED(rv))) {
      return rv;
    }
  }

  return NS_OK;
}

NS_IMPL_CYCLE_COLLECTION_CLASS(IDBKeyRange)

NS_IMPL_CYCLE_COLLECTION_TRAVERSE_BEGIN(IDBKeyRange)
  NS_IMPL_CYCLE_COLLECTION_TRAVERSE(mGlobal)
  NS_IMPL_CYCLE_COLLECTION_TRAVERSE_SCRIPT_OBJECTS
NS_IMPL_CYCLE_COLLECTION_TRAVERSE_END

NS_IMPL_CYCLE_COLLECTION_TRACE_BEGIN(IDBKeyRange)
  NS_IMPL_CYCLE_COLLECTION_TRACE_JSVAL_MEMBER_CALLBACK(mCachedLowerVal)
  NS_IMPL_CYCLE_COLLECTION_TRACE_JSVAL_MEMBER_CALLBACK(mCachedUpperVal)
NS_IMPL_CYCLE_COLLECTION_TRACE_END

NS_IMPL_CYCLE_COLLECTION_UNLINK_BEGIN(IDBKeyRange)
  NS_IMPL_CYCLE_COLLECTION_UNLINK(mGlobal)
  tmp->DropJSObjects();
NS_IMPL_CYCLE_COLLECTION_UNLINK_END

NS_INTERFACE_MAP_BEGIN_CYCLE_COLLECTION(IDBKeyRange)
  NS_INTERFACE_MAP_ENTRY(nsISupports)
NS_INTERFACE_MAP_END

NS_IMPL_CYCLE_COLLECTING_ADDREF(IDBKeyRange)
NS_IMPL_CYCLE_COLLECTING_RELEASE(IDBKeyRange)

void
IDBKeyRange::DropJSObjects()
{
  if (!mRooted) {
    return;
  }
  mCachedLowerVal.setUndefined();
  mCachedUpperVal.setUndefined();
  mHaveCachedLowerVal = false;
  mHaveCachedUpperVal = false;
  mRooted = false;
  mozilla::DropJSObjects(this);
}

JSObject*
IDBKeyRange::WrapObject(JSContext* aCx)
{
  return IDBKeyRangeBinding::Wrap(aCx, this);
}

void
IDBKeyRange::GetLower(JSContext* aCx, JS::MutableHandle<JS::Value> aResult,
                      ErrorResult& aRv)
{
  AssertIsOnOwningThread();

  if (!mHaveCachedLowerVal) {
    if (!mRooted) {
      mozilla::HoldJSObjects(this);
      mRooted = true;
    }

    aRv = Lower().ToJSVal(aCx, mCachedLowerVal);
    if (aRv.Failed()) {
      return;
    }

    mHaveCachedLowerVal = true;
  }

  JS::ExposeValueToActiveJS(mCachedLowerVal);
  aResult.set(mCachedLowerVal);
}

void
IDBKeyRange::GetUpper(JSContext* aCx, JS::MutableHandle<JS::Value> aResult,
                      ErrorResult& aRv)
{
  AssertIsOnOwningThread();

  if (!mHaveCachedUpperVal) {
    if (!mRooted) {
      mozilla::HoldJSObjects(this);
      mRooted = true;
    }

    aRv = Upper().ToJSVal(aCx, mCachedUpperVal);
    if (aRv.Failed()) {
      return;
    }

    mHaveCachedUpperVal = true;
  }

  JS::ExposeValueToActiveJS(mCachedUpperVal);
  aResult.set(mCachedUpperVal);
}

// static
already_AddRefed<IDBKeyRange>
IDBKeyRange::Only(const GlobalObject& aGlobal,
<<<<<<< HEAD
                  JSContext* aCx,
                  JS::Handle<JS::Value> aValue,
                  ErrorResult& aRv)
=======
                  JS::Handle<JS::Value> aValue, ErrorResult& aRv)
>>>>>>> 0c3673b6
{
  nsRefPtr<IDBKeyRange> keyRange =
    new IDBKeyRange(aGlobal.GetAsSupports(), false, false, true);

  aRv = GetKeyFromJSVal(aGlobal.Context(), aValue, keyRange->Lower());
  if (aRv.Failed()) {
    return nullptr;
  }

  return keyRange.forget();
}

// static
already_AddRefed<IDBKeyRange>
IDBKeyRange::LowerBound(const GlobalObject& aGlobal,
<<<<<<< HEAD
                        JSContext* aCx,
                        JS::Handle<JS::Value> aValue,
                        bool aOpen,
=======
                        JS::Handle<JS::Value> aValue, bool aOpen,
>>>>>>> 0c3673b6
                        ErrorResult& aRv)
{
  nsRefPtr<IDBKeyRange> keyRange =
    new IDBKeyRange(aGlobal.GetAsSupports(), aOpen, true, false);

  aRv = GetKeyFromJSVal(aGlobal.Context(), aValue, keyRange->Lower());
  if (aRv.Failed()) {
    return nullptr;
  }

  return keyRange.forget();
}

// static
already_AddRefed<IDBKeyRange>
IDBKeyRange::UpperBound(const GlobalObject& aGlobal,
<<<<<<< HEAD
                        JSContext* aCx,
                        JS::Handle<JS::Value> aValue,
                        bool aOpen,
=======
                        JS::Handle<JS::Value> aValue, bool aOpen,
>>>>>>> 0c3673b6
                        ErrorResult& aRv)
{
  nsRefPtr<IDBKeyRange> keyRange =
    new IDBKeyRange(aGlobal.GetAsSupports(), true, aOpen, false);

  aRv = GetKeyFromJSVal(aGlobal.Context(), aValue, keyRange->Upper());
  if (aRv.Failed()) {
    return nullptr;
  }

  return keyRange.forget();
}

// static
already_AddRefed<IDBKeyRange>
IDBKeyRange::Bound(const GlobalObject& aGlobal,
<<<<<<< HEAD
                   JSContext* aCx,
                   JS::Handle<JS::Value> aLower,
                   JS::Handle<JS::Value> aUpper,
                   bool aLowerOpen,
                   bool aUpperOpen,
                   ErrorResult& aRv)
=======
                   JS::Handle<JS::Value> aLower, JS::Handle<JS::Value> aUpper,
                   bool aLowerOpen, bool aUpperOpen, ErrorResult& aRv)
>>>>>>> 0c3673b6
{
  nsRefPtr<IDBKeyRange> keyRange =
    new IDBKeyRange(aGlobal.GetAsSupports(), aLowerOpen, aUpperOpen, false);

  aRv = GetKeyFromJSVal(aGlobal.Context(), aLower, keyRange->Lower());
  if (aRv.Failed()) {
    return nullptr;
  }

  aRv = GetKeyFromJSVal(aGlobal.Context(), aUpper, keyRange->Upper());
  if (aRv.Failed()) {
    return nullptr;
  }

  if (keyRange->Lower() > keyRange->Upper() ||
      (keyRange->Lower() == keyRange->Upper() && (aLowerOpen || aUpperOpen))) {
    aRv.Throw(NS_ERROR_DOM_INDEXEDDB_DATA_ERR);
    return nullptr;
  }

  return keyRange.forget();
}<|MERGE_RESOLUTION|>--- conflicted
+++ resolved
@@ -304,13 +304,8 @@
 // static
 already_AddRefed<IDBKeyRange>
 IDBKeyRange::Only(const GlobalObject& aGlobal,
-<<<<<<< HEAD
-                  JSContext* aCx,
                   JS::Handle<JS::Value> aValue,
                   ErrorResult& aRv)
-=======
-                  JS::Handle<JS::Value> aValue, ErrorResult& aRv)
->>>>>>> 0c3673b6
 {
   nsRefPtr<IDBKeyRange> keyRange =
     new IDBKeyRange(aGlobal.GetAsSupports(), false, false, true);
@@ -326,13 +321,8 @@
 // static
 already_AddRefed<IDBKeyRange>
 IDBKeyRange::LowerBound(const GlobalObject& aGlobal,
-<<<<<<< HEAD
-                        JSContext* aCx,
                         JS::Handle<JS::Value> aValue,
                         bool aOpen,
-=======
-                        JS::Handle<JS::Value> aValue, bool aOpen,
->>>>>>> 0c3673b6
                         ErrorResult& aRv)
 {
   nsRefPtr<IDBKeyRange> keyRange =
@@ -349,13 +339,8 @@
 // static
 already_AddRefed<IDBKeyRange>
 IDBKeyRange::UpperBound(const GlobalObject& aGlobal,
-<<<<<<< HEAD
-                        JSContext* aCx,
                         JS::Handle<JS::Value> aValue,
                         bool aOpen,
-=======
-                        JS::Handle<JS::Value> aValue, bool aOpen,
->>>>>>> 0c3673b6
                         ErrorResult& aRv)
 {
   nsRefPtr<IDBKeyRange> keyRange =
@@ -372,17 +357,11 @@
 // static
 already_AddRefed<IDBKeyRange>
 IDBKeyRange::Bound(const GlobalObject& aGlobal,
-<<<<<<< HEAD
-                   JSContext* aCx,
                    JS::Handle<JS::Value> aLower,
                    JS::Handle<JS::Value> aUpper,
                    bool aLowerOpen,
                    bool aUpperOpen,
                    ErrorResult& aRv)
-=======
-                   JS::Handle<JS::Value> aLower, JS::Handle<JS::Value> aUpper,
-                   bool aLowerOpen, bool aUpperOpen, ErrorResult& aRv)
->>>>>>> 0c3673b6
 {
   nsRefPtr<IDBKeyRange> keyRange =
     new IDBKeyRange(aGlobal.GetAsSupports(), aLowerOpen, aUpperOpen, false);
