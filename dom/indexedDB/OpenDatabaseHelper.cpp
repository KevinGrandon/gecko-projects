/* This Source Code Form is subject to the terms of the Mozilla Public
 * License, v. 2.0. If a copy of the MPL was not distributed with this
 * file, You can obtain one at http://mozilla.org/MPL/2.0/. */

#include "mozilla/DebugOnly.h"

#include "OpenDatabaseHelper.h"

#include "nsIBFCacheEntry.h"
#include "nsIDocument.h"
#include "nsIFile.h"

#include <algorithm>
#include "mozilla/dom/DOMError.h"
#include "mozilla/dom/quota/AcquireListener.h"
#include "mozilla/dom/quota/OriginOrPatternString.h"
#include "mozilla/dom/quota/QuotaManager.h"
#include "mozilla/storage.h"
#include "nsEscape.h"
#include "nsNetUtil.h"
#include "nsThreadUtils.h"
#include "snappy/snappy.h"

#include "Client.h"
#include "FileManager.h"
#include "IDBEvents.h"
#include "IDBFactory.h"
#include "IDBTransaction.h"
#include "IndexedDatabaseManager.h"
#include "ProfilerHelpers.h"
#include "ReportInternalError.h"

using namespace mozilla;
using namespace mozilla::dom;
USING_INDEXEDDB_NAMESPACE
USING_QUOTA_NAMESPACE

namespace {

// If JS_STRUCTURED_CLONE_VERSION changes then we need to update our major
// schema version.
static_assert(JS_STRUCTURED_CLONE_VERSION == 3,
              "Need to update the major schema version.");

// Major schema version. Bump for almost everything.
const uint32_t kMajorSchemaVersion = 15;

// Minor schema version. Should almost always be 0 (maybe bump on release
// branches if we have to).
const uint32_t kMinorSchemaVersion = 0;

// The schema version we store in the SQLite database is a (signed) 32-bit
// integer. The major version is left-shifted 4 bits so the max value is
// 0xFFFFFFF. The minor version occupies the lower 4 bits and its max is 0xF.
static_assert(kMajorSchemaVersion <= 0xFFFFFFF,
              "Major version needs to fit in 28 bits.");
static_assert(kMinorSchemaVersion <= 0xF,
              "Minor version needs to fit in 4 bits.");

inline
int32_t
MakeSchemaVersion(uint32_t aMajorSchemaVersion,
                  uint32_t aMinorSchemaVersion)
{
  return int32_t((aMajorSchemaVersion << 4) + aMinorSchemaVersion);
}

const int32_t kSQLiteSchemaVersion = int32_t((kMajorSchemaVersion << 4) +
                                             kMinorSchemaVersion);

const uint32_t kGoldenRatioU32 = 0x9E3779B9U;

inline
uint32_t
RotateBitsLeft32(uint32_t value, uint8_t bits)
{
  MOZ_ASSERT(bits < 32);
  return (value << bits) | (value >> (32 - bits));
}

inline
uint32_t
HashName(const nsAString& aName)
{
  const char16_t* str = aName.BeginReading();
  size_t length = aName.Length();

  uint32_t hash = 0;
  for (size_t i = 0; i < length; i++) {
    hash = kGoldenRatioU32 * (RotateBitsLeft32(hash, 5) ^ str[i]);
  }

  return hash;
}

nsresult
GetDatabaseFilename(const nsAString& aName,
                    nsAString& aDatabaseFilename)
{
  aDatabaseFilename.AppendInt(HashName(aName));

  nsCString escapedName;
  if (!NS_Escape(NS_ConvertUTF16toUTF8(aName), escapedName, url_XPAlphas)) {
    NS_WARNING("Can't escape database name!");
    return NS_ERROR_UNEXPECTED;
  }

  const char* forwardIter = escapedName.BeginReading();
  const char* backwardIter = escapedName.EndReading() - 1;

  nsCString substring;
  while (forwardIter <= backwardIter && substring.Length() < 21) {
    if (substring.Length() % 2) {
      substring.Append(*backwardIter--);
    }
    else {
      substring.Append(*forwardIter++);
    }
  }

  aDatabaseFilename.Append(NS_ConvertASCIItoUTF16(substring));

  return NS_OK;
}

nsresult
CreateFileTables(mozIStorageConnection* aDBConn)
{
  AssertIsOnIOThread();
  NS_ASSERTION(IndexedDatabaseManager::IsMainProcess(), "Wrong process!");

  PROFILER_LABEL("OpenDatabaseHelper", "CreateFileTables",
    js::ProfileEntry::Category::STORAGE);

  // Table `file`
  nsresult rv = aDBConn->ExecuteSimpleSQL(NS_LITERAL_CSTRING(
    "CREATE TABLE file ("
      "id INTEGER PRIMARY KEY, "
      "refcount INTEGER NOT NULL"
    ");"
  ));
  NS_ENSURE_SUCCESS(rv, rv);

  rv = aDBConn->ExecuteSimpleSQL(NS_LITERAL_CSTRING(
    "CREATE TRIGGER object_data_insert_trigger "
    "AFTER INSERT ON object_data "
    "FOR EACH ROW "
    "WHEN NEW.file_ids IS NOT NULL "
    "BEGIN "
      "SELECT update_refcount(NULL, NEW.file_ids); "
    "END;"
  ));
  NS_ENSURE_SUCCESS(rv, rv);

  rv = aDBConn->ExecuteSimpleSQL(NS_LITERAL_CSTRING(
    "CREATE TRIGGER object_data_update_trigger "
    "AFTER UPDATE OF file_ids ON object_data "
    "FOR EACH ROW "
    "WHEN OLD.file_ids IS NOT NULL OR NEW.file_ids IS NOT NULL "
    "BEGIN "
      "SELECT update_refcount(OLD.file_ids, NEW.file_ids); "
    "END;"
  ));
  NS_ENSURE_SUCCESS(rv, rv);

  rv = aDBConn->ExecuteSimpleSQL(NS_LITERAL_CSTRING(
    "CREATE TRIGGER object_data_delete_trigger "
    "AFTER DELETE ON object_data "
    "FOR EACH ROW WHEN OLD.file_ids IS NOT NULL "
    "BEGIN "
      "SELECT update_refcount(OLD.file_ids, NULL); "
    "END;"
  ));
  NS_ENSURE_SUCCESS(rv, rv);

  rv = aDBConn->ExecuteSimpleSQL(NS_LITERAL_CSTRING(
    "CREATE TRIGGER file_update_trigger "
    "AFTER UPDATE ON file "
    "FOR EACH ROW WHEN NEW.refcount = 0 "
    "BEGIN "
      "DELETE FROM file WHERE id = OLD.id; "
    "END;"
  ));
  NS_ENSURE_SUCCESS(rv, rv);

  return NS_OK;
}

nsresult
CreateTables(mozIStorageConnection* aDBConn)
{
  AssertIsOnIOThread();
  NS_ASSERTION(IndexedDatabaseManager::IsMainProcess(), "Wrong process!");
  NS_ASSERTION(aDBConn, "Passing a null database connection!");

  PROFILER_LABEL("OpenDatabaseHelper", "CreateTables",
    js::ProfileEntry::Category::STORAGE);

  // Table `database`
  nsresult rv = aDBConn->ExecuteSimpleSQL(NS_LITERAL_CSTRING(
    "CREATE TABLE database ("
      "name TEXT NOT NULL, "
      "version INTEGER NOT NULL DEFAULT 0"
    ");"
  ));
  NS_ENSURE_SUCCESS(rv, rv);

  // Table `object_store`
  rv = aDBConn->ExecuteSimpleSQL(NS_LITERAL_CSTRING(
    "CREATE TABLE object_store ("
      "id INTEGER PRIMARY KEY, "
      "auto_increment INTEGER NOT NULL DEFAULT 0, "
      "name TEXT NOT NULL, "
      "key_path TEXT, "
      "UNIQUE (name)"
    ");"
  ));
  NS_ENSURE_SUCCESS(rv, rv);

  // Table `object_data`
  rv = aDBConn->ExecuteSimpleSQL(NS_LITERAL_CSTRING(
    "CREATE TABLE object_data ("
      "id INTEGER PRIMARY KEY, "
      "object_store_id INTEGER NOT NULL, "
      "key_value BLOB DEFAULT NULL, "
      "file_ids TEXT, "
      "data BLOB NOT NULL, "
      "UNIQUE (object_store_id, key_value), "
      "FOREIGN KEY (object_store_id) REFERENCES object_store(id) ON DELETE "
        "CASCADE"
    ");"
  ));
  NS_ENSURE_SUCCESS(rv, rv);

  // Table `index`
  rv = aDBConn->ExecuteSimpleSQL(NS_LITERAL_CSTRING(
    "CREATE TABLE object_store_index ("
      "id INTEGER PRIMARY KEY, "
      "object_store_id INTEGER NOT NULL, "
      "name TEXT NOT NULL, "
      "key_path TEXT NOT NULL, "
      "unique_index INTEGER NOT NULL, "
      "multientry INTEGER NOT NULL, "
      "UNIQUE (object_store_id, name), "
      "FOREIGN KEY (object_store_id) REFERENCES object_store(id) ON DELETE "
        "CASCADE"
    ");"
  ));
  NS_ENSURE_SUCCESS(rv, rv);

  // Table `index_data`
  rv = aDBConn->ExecuteSimpleSQL(NS_LITERAL_CSTRING(
    "CREATE TABLE index_data ("
      "index_id INTEGER NOT NULL, "
      "value BLOB NOT NULL, "
      "object_data_key BLOB NOT NULL, "
      "object_data_id INTEGER NOT NULL, "
      "PRIMARY KEY (index_id, value, object_data_key), "
      "FOREIGN KEY (index_id) REFERENCES object_store_index(id) ON DELETE "
        "CASCADE, "
      "FOREIGN KEY (object_data_id) REFERENCES object_data(id) ON DELETE "
        "CASCADE"
    ");"
  ));
  NS_ENSURE_SUCCESS(rv, rv);

  // Need this to make cascading deletes from object_data and object_store fast.
  rv = aDBConn->ExecuteSimpleSQL(NS_LITERAL_CSTRING(
    "CREATE INDEX index_data_object_data_id_index "
    "ON index_data (object_data_id);"
  ));
  NS_ENSURE_SUCCESS(rv, rv);

  // Table `unique_index_data`
  rv = aDBConn->ExecuteSimpleSQL(NS_LITERAL_CSTRING(
    "CREATE TABLE unique_index_data ("
      "index_id INTEGER NOT NULL, "
      "value BLOB NOT NULL, "
      "object_data_key BLOB NOT NULL, "
      "object_data_id INTEGER NOT NULL, "
      "PRIMARY KEY (index_id, value, object_data_key), "
      "UNIQUE (index_id, value), "
      "FOREIGN KEY (index_id) REFERENCES object_store_index(id) ON DELETE "
        "CASCADE "
      "FOREIGN KEY (object_data_id) REFERENCES object_data(id) ON DELETE "
        "CASCADE"
    ");"
  ));
  NS_ENSURE_SUCCESS(rv, rv);

  // Need this to make cascading deletes from object_data and object_store fast.
  rv = aDBConn->ExecuteSimpleSQL(NS_LITERAL_CSTRING(
    "CREATE INDEX unique_index_data_object_data_id_index "
    "ON unique_index_data (object_data_id);"
  ));
  NS_ENSURE_SUCCESS(rv, rv);

  rv = CreateFileTables(aDBConn);
  NS_ENSURE_SUCCESS(rv, rv);

  rv = aDBConn->SetSchemaVersion(kSQLiteSchemaVersion);
  NS_ENSURE_SUCCESS(rv, rv);

  return NS_OK;
}

nsresult
UpgradeSchemaFrom4To5(mozIStorageConnection* aConnection)
{
  AssertIsOnIOThread();
  NS_ASSERTION(IndexedDatabaseManager::IsMainProcess(), "Wrong process!");

  PROFILER_LABEL("OpenDatabaseHelper", "UpgradeSchemaFrom4To5",
    js::ProfileEntry::Category::STORAGE);

  nsresult rv;

  // All we changed is the type of the version column, so lets try to
  // convert that to an integer, and if we fail, set it to 0.
  nsCOMPtr<mozIStorageStatement> stmt;
  rv = aConnection->CreateStatement(NS_LITERAL_CSTRING(
    "SELECT name, version, dataVersion "
    "FROM database"
  ), getter_AddRefs(stmt));
  NS_ENSURE_SUCCESS(rv, rv);

  nsString name;
  int32_t intVersion;
  int64_t dataVersion;

  {
    mozStorageStatementScoper scoper(stmt);

    bool hasResults;
    rv = stmt->ExecuteStep(&hasResults);
    NS_ENSURE_SUCCESS(rv, rv);
    NS_ENSURE_TRUE(hasResults, NS_ERROR_FAILURE);

    nsString version;
    rv = stmt->GetString(1, version);
    NS_ENSURE_SUCCESS(rv, rv);

    intVersion = version.ToInteger(&rv);
    if (NS_FAILED(rv)) {
      intVersion = 0;
    }

    rv = stmt->GetString(0, name);
    NS_ENSURE_SUCCESS(rv, rv);

    rv = stmt->GetInt64(2, &dataVersion);
    NS_ENSURE_SUCCESS(rv, rv);
  }

  rv = aConnection->ExecuteSimpleSQL(NS_LITERAL_CSTRING(
    "DROP TABLE database"
  ));
  NS_ENSURE_SUCCESS(rv, rv);

  rv = aConnection->ExecuteSimpleSQL(NS_LITERAL_CSTRING(
    "CREATE TABLE database ("
      "name TEXT NOT NULL, "
      "version INTEGER NOT NULL DEFAULT 0, "
      "dataVersion INTEGER NOT NULL"
    ");"
  ));
  NS_ENSURE_SUCCESS(rv, rv);

  rv = aConnection->CreateStatement(NS_LITERAL_CSTRING(
    "INSERT INTO database (name, version, dataVersion) "
    "VALUES (:name, :version, :dataVersion)"
  ), getter_AddRefs(stmt));
  NS_ENSURE_SUCCESS(rv, rv);

  {
    mozStorageStatementScoper scoper(stmt);

    rv = stmt->BindStringParameter(0, name);
    NS_ENSURE_SUCCESS(rv, rv);

    rv = stmt->BindInt32Parameter(1, intVersion);
    NS_ENSURE_SUCCESS(rv, rv);

    rv = stmt->BindInt64Parameter(2, dataVersion);
    NS_ENSURE_SUCCESS(rv, rv);

    rv = stmt->Execute();
    NS_ENSURE_SUCCESS(rv, rv);
  }

  rv = aConnection->SetSchemaVersion(5);
  NS_ENSURE_SUCCESS(rv, rv);

  return NS_OK;
}

nsresult
UpgradeSchemaFrom5To6(mozIStorageConnection* aConnection)
{
  AssertIsOnIOThread();
  NS_ASSERTION(IndexedDatabaseManager::IsMainProcess(), "Wrong process!");

  PROFILER_LABEL("OpenDatabaseHelper", "UpgradeSchemaFrom5To6",
    js::ProfileEntry::Category::STORAGE);

  // First, drop all the indexes we're no longer going to use.
  nsresult rv = aConnection->ExecuteSimpleSQL(NS_LITERAL_CSTRING(
    "DROP INDEX key_index;"
  ));
  NS_ENSURE_SUCCESS(rv, rv);

  rv = aConnection->ExecuteSimpleSQL(NS_LITERAL_CSTRING(
    "DROP INDEX ai_key_index;"
  ));
  NS_ENSURE_SUCCESS(rv, rv);

  rv = aConnection->ExecuteSimpleSQL(NS_LITERAL_CSTRING(
    "DROP INDEX value_index;"
  ));
  NS_ENSURE_SUCCESS(rv, rv);

  rv = aConnection->ExecuteSimpleSQL(NS_LITERAL_CSTRING(
    "DROP INDEX ai_value_index;"
  ));
  NS_ENSURE_SUCCESS(rv, rv);

  // Now, reorder the columns of object_data to put the blob data last. We do
  // this by copying into a temporary table, dropping the original, then copying
  // back into a newly created table.
  rv = aConnection->ExecuteSimpleSQL(NS_LITERAL_CSTRING(
    "CREATE TEMPORARY TABLE temp_upgrade ("
      "id INTEGER PRIMARY KEY, "
      "object_store_id, "
      "key_value, "
      "data "
    ");"
  ));
  NS_ENSURE_SUCCESS(rv, rv);

  rv = aConnection->ExecuteSimpleSQL(NS_LITERAL_CSTRING(
    "INSERT INTO temp_upgrade "
      "SELECT id, object_store_id, key_value, data "
      "FROM object_data;"
  ));
  NS_ENSURE_SUCCESS(rv, rv);

  rv = aConnection->ExecuteSimpleSQL(NS_LITERAL_CSTRING(
    "DROP TABLE object_data;"
  ));
  NS_ENSURE_SUCCESS(rv, rv);

  rv = aConnection->ExecuteSimpleSQL(NS_LITERAL_CSTRING(
    "CREATE TABLE object_data ("
      "id INTEGER PRIMARY KEY, "
      "object_store_id INTEGER NOT NULL, "
      "key_value DEFAULT NULL, "
      "data BLOB NOT NULL, "
      "UNIQUE (object_store_id, key_value), "
      "FOREIGN KEY (object_store_id) REFERENCES object_store(id) ON DELETE "
        "CASCADE"
    ");"
  ));
  NS_ENSURE_SUCCESS(rv, rv);

  rv = aConnection->ExecuteSimpleSQL(NS_LITERAL_CSTRING(
    "INSERT INTO object_data "
      "SELECT id, object_store_id, key_value, data "
      "FROM temp_upgrade;"
  ));
  NS_ENSURE_SUCCESS(rv, rv);

  rv = aConnection->ExecuteSimpleSQL(NS_LITERAL_CSTRING(
    "DROP TABLE temp_upgrade;"
  ));
  NS_ENSURE_SUCCESS(rv, rv);

  // We need to add a unique constraint to our ai_object_data table. Copy all
  // the data out of it using a temporary table as before.
  rv = aConnection->ExecuteSimpleSQL(NS_LITERAL_CSTRING(
    "CREATE TEMPORARY TABLE temp_upgrade ("
      "id INTEGER PRIMARY KEY, "
      "object_store_id, "
      "data "
    ");"
  ));
  NS_ENSURE_SUCCESS(rv, rv);

  rv = aConnection->ExecuteSimpleSQL(NS_LITERAL_CSTRING(
    "INSERT INTO temp_upgrade "
      "SELECT id, object_store_id, data "
      "FROM ai_object_data;"
  ));
  NS_ENSURE_SUCCESS(rv, rv);

  rv = aConnection->ExecuteSimpleSQL(NS_LITERAL_CSTRING(
    "DROP TABLE ai_object_data;"
  ));
  NS_ENSURE_SUCCESS(rv, rv);

  rv = aConnection->ExecuteSimpleSQL(NS_LITERAL_CSTRING(
    "CREATE TABLE ai_object_data ("
      "id INTEGER PRIMARY KEY AUTOINCREMENT, "
      "object_store_id INTEGER NOT NULL, "
      "data BLOB NOT NULL, "
      "UNIQUE (object_store_id, id), "
      "FOREIGN KEY (object_store_id) REFERENCES object_store(id) ON DELETE "
        "CASCADE"
    ");"
  ));
  NS_ENSURE_SUCCESS(rv, rv);

  rv = aConnection->ExecuteSimpleSQL(NS_LITERAL_CSTRING(
    "INSERT INTO ai_object_data "
      "SELECT id, object_store_id, data "
      "FROM temp_upgrade;"
  ));
  NS_ENSURE_SUCCESS(rv, rv);

  rv = aConnection->ExecuteSimpleSQL(NS_LITERAL_CSTRING(
    "DROP TABLE temp_upgrade;"
  ));
  NS_ENSURE_SUCCESS(rv, rv);

  // Fix up the index_data table. We're reordering the columns as well as
  // changing the primary key from being a simple id to being a composite.
  rv = aConnection->ExecuteSimpleSQL(NS_LITERAL_CSTRING(
    "CREATE TEMPORARY TABLE temp_upgrade ("
      "index_id, "
      "value, "
      "object_data_key, "
      "object_data_id "
    ");"
  ));
  NS_ENSURE_SUCCESS(rv, rv);

  rv = aConnection->ExecuteSimpleSQL(NS_LITERAL_CSTRING(
    "INSERT INTO temp_upgrade "
      "SELECT index_id, value, object_data_key, object_data_id "
      "FROM index_data;"
  ));
  NS_ENSURE_SUCCESS(rv, rv);

  rv = aConnection->ExecuteSimpleSQL(NS_LITERAL_CSTRING(
    "DROP TABLE index_data;"
  ));
  NS_ENSURE_SUCCESS(rv, rv);

  rv = aConnection->ExecuteSimpleSQL(NS_LITERAL_CSTRING(
    "CREATE TABLE index_data ("
      "index_id INTEGER NOT NULL, "
      "value NOT NULL, "
      "object_data_key NOT NULL, "
      "object_data_id INTEGER NOT NULL, "
      "PRIMARY KEY (index_id, value, object_data_key), "
      "FOREIGN KEY (index_id) REFERENCES object_store_index(id) ON DELETE "
        "CASCADE, "
      "FOREIGN KEY (object_data_id) REFERENCES object_data(id) ON DELETE "
        "CASCADE"
    ");"
  ));
  NS_ENSURE_SUCCESS(rv, rv);

  rv = aConnection->ExecuteSimpleSQL(NS_LITERAL_CSTRING(
    "INSERT OR IGNORE INTO index_data "
      "SELECT index_id, value, object_data_key, object_data_id "
      "FROM temp_upgrade;"
  ));
  NS_ENSURE_SUCCESS(rv, rv);

  rv = aConnection->ExecuteSimpleSQL(NS_LITERAL_CSTRING(
    "DROP TABLE temp_upgrade;"
  ));
  NS_ENSURE_SUCCESS(rv, rv);

  rv = aConnection->ExecuteSimpleSQL(NS_LITERAL_CSTRING(
    "CREATE INDEX index_data_object_data_id_index "
    "ON index_data (object_data_id);"
  ));
  NS_ENSURE_SUCCESS(rv, rv);

  // Fix up the unique_index_data table. We're reordering the columns as well as
  // changing the primary key from being a simple id to being a composite.
  rv = aConnection->ExecuteSimpleSQL(NS_LITERAL_CSTRING(
    "CREATE TEMPORARY TABLE temp_upgrade ("
      "index_id, "
      "value, "
      "object_data_key, "
      "object_data_id "
    ");"
  ));
  NS_ENSURE_SUCCESS(rv, rv);

  rv = aConnection->ExecuteSimpleSQL(NS_LITERAL_CSTRING(
    "INSERT INTO temp_upgrade "
      "SELECT index_id, value, object_data_key, object_data_id "
      "FROM unique_index_data;"
  ));
  NS_ENSURE_SUCCESS(rv, rv);

  rv = aConnection->ExecuteSimpleSQL(NS_LITERAL_CSTRING(
    "DROP TABLE unique_index_data;"
  ));
  NS_ENSURE_SUCCESS(rv, rv);

  rv = aConnection->ExecuteSimpleSQL(NS_LITERAL_CSTRING(
    "CREATE TABLE unique_index_data ("
      "index_id INTEGER NOT NULL, "
      "value NOT NULL, "
      "object_data_key NOT NULL, "
      "object_data_id INTEGER NOT NULL, "
      "PRIMARY KEY (index_id, value, object_data_key), "
      "UNIQUE (index_id, value), "
      "FOREIGN KEY (index_id) REFERENCES object_store_index(id) ON DELETE "
        "CASCADE "
      "FOREIGN KEY (object_data_id) REFERENCES object_data(id) ON DELETE "
        "CASCADE"
    ");"
  ));
  NS_ENSURE_SUCCESS(rv, rv);

  rv = aConnection->ExecuteSimpleSQL(NS_LITERAL_CSTRING(
    "INSERT INTO unique_index_data "
      "SELECT index_id, value, object_data_key, object_data_id "
      "FROM temp_upgrade;"
  ));
  NS_ENSURE_SUCCESS(rv, rv);

  rv = aConnection->ExecuteSimpleSQL(NS_LITERAL_CSTRING(
    "DROP TABLE temp_upgrade;"
  ));
  NS_ENSURE_SUCCESS(rv, rv);

  rv = aConnection->ExecuteSimpleSQL(NS_LITERAL_CSTRING(
    "CREATE INDEX unique_index_data_object_data_id_index "
    "ON unique_index_data (object_data_id);"
  ));
  NS_ENSURE_SUCCESS(rv, rv);

  // Fix up the ai_index_data table. We're reordering the columns as well as
  // changing the primary key from being a simple id to being a composite.
  rv = aConnection->ExecuteSimpleSQL(NS_LITERAL_CSTRING(
    "CREATE TEMPORARY TABLE temp_upgrade ("
      "index_id, "
      "value, "
      "ai_object_data_id "
    ");"
  ));
  NS_ENSURE_SUCCESS(rv, rv);

  rv = aConnection->ExecuteSimpleSQL(NS_LITERAL_CSTRING(
    "INSERT INTO temp_upgrade "
      "SELECT index_id, value, ai_object_data_id "
      "FROM ai_index_data;"
  ));
  NS_ENSURE_SUCCESS(rv, rv);

  rv = aConnection->ExecuteSimpleSQL(NS_LITERAL_CSTRING(
    "DROP TABLE ai_index_data;"
  ));
  NS_ENSURE_SUCCESS(rv, rv);

  rv = aConnection->ExecuteSimpleSQL(NS_LITERAL_CSTRING(
    "CREATE TABLE ai_index_data ("
      "index_id INTEGER NOT NULL, "
      "value NOT NULL, "
      "ai_object_data_id INTEGER NOT NULL, "
      "PRIMARY KEY (index_id, value, ai_object_data_id), "
      "FOREIGN KEY (index_id) REFERENCES object_store_index(id) ON DELETE "
        "CASCADE, "
      "FOREIGN KEY (ai_object_data_id) REFERENCES ai_object_data(id) ON DELETE "
        "CASCADE"
    ");"
  ));
  NS_ENSURE_SUCCESS(rv, rv);

  rv = aConnection->ExecuteSimpleSQL(NS_LITERAL_CSTRING(
    "INSERT OR IGNORE INTO ai_index_data "
      "SELECT index_id, value, ai_object_data_id "
      "FROM temp_upgrade;"
  ));
  NS_ENSURE_SUCCESS(rv, rv);

  rv = aConnection->ExecuteSimpleSQL(NS_LITERAL_CSTRING(
    "DROP TABLE temp_upgrade;"
  ));
  NS_ENSURE_SUCCESS(rv, rv);

  rv = aConnection->ExecuteSimpleSQL(NS_LITERAL_CSTRING(
    "CREATE INDEX ai_index_data_ai_object_data_id_index "
    "ON ai_index_data (ai_object_data_id);"
  ));
  NS_ENSURE_SUCCESS(rv, rv);

  // Fix up the ai_unique_index_data table. We're reordering the columns as well
  // as changing the primary key from being a simple id to being a composite.
  rv = aConnection->ExecuteSimpleSQL(NS_LITERAL_CSTRING(
    "CREATE TEMPORARY TABLE temp_upgrade ("
      "index_id, "
      "value, "
      "ai_object_data_id "
    ");"
  ));
  NS_ENSURE_SUCCESS(rv, rv);

  rv = aConnection->ExecuteSimpleSQL(NS_LITERAL_CSTRING(
    "INSERT INTO temp_upgrade "
      "SELECT index_id, value, ai_object_data_id "
      "FROM ai_unique_index_data;"
  ));
  NS_ENSURE_SUCCESS(rv, rv);

  rv = aConnection->ExecuteSimpleSQL(NS_LITERAL_CSTRING(
    "DROP TABLE ai_unique_index_data;"
  ));
  NS_ENSURE_SUCCESS(rv, rv);

  rv = aConnection->ExecuteSimpleSQL(NS_LITERAL_CSTRING(
    "CREATE TABLE ai_unique_index_data ("
      "index_id INTEGER NOT NULL, "
      "value NOT NULL, "
      "ai_object_data_id INTEGER NOT NULL, "
      "UNIQUE (index_id, value), "
      "PRIMARY KEY (index_id, value, ai_object_data_id), "
      "FOREIGN KEY (index_id) REFERENCES object_store_index(id) ON DELETE "
        "CASCADE, "
      "FOREIGN KEY (ai_object_data_id) REFERENCES ai_object_data(id) ON DELETE "
        "CASCADE"
    ");"
  ));
  NS_ENSURE_SUCCESS(rv, rv);

  rv = aConnection->ExecuteSimpleSQL(NS_LITERAL_CSTRING(
    "INSERT INTO ai_unique_index_data "
      "SELECT index_id, value, ai_object_data_id "
      "FROM temp_upgrade;"
  ));
  NS_ENSURE_SUCCESS(rv, rv);

  rv = aConnection->ExecuteSimpleSQL(NS_LITERAL_CSTRING(
    "DROP TABLE temp_upgrade;"
  ));
  NS_ENSURE_SUCCESS(rv, rv);

  rv = aConnection->ExecuteSimpleSQL(NS_LITERAL_CSTRING(
    "CREATE INDEX ai_unique_index_data_ai_object_data_id_index "
    "ON ai_unique_index_data (ai_object_data_id);"
  ));
  NS_ENSURE_SUCCESS(rv, rv);

  rv = aConnection->SetSchemaVersion(6);
  NS_ENSURE_SUCCESS(rv, rv);

  return NS_OK;
}

nsresult
UpgradeSchemaFrom6To7(mozIStorageConnection* aConnection)
{
  AssertIsOnIOThread();
  NS_ASSERTION(IndexedDatabaseManager::IsMainProcess(), "Wrong process!");

  PROFILER_LABEL("OpenDatabaseHelper", "UpgradeSchemaFrom6To7",
    js::ProfileEntry::Category::STORAGE);

  nsresult rv = aConnection->ExecuteSimpleSQL(NS_LITERAL_CSTRING(
    "CREATE TEMPORARY TABLE temp_upgrade ("
      "id, "
      "name, "
      "key_path, "
      "auto_increment"
    ");"
  ));
  NS_ENSURE_SUCCESS(rv, rv);

  rv = aConnection->ExecuteSimpleSQL(NS_LITERAL_CSTRING(
    "INSERT INTO temp_upgrade "
      "SELECT id, name, key_path, auto_increment "
      "FROM object_store;"
  ));
  NS_ENSURE_SUCCESS(rv, rv);

  rv = aConnection->ExecuteSimpleSQL(NS_LITERAL_CSTRING(
    "DROP TABLE object_store;"
  ));
  NS_ENSURE_SUCCESS(rv, rv);

  rv = aConnection->ExecuteSimpleSQL(NS_LITERAL_CSTRING(
    "CREATE TABLE object_store ("
      "id INTEGER PRIMARY KEY, "
      "auto_increment INTEGER NOT NULL DEFAULT 0, "
      "name TEXT NOT NULL, "
      "key_path TEXT, "
      "UNIQUE (name)"
    ");"
  ));
  NS_ENSURE_SUCCESS(rv, rv);

  rv = aConnection->ExecuteSimpleSQL(NS_LITERAL_CSTRING(
    "INSERT INTO object_store "
      "SELECT id, auto_increment, name, nullif(key_path, '') "
      "FROM temp_upgrade;"
  ));
  NS_ENSURE_SUCCESS(rv, rv);

  rv = aConnection->ExecuteSimpleSQL(NS_LITERAL_CSTRING(
    "DROP TABLE temp_upgrade;"
  ));
  NS_ENSURE_SUCCESS(rv, rv);

  rv = aConnection->SetSchemaVersion(7);
  NS_ENSURE_SUCCESS(rv, rv);

  return NS_OK;
}

nsresult
UpgradeSchemaFrom7To8(mozIStorageConnection* aConnection)
{
  AssertIsOnIOThread();
  NS_ASSERTION(IndexedDatabaseManager::IsMainProcess(), "Wrong process!");

  PROFILER_LABEL("OpenDatabaseHelper", "UpgradeSchemaFrom7To8",
    js::ProfileEntry::Category::STORAGE);

  nsresult rv = aConnection->ExecuteSimpleSQL(NS_LITERAL_CSTRING(
    "CREATE TEMPORARY TABLE temp_upgrade ("
      "id, "
      "object_store_id, "
      "name, "
      "key_path, "
      "unique_index, "
      "object_store_autoincrement"
    ");"
  ));
  NS_ENSURE_SUCCESS(rv, rv);

  rv = aConnection->ExecuteSimpleSQL(NS_LITERAL_CSTRING(
    "INSERT INTO temp_upgrade "
      "SELECT id, object_store_id, name, key_path, "
      "unique_index, object_store_autoincrement "
      "FROM object_store_index;"
  ));
  NS_ENSURE_SUCCESS(rv, rv);

  rv = aConnection->ExecuteSimpleSQL(NS_LITERAL_CSTRING(
    "DROP TABLE object_store_index;"
  ));
  NS_ENSURE_SUCCESS(rv, rv);

  rv = aConnection->ExecuteSimpleSQL(NS_LITERAL_CSTRING(
    "CREATE TABLE object_store_index ("
      "id INTEGER, "
      "object_store_id INTEGER NOT NULL, "
      "name TEXT NOT NULL, "
      "key_path TEXT NOT NULL, "
      "unique_index INTEGER NOT NULL, "
      "multientry INTEGER NOT NULL, "
      "object_store_autoincrement INTERGER NOT NULL, "
      "PRIMARY KEY (id), "
      "UNIQUE (object_store_id, name), "
      "FOREIGN KEY (object_store_id) REFERENCES object_store(id) ON DELETE "
        "CASCADE"
    ");"
  ));
  NS_ENSURE_SUCCESS(rv, rv);

  rv = aConnection->ExecuteSimpleSQL(NS_LITERAL_CSTRING(
    "INSERT INTO object_store_index "
      "SELECT id, object_store_id, name, key_path, "
      "unique_index, 0, object_store_autoincrement "
      "FROM temp_upgrade;"
  ));
  NS_ENSURE_SUCCESS(rv, rv);

  rv = aConnection->ExecuteSimpleSQL(NS_LITERAL_CSTRING(
    "DROP TABLE temp_upgrade;"
  ));
  NS_ENSURE_SUCCESS(rv, rv);

  rv = aConnection->SetSchemaVersion(8);
  NS_ENSURE_SUCCESS(rv, rv);

  return NS_OK;
}

class CompressDataBlobsFunction MOZ_FINAL : public mozIStorageFunction
{
  ~CompressDataBlobsFunction() {}

public:
  NS_DECL_ISUPPORTS

  NS_IMETHOD
  OnFunctionCall(mozIStorageValueArray* aArguments,
                 nsIVariant** aResult)
  {
    PROFILER_LABEL("CompressDataBlobsFunction", "OnFunctionCall",
      js::ProfileEntry::Category::STORAGE);

    uint32_t argc;
    nsresult rv = aArguments->GetNumEntries(&argc);
    NS_ENSURE_SUCCESS(rv, rv);

    if (argc != 1) {
      NS_WARNING("Don't call me with the wrong number of arguments!");
      return NS_ERROR_UNEXPECTED;
    }

    int32_t type;
    rv = aArguments->GetTypeOfIndex(0, &type);
    NS_ENSURE_SUCCESS(rv, rv);

    if (type != mozIStorageStatement::VALUE_TYPE_BLOB) {
      NS_WARNING("Don't call me with the wrong type of arguments!");
      return NS_ERROR_UNEXPECTED;
    }

    const uint8_t* uncompressed;
    uint32_t uncompressedLength;
    rv = aArguments->GetSharedBlob(0, &uncompressedLength, &uncompressed);
    NS_ENSURE_SUCCESS(rv, rv);

    size_t compressedLength = snappy::MaxCompressedLength(uncompressedLength);
    char* compressed = (char*)moz_malloc(compressedLength);
    NS_ENSURE_TRUE(compressed, NS_ERROR_OUT_OF_MEMORY);

    snappy::RawCompress(reinterpret_cast<const char*>(uncompressed),
                        uncompressedLength, compressed, &compressedLength);

    std::pair<uint8_t *, int> data((uint8_t*)compressed,
                                   int(compressedLength));
    // The variant takes ownership of | compressed |.
    nsCOMPtr<nsIVariant> result = new mozilla::storage::AdoptedBlobVariant(data);

    result.forget(aResult);
    return NS_OK;
  }
};

NS_IMPL_ISUPPORTS(CompressDataBlobsFunction, mozIStorageFunction)

nsresult
UpgradeSchemaFrom8To9_0(mozIStorageConnection* aConnection)
{
  AssertIsOnIOThread();
  NS_ASSERTION(IndexedDatabaseManager::IsMainProcess(), "Wrong process!");

  PROFILER_LABEL("OpenDatabaseHelper", "UpgradeSchemaFrom8To9_0",
    js::ProfileEntry::Category::STORAGE);

  // We no longer use the dataVersion column.
  nsresult rv = aConnection->ExecuteSimpleSQL(NS_LITERAL_CSTRING(
    "UPDATE database SET dataVersion = 0;"
  ));
  NS_ENSURE_SUCCESS(rv, rv);

  nsCOMPtr<mozIStorageFunction> compressor = new CompressDataBlobsFunction();

  NS_NAMED_LITERAL_CSTRING(compressorName, "compress");

  rv = aConnection->CreateFunction(compressorName, 1, compressor);
  NS_ENSURE_SUCCESS(rv, rv);

  // Turn off foreign key constraints before we do anything here.
  rv = aConnection->ExecuteSimpleSQL(NS_LITERAL_CSTRING(
    "UPDATE object_data SET data = compress(data);"
  ));
  NS_ENSURE_SUCCESS(rv, rv);

  rv = aConnection->ExecuteSimpleSQL(NS_LITERAL_CSTRING(
    "UPDATE ai_object_data SET data = compress(data);"
  ));
  NS_ENSURE_SUCCESS(rv, rv);

  rv = aConnection->RemoveFunction(compressorName);
  NS_ENSURE_SUCCESS(rv, rv);

  rv = aConnection->SetSchemaVersion(MakeSchemaVersion(9, 0));
  NS_ENSURE_SUCCESS(rv, rv);

  return NS_OK;
}

nsresult
UpgradeSchemaFrom9_0To10_0(mozIStorageConnection* aConnection)
{
  AssertIsOnIOThread();
  NS_ASSERTION(IndexedDatabaseManager::IsMainProcess(), "Wrong process!");

  PROFILER_LABEL("OpenDatabaseHelper", "UpgradeSchemaFrom9_0To10_0",
    js::ProfileEntry::Category::STORAGE);

  nsresult rv = aConnection->ExecuteSimpleSQL(NS_LITERAL_CSTRING(
    "ALTER TABLE object_data ADD COLUMN file_ids TEXT;"
  ));
  NS_ENSURE_SUCCESS(rv, rv);

  rv = aConnection->ExecuteSimpleSQL(NS_LITERAL_CSTRING(
    "ALTER TABLE ai_object_data ADD COLUMN file_ids TEXT;"
  ));
  NS_ENSURE_SUCCESS(rv, rv);

  rv = CreateFileTables(aConnection);
  NS_ENSURE_SUCCESS(rv, rv);

  rv = aConnection->SetSchemaVersion(MakeSchemaVersion(10, 0));
  NS_ENSURE_SUCCESS(rv, rv);

  return NS_OK;
}

nsresult
UpgradeSchemaFrom10_0To11_0(mozIStorageConnection* aConnection)
{
  AssertIsOnIOThread();
  NS_ASSERTION(IndexedDatabaseManager::IsMainProcess(), "Wrong process!");

  PROFILER_LABEL("OpenDatabaseHelper", "UpgradeSchemaFrom10_0To11_0",
    js::ProfileEntry::Category::STORAGE);

  nsresult rv = aConnection->ExecuteSimpleSQL(NS_LITERAL_CSTRING(
    "CREATE TEMPORARY TABLE temp_upgrade ("
      "id, "
      "object_store_id, "
      "name, "
      "key_path, "
      "unique_index, "
      "multientry"
    ");"
  ));
  NS_ENSURE_SUCCESS(rv, rv);

  rv = aConnection->ExecuteSimpleSQL(NS_LITERAL_CSTRING(
    "INSERT INTO temp_upgrade "
      "SELECT id, object_store_id, name, key_path, "
      "unique_index, multientry "
      "FROM object_store_index;"
  ));
  NS_ENSURE_SUCCESS(rv, rv);

  rv = aConnection->ExecuteSimpleSQL(NS_LITERAL_CSTRING(
    "DROP TABLE object_store_index;"
  ));
  NS_ENSURE_SUCCESS(rv, rv);

  rv = aConnection->ExecuteSimpleSQL(NS_LITERAL_CSTRING(
    "CREATE TABLE object_store_index ("
      "id INTEGER PRIMARY KEY, "
      "object_store_id INTEGER NOT NULL, "
      "name TEXT NOT NULL, "
      "key_path TEXT NOT NULL, "
      "unique_index INTEGER NOT NULL, "
      "multientry INTEGER NOT NULL, "
      "UNIQUE (object_store_id, name), "
      "FOREIGN KEY (object_store_id) REFERENCES object_store(id) ON DELETE "
        "CASCADE"
    ");"
  ));
  NS_ENSURE_SUCCESS(rv, rv);

  rv = aConnection->ExecuteSimpleSQL(NS_LITERAL_CSTRING(
    "INSERT INTO object_store_index "
      "SELECT id, object_store_id, name, key_path, "
      "unique_index, multientry "
      "FROM temp_upgrade;"
  ));
  NS_ENSURE_SUCCESS(rv, rv);

  rv = aConnection->ExecuteSimpleSQL(NS_LITERAL_CSTRING(
    "DROP TABLE temp_upgrade;"
  ));
  NS_ENSURE_SUCCESS(rv, rv);

  rv = aConnection->ExecuteSimpleSQL(NS_LITERAL_CSTRING(
    "DROP TRIGGER object_data_insert_trigger;"
  ));
  NS_ENSURE_SUCCESS(rv, rv);

  rv = aConnection->ExecuteSimpleSQL(NS_LITERAL_CSTRING(
    "INSERT INTO object_data (object_store_id, key_value, data, file_ids) "
      "SELECT object_store_id, id, data, file_ids "
      "FROM ai_object_data;"
  ));
  NS_ENSURE_SUCCESS(rv, rv);

  rv = aConnection->ExecuteSimpleSQL(NS_LITERAL_CSTRING(
    "CREATE TRIGGER object_data_insert_trigger "
    "AFTER INSERT ON object_data "
    "FOR EACH ROW "
    "WHEN NEW.file_ids IS NOT NULL "
    "BEGIN "
      "SELECT update_refcount(NULL, NEW.file_ids); "
    "END;"
  ));
  NS_ENSURE_SUCCESS(rv, rv);

  rv = aConnection->ExecuteSimpleSQL(NS_LITERAL_CSTRING(
    "INSERT INTO index_data (index_id, value, object_data_key, object_data_id) "
      "SELECT ai_index_data.index_id, ai_index_data.value, ai_index_data.ai_object_data_id, object_data.id "
      "FROM ai_index_data "
      "INNER JOIN object_store_index ON "
        "object_store_index.id = ai_index_data.index_id "
      "INNER JOIN object_data ON "
        "object_data.object_store_id = object_store_index.object_store_id AND "
        "object_data.key_value = ai_index_data.ai_object_data_id;"
  ));
  NS_ENSURE_SUCCESS(rv, rv);

  rv = aConnection->ExecuteSimpleSQL(NS_LITERAL_CSTRING(
    "INSERT INTO unique_index_data (index_id, value, object_data_key, object_data_id) "
      "SELECT ai_unique_index_data.index_id, ai_unique_index_data.value, ai_unique_index_data.ai_object_data_id, object_data.id "
      "FROM ai_unique_index_data "
      "INNER JOIN object_store_index ON "
        "object_store_index.id = ai_unique_index_data.index_id "
      "INNER JOIN object_data ON "
        "object_data.object_store_id = object_store_index.object_store_id AND "
        "object_data.key_value = ai_unique_index_data.ai_object_data_id;"
  ));
  NS_ENSURE_SUCCESS(rv, rv);

  rv = aConnection->ExecuteSimpleSQL(NS_LITERAL_CSTRING(
    "UPDATE object_store "
      "SET auto_increment = (SELECT max(id) FROM ai_object_data) + 1 "
      "WHERE auto_increment;"
  ));
  NS_ENSURE_SUCCESS(rv, rv);

  rv = aConnection->ExecuteSimpleSQL(NS_LITERAL_CSTRING(
    "DROP TABLE ai_unique_index_data;"
  ));
  NS_ENSURE_SUCCESS(rv, rv);

  rv = aConnection->ExecuteSimpleSQL(NS_LITERAL_CSTRING(
    "DROP TABLE ai_index_data;"
  ));
  NS_ENSURE_SUCCESS(rv, rv);

  rv = aConnection->ExecuteSimpleSQL(NS_LITERAL_CSTRING(
    "DROP TABLE ai_object_data;"
  ));
  NS_ENSURE_SUCCESS(rv, rv);

  rv = aConnection->SetSchemaVersion(MakeSchemaVersion(11, 0));
  NS_ENSURE_SUCCESS(rv, rv);

  return NS_OK;
}

class EncodeKeysFunction MOZ_FINAL : public mozIStorageFunction
{
  ~EncodeKeysFunction() {}

public:
  NS_DECL_ISUPPORTS

  NS_IMETHOD
  OnFunctionCall(mozIStorageValueArray* aArguments,
                 nsIVariant** aResult)
  {
    PROFILER_LABEL("EncodeKeysFunction", "OnFunctionCall",
      js::ProfileEntry::Category::STORAGE);

    uint32_t argc;
    nsresult rv = aArguments->GetNumEntries(&argc);
    NS_ENSURE_SUCCESS(rv, rv);

    if (argc != 1) {
      NS_WARNING("Don't call me with the wrong number of arguments!");
      return NS_ERROR_UNEXPECTED;
    }

    int32_t type;
    rv = aArguments->GetTypeOfIndex(0, &type);
    NS_ENSURE_SUCCESS(rv, rv);

    Key key;
    if (type == mozIStorageStatement::VALUE_TYPE_INTEGER) {
      int64_t intKey;
      aArguments->GetInt64(0, &intKey);
      key.SetFromInteger(intKey);
    }
    else if (type == mozIStorageStatement::VALUE_TYPE_TEXT) {
      nsString stringKey;
      aArguments->GetString(0, stringKey);
      key.SetFromString(stringKey);
    }
    else {
      NS_WARNING("Don't call me with the wrong type of arguments!");
      return NS_ERROR_UNEXPECTED;
    }

    const nsCString& buffer = key.GetBuffer();

    std::pair<const void *, int> data(static_cast<const void*>(buffer.get()),
                                      int(buffer.Length()));

    nsCOMPtr<nsIVariant> result = new mozilla::storage::BlobVariant(data);

    result.forget(aResult);
    return NS_OK;
  }
};

NS_IMPL_ISUPPORTS(EncodeKeysFunction, mozIStorageFunction)

nsresult
UpgradeSchemaFrom11_0To12_0(mozIStorageConnection* aConnection)
{
  AssertIsOnIOThread();
  NS_ASSERTION(IndexedDatabaseManager::IsMainProcess(), "Wrong process!");

  PROFILER_LABEL("OpenDatabaseHelper", "UpgradeSchemaFrom11_0To12_0",
    js::ProfileEntry::Category::STORAGE);

  NS_NAMED_LITERAL_CSTRING(encoderName, "encode");

  nsCOMPtr<mozIStorageFunction> encoder = new EncodeKeysFunction();

  nsresult rv = aConnection->CreateFunction(encoderName, 1, encoder);
  NS_ENSURE_SUCCESS(rv, rv);

  rv = aConnection->ExecuteSimpleSQL(NS_LITERAL_CSTRING(
    "CREATE TEMPORARY TABLE temp_upgrade ("
      "id INTEGER PRIMARY KEY, "
      "object_store_id, "
      "key_value, "
      "data, "
      "file_ids "
    ");"
  ));
  NS_ENSURE_SUCCESS(rv, rv);

  rv = aConnection->ExecuteSimpleSQL(NS_LITERAL_CSTRING(
    "INSERT INTO temp_upgrade "
      "SELECT id, object_store_id, encode(key_value), data, file_ids "
      "FROM object_data;"
  ));
  NS_ENSURE_SUCCESS(rv, rv);

  rv = aConnection->ExecuteSimpleSQL(NS_LITERAL_CSTRING(
    "DROP TABLE object_data;"
  ));
  NS_ENSURE_SUCCESS(rv, rv);

  rv = aConnection->ExecuteSimpleSQL(NS_LITERAL_CSTRING(
    "CREATE TABLE object_data ("
      "id INTEGER PRIMARY KEY, "
      "object_store_id INTEGER NOT NULL, "
      "key_value BLOB DEFAULT NULL, "
      "file_ids TEXT, "
      "data BLOB NOT NULL, "
      "UNIQUE (object_store_id, key_value), "
      "FOREIGN KEY (object_store_id) REFERENCES object_store(id) ON DELETE "
        "CASCADE"
    ");"
  ));
  NS_ENSURE_SUCCESS(rv, rv);

  rv = aConnection->ExecuteSimpleSQL(NS_LITERAL_CSTRING(
    "INSERT INTO object_data "
      "SELECT id, object_store_id, key_value, file_ids, data "
      "FROM temp_upgrade;"
  ));
  NS_ENSURE_SUCCESS(rv, rv);

  rv = aConnection->ExecuteSimpleSQL(NS_LITERAL_CSTRING(
    "DROP TABLE temp_upgrade;"
  ));
  NS_ENSURE_SUCCESS(rv, rv);

  rv = aConnection->ExecuteSimpleSQL(NS_LITERAL_CSTRING(
    "CREATE TRIGGER object_data_insert_trigger "
    "AFTER INSERT ON object_data "
    "FOR EACH ROW "
    "WHEN NEW.file_ids IS NOT NULL "
    "BEGIN "
      "SELECT update_refcount(NULL, NEW.file_ids); "
    "END;"
  ));
  NS_ENSURE_SUCCESS(rv, rv);

  rv = aConnection->ExecuteSimpleSQL(NS_LITERAL_CSTRING(
    "CREATE TRIGGER object_data_update_trigger "
    "AFTER UPDATE OF file_ids ON object_data "
    "FOR EACH ROW "
    "WHEN OLD.file_ids IS NOT NULL OR NEW.file_ids IS NOT NULL "
    "BEGIN "
      "SELECT update_refcount(OLD.file_ids, NEW.file_ids); "
    "END;"
  ));
  NS_ENSURE_SUCCESS(rv, rv);

  rv = aConnection->ExecuteSimpleSQL(NS_LITERAL_CSTRING(
    "CREATE TRIGGER object_data_delete_trigger "
    "AFTER DELETE ON object_data "
    "FOR EACH ROW WHEN OLD.file_ids IS NOT NULL "
    "BEGIN "
      "SELECT update_refcount(OLD.file_ids, NULL); "
    "END;"
  ));
  NS_ENSURE_SUCCESS(rv, rv);

  rv = aConnection->ExecuteSimpleSQL(NS_LITERAL_CSTRING(
    "CREATE TEMPORARY TABLE temp_upgrade ("
      "index_id, "
      "value, "
      "object_data_key, "
      "object_data_id "
    ");"
  ));
  NS_ENSURE_SUCCESS(rv, rv);

  rv = aConnection->ExecuteSimpleSQL(NS_LITERAL_CSTRING(
    "INSERT INTO temp_upgrade "
      "SELECT index_id, encode(value), encode(object_data_key), object_data_id "
      "FROM index_data;"
  ));
  NS_ENSURE_SUCCESS(rv, rv);

  rv = aConnection->ExecuteSimpleSQL(NS_LITERAL_CSTRING(
    "DROP TABLE index_data;"
  ));
  NS_ENSURE_SUCCESS(rv, rv);

  rv = aConnection->ExecuteSimpleSQL(NS_LITERAL_CSTRING(
    "CREATE TABLE index_data ("
      "index_id INTEGER NOT NULL, "
      "value BLOB NOT NULL, "
      "object_data_key BLOB NOT NULL, "
      "object_data_id INTEGER NOT NULL, "
      "PRIMARY KEY (index_id, value, object_data_key), "
      "FOREIGN KEY (index_id) REFERENCES object_store_index(id) ON DELETE "
        "CASCADE, "
      "FOREIGN KEY (object_data_id) REFERENCES object_data(id) ON DELETE "
        "CASCADE"
    ");"
  ));
  NS_ENSURE_SUCCESS(rv, rv);

  rv = aConnection->ExecuteSimpleSQL(NS_LITERAL_CSTRING(
    "INSERT INTO index_data "
      "SELECT index_id, value, object_data_key, object_data_id "
      "FROM temp_upgrade;"
  ));
  NS_ENSURE_SUCCESS(rv, rv);

  rv = aConnection->ExecuteSimpleSQL(NS_LITERAL_CSTRING(
    "DROP TABLE temp_upgrade;"
  ));
  NS_ENSURE_SUCCESS(rv, rv);

  rv = aConnection->ExecuteSimpleSQL(NS_LITERAL_CSTRING(
    "CREATE INDEX index_data_object_data_id_index "
    "ON index_data (object_data_id);"
  ));
  NS_ENSURE_SUCCESS(rv, rv);

  rv = aConnection->ExecuteSimpleSQL(NS_LITERAL_CSTRING(
    "CREATE TEMPORARY TABLE temp_upgrade ("
      "index_id, "
      "value, "
      "object_data_key, "
      "object_data_id "
    ");"
  ));
  NS_ENSURE_SUCCESS(rv, rv);

  rv = aConnection->ExecuteSimpleSQL(NS_LITERAL_CSTRING(
    "INSERT INTO temp_upgrade "
      "SELECT index_id, encode(value), encode(object_data_key), object_data_id "
      "FROM unique_index_data;"
  ));
  NS_ENSURE_SUCCESS(rv, rv);

  rv = aConnection->ExecuteSimpleSQL(NS_LITERAL_CSTRING(
    "DROP TABLE unique_index_data;"
  ));
  NS_ENSURE_SUCCESS(rv, rv);

  rv = aConnection->ExecuteSimpleSQL(NS_LITERAL_CSTRING(
    "CREATE TABLE unique_index_data ("
      "index_id INTEGER NOT NULL, "
      "value BLOB NOT NULL, "
      "object_data_key BLOB NOT NULL, "
      "object_data_id INTEGER NOT NULL, "
      "PRIMARY KEY (index_id, value, object_data_key), "
      "UNIQUE (index_id, value), "
      "FOREIGN KEY (index_id) REFERENCES object_store_index(id) ON DELETE "
        "CASCADE "
      "FOREIGN KEY (object_data_id) REFERENCES object_data(id) ON DELETE "
        "CASCADE"
    ");"
  ));
  NS_ENSURE_SUCCESS(rv, rv);

  rv = aConnection->ExecuteSimpleSQL(NS_LITERAL_CSTRING(
    "INSERT INTO unique_index_data "
      "SELECT index_id, value, object_data_key, object_data_id "
      "FROM temp_upgrade;"
  ));
  NS_ENSURE_SUCCESS(rv, rv);

  rv = aConnection->ExecuteSimpleSQL(NS_LITERAL_CSTRING(
    "DROP TABLE temp_upgrade;"
  ));
  NS_ENSURE_SUCCESS(rv, rv);

  rv = aConnection->ExecuteSimpleSQL(NS_LITERAL_CSTRING(
    "CREATE INDEX unique_index_data_object_data_id_index "
    "ON unique_index_data (object_data_id);"
  ));
  NS_ENSURE_SUCCESS(rv, rv);

  rv = aConnection->RemoveFunction(encoderName);
  NS_ENSURE_SUCCESS(rv, rv);

  rv = aConnection->SetSchemaVersion(MakeSchemaVersion(12, 0));
  NS_ENSURE_SUCCESS(rv, rv);

  return NS_OK;
}

nsresult
UpgradeSchemaFrom12_0To13_0(mozIStorageConnection* aConnection,
                            bool* aVacuumNeeded)
{
  AssertIsOnIOThread();
  NS_ASSERTION(IndexedDatabaseManager::IsMainProcess(), "Wrong process!");

  PROFILER_LABEL("OpenDatabaseHelper", "UpgradeSchemaFrom12_0To13_0",
    js::ProfileEntry::Category::STORAGE);

  nsresult rv;

#if defined(MOZ_WIDGET_ANDROID) || defined(MOZ_WIDGET_GONK)
  int32_t defaultPageSize;
  rv = aConnection->GetDefaultPageSize(&defaultPageSize);
  NS_ENSURE_SUCCESS(rv, rv);

  // Enable auto_vacuum mode and update the page size to the platform default.
  nsAutoCString upgradeQuery("PRAGMA auto_vacuum = FULL; PRAGMA page_size = ");
  upgradeQuery.AppendInt(defaultPageSize);

  rv = aConnection->ExecuteSimpleSQL(upgradeQuery);
  NS_ENSURE_SUCCESS(rv, rv);

  *aVacuumNeeded = true;
#endif

  rv = aConnection->SetSchemaVersion(MakeSchemaVersion(13, 0));
  NS_ENSURE_SUCCESS(rv, rv);

  return NS_OK;
}

nsresult
UpgradeSchemaFrom13_0To14_0(mozIStorageConnection* aConnection)
{
  // The only change between 13 and 14 was a different structured
  // clone format, but it's backwards-compatible.
  nsresult rv = aConnection->SetSchemaVersion(MakeSchemaVersion(14, 0));
  NS_ENSURE_SUCCESS(rv, rv);

  return NS_OK;
}

nsresult
UpgradeSchemaFrom14_0To15_0(mozIStorageConnection* aConnection)
{
  // The only change between 14 and 15 was a different structured
  // clone format, but it's backwards-compatible.
  nsresult rv = aConnection->SetSchemaVersion(MakeSchemaVersion(15, 0));
  NS_ENSURE_SUCCESS(rv, rv);

  return NS_OK;
}

class VersionChangeEventsRunnable;

class DeleteDatabaseHelper : public AsyncConnectionHelper,
                             public AcquireListener
{
  friend class VersionChangeEventsRunnable;
public:
  DeleteDatabaseHelper(IDBOpenDBRequest* aRequest,
                       OpenDatabaseHelper* aHelper,
                       uint64_t aCurrentVersion,
                       const nsAString& aName,
                       const nsACString& aGroup,
                       const nsACString& aASCIIOrigin,
                       PersistenceType aPersistenceType)
  : AsyncConnectionHelper(static_cast<IDBDatabase*>(nullptr), aRequest),
    mOpenHelper(aHelper), mOpenRequest(aRequest),
    mCurrentVersion(aCurrentVersion), mName(aName),
    mGroup(aGroup), mASCIIOrigin(aASCIIOrigin),
    mPersistenceType(aPersistenceType)
  { }

  NS_DECL_ISUPPORTS_INHERITED

  nsresult GetSuccessResult(JSContext* aCx,
                            JS::MutableHandle<JS::Value> aVal);

  void ReleaseMainThreadObjects()
  {
    mOpenHelper = nullptr;
    mOpenRequest = nullptr;

    AsyncConnectionHelper::ReleaseMainThreadObjects();
  }

  virtual nsresult
  OnExclusiveAccessAcquired() MOZ_OVERRIDE;

protected:
  nsresult DoDatabaseWork(mozIStorageConnection* aConnection);
  nsresult Init();

  // DeleteDatabaseHelper never fires events at the request.  It hands that
  // responsibility back to the OpenDatabaseHelper
  void OnError()
  {
    mOpenHelper->NotifyDeleteFinished();
  }

  nsresult OnSuccess()
  {
    return mOpenHelper->NotifyDeleteFinished();
  }

  uint64_t RequestedVersion() const
  {
    return 0;
  }

  virtual ChildProcessSendResult
  SendResponseToChildProcess(nsresult aResultCode) MOZ_OVERRIDE
  {
    return Success_NotSent;
  }

  virtual nsresult UnpackResponseFromParentProcess(
                                            const ResponseValue& aResponseValue)
                                            MOZ_OVERRIDE
  {
    MOZ_CRASH("Should never get here!");
  }

private:
  // In-params
  nsRefPtr<OpenDatabaseHelper> mOpenHelper;
  nsRefPtr<IDBOpenDBRequest> mOpenRequest;
  uint64_t mCurrentVersion;
  nsString mName;
  nsCString mGroup;
  nsCString mASCIIOrigin;
  PersistenceType mPersistenceType;
};

// Responsible for firing "versionchange" events at all live and non-closed
// databases, and for firing a "blocked" event at the requesting database if any
// databases fail to close.
class VersionChangeEventsRunnable : public nsRunnable
{
public:
  VersionChangeEventsRunnable(
                      IDBDatabase* aRequestingDatabase,
                      IDBOpenDBRequest* aRequest,
                      nsTArray<nsCOMPtr<nsIOfflineStorage> >& aWaitingDatabases,
                      int64_t aOldVersion,
                      int64_t aNewVersion)
  : mRequestingDatabase(aRequestingDatabase),
    mRequest(aRequest),
    mOldVersion(aOldVersion),
    mNewVersion(aNewVersion)
  {
    NS_ASSERTION(NS_IsMainThread(), "Wrong thread!");
    NS_ASSERTION(aRequestingDatabase, "Null pointer!");
    NS_ASSERTION(aRequest, "Null pointer!");

    mWaitingDatabases.SwapElements(aWaitingDatabases);
  }

  NS_IMETHOD Run()
  {
    NS_ASSERTION(NS_IsMainThread(), "Wrong thread!");

    PROFILER_MAIN_THREAD_LABEL("OpenDatabaseHelper", "VersionChangeEventsRunnable::Run",
      js::ProfileEntry::Category::STORAGE);

    // Fire version change events at all of the databases that are not already
    // closed. Also kick bfcached documents out of bfcache.
    uint32_t count = mWaitingDatabases.Length();
    for (uint32_t index = 0; index < count; index++) {
      IDBDatabase* database =
        IDBDatabase::FromStorage(mWaitingDatabases[index]);
      NS_ASSERTION(database, "This shouldn't be null!");

      if (database->IsClosed()) {
        continue;
      }

      // First check if the document the IDBDatabase is part of is bfcached.
      nsCOMPtr<nsIDocument> ownerDoc = database->GetOwnerDocument();
      nsIBFCacheEntry* bfCacheEntry;
      if (ownerDoc && (bfCacheEntry = ownerDoc->GetBFCacheEntry())) {
        bfCacheEntry->RemoveFromBFCacheSync();
        NS_ASSERTION(database->IsClosed(),
                     "Kicking doc out of bfcache should have closed database");
        continue;
      }

      // Next check if it's in the process of being bfcached.
      nsPIDOMWindow* owner = database->GetOwner();
      if (owner && owner->IsFrozen()) {
        // We can't kick the document out of the bfcache because it's not yet
        // fully in the bfcache.  Instead we'll abort everything for the window
        // and mark it as not-bfcacheable.
        QuotaManager* quotaManager = QuotaManager::Get();
        NS_ASSERTION(quotaManager, "Huh?");
        quotaManager->AbortCloseStoragesForWindow(owner);

        NS_ASSERTION(database->IsClosed(),
                   "AbortCloseStoragesForWindow should have closed database");
        ownerDoc->DisallowBFCaching();
        continue;
      }
      /*
      // Otherwise fire a versionchange event.
      nsRefPtr<Event> event = 
        IDBVersionChangeEvent::Create(database, mOldVersion, mNewVersion);
      NS_ENSURE_TRUE(event, NS_ERROR_FAILURE);

      bool dummy;
      database->DispatchEvent(event, &dummy);*/
    }

    // Now check to see if any didn't close. If there are some running still
    // then fire the blocked event.
    for (uint32_t index = 0; index < count; index++) {
      if (!mWaitingDatabases[index]->IsClosed()) {
        /*
        nsRefPtr<Event> event =
          IDBVersionChangeEvent::CreateBlocked(mRequest,
                                               mOldVersion, mNewVersion);
        NS_ENSURE_TRUE(event, NS_ERROR_FAILURE);

        bool dummy;
        mRequest->DispatchEvent(event, &dummy);*/

        break;
      }
    }

    return NS_OK;
  }

  template <class T>
  static
  void QueueVersionChange(nsTArray<nsCOMPtr<nsIOfflineStorage> >& aDatabases,
                          void* aClosure);
private:
  nsRefPtr<IDBDatabase> mRequestingDatabase;
  nsRefPtr<IDBOpenDBRequest> mRequest;
  nsTArray<nsCOMPtr<nsIOfflineStorage> > mWaitingDatabases;
  int64_t mOldVersion;
  int64_t mNewVersion;
};

} // anonymous namespace

NS_IMPL_ISUPPORTS(OpenDatabaseHelper, nsIRunnable)

nsresult
OpenDatabaseHelper::Init()
{
  QuotaManager::GetStorageId(mPersistenceType, mASCIIOrigin, Client::IDB,
                             mName, mDatabaseId);
  MOZ_ASSERT(!mDatabaseId.IsEmpty());

  return NS_OK;
}

nsresult
OpenDatabaseHelper::WaitForOpenAllowed()
{
  NS_ASSERTION(mState == eCreated, "We've already been dispatched?");
  NS_ASSERTION(NS_IsMainThread(), "All hell is about to break lose!");

  mState = eOpenPending;

  QuotaManager* quotaManager = QuotaManager::Get();
  NS_ASSERTION(quotaManager, "This should never be null!");

  return quotaManager->
    WaitForOpenAllowed(OriginOrPatternString::FromOrigin(mASCIIOrigin),
                       Nullable<PersistenceType>(mPersistenceType), mDatabaseId,
                       this);
}

nsresult
OpenDatabaseHelper::Dispatch(nsIEventTarget* aTarget)
{
  NS_ASSERTION(mState == eCreated || mState == eOpenPending,
               "We've already been dispatched?");

  mState = eDBWork;

  return aTarget->Dispatch(this, NS_DISPATCH_NORMAL);
}

nsresult
OpenDatabaseHelper::DispatchToIOThread()
{
  QuotaManager* quotaManager = QuotaManager::Get();
  NS_ASSERTION(quotaManager, "This should never be null!");

  return Dispatch(quotaManager->IOThread());
}

nsresult
OpenDatabaseHelper::RunImmediately()
{
  NS_ASSERTION(mState == eCreated || mState == eOpenPending,
               "We've already been dispatched?");
  NS_ASSERTION(NS_FAILED(mResultCode),
               "Should only be short-circuiting if we failed!");
  NS_ASSERTION(NS_IsMainThread(), "All hell is about to break lose!");

  mState = eFiringEvents;

  return this->Run();
}

nsresult
OpenDatabaseHelper::DoDatabaseWork()
{
  MOZ_CRASH("Remove me!");
  return NS_OK;
}

// static
nsresult
OpenDatabaseHelper::CreateDatabaseConnection(
                                        nsIFile* aDBFile,
                                        nsIFile* aFMDirectory,
                                        const nsAString& aName,
                                        PersistenceType aPersistenceType,
                                        const nsACString& aGroup,
                                        const nsACString& aOrigin,
                                        mozIStorageConnection** aConnection)
{
<<<<<<< HEAD
  MOZ_CRASH("Remove me!");
=======
  AssertIsOnIOThread();
  NS_ASSERTION(IndexedDatabaseManager::IsMainProcess(), "Wrong process!");

  PROFILER_LABEL("OpenDatabaseHelper", "CreateDatabaseConnection",
    js::ProfileEntry::Category::STORAGE);

  nsresult rv;
  bool exists;

  if (IndexedDatabaseManager::InLowDiskSpaceMode()) {
    rv = aDBFile->Exists(&exists);
    NS_ENSURE_SUCCESS(rv, rv);

    if (!exists) {
      NS_WARNING("Refusing to create database because disk space is low!");
      return NS_ERROR_DOM_INDEXEDDB_QUOTA_ERR;
    }
  }

  nsCOMPtr<nsIFileURL> dbFileUrl =
    IDBFactory::GetDatabaseFileURL(aDBFile, aPersistenceType, aGroup, aOrigin);
  NS_ENSURE_TRUE(dbFileUrl, NS_ERROR_FAILURE);

  nsCOMPtr<mozIStorageService> ss =
    do_GetService(MOZ_STORAGE_SERVICE_CONTRACTID);
  NS_ENSURE_TRUE(ss, NS_ERROR_FAILURE);

  nsCOMPtr<mozIStorageConnection> connection;
  rv = ss->OpenDatabaseWithFileURL(dbFileUrl, getter_AddRefs(connection));
  if (rv == NS_ERROR_FILE_CORRUPTED) {
    // If we're just opening the database during origin initialization, then
    // we don't want to erase any files. The failure here will fail origin
    // initialization too.
    if (aName.IsVoid()) {
      return rv;
    }

    // Nuke the database file.  The web services can recreate their data.
    rv = aDBFile->Remove(false);
    NS_ENSURE_SUCCESS(rv, rv);

    rv = aFMDirectory->Exists(&exists);
    NS_ENSURE_SUCCESS(rv, rv);

    if (exists) {
      bool isDirectory;
      rv = aFMDirectory->IsDirectory(&isDirectory);
      NS_ENSURE_SUCCESS(rv, rv);
      IDB_ENSURE_TRUE(isDirectory, NS_ERROR_DOM_INDEXEDDB_UNKNOWN_ERR);

      rv = aFMDirectory->Remove(true);
      NS_ENSURE_SUCCESS(rv, rv);
    }

    rv = ss->OpenDatabaseWithFileURL(dbFileUrl, getter_AddRefs(connection));
  }
  NS_ENSURE_SUCCESS(rv, rv);

  rv = IDBFactory::SetDefaultPragmas(connection);
  NS_ENSURE_SUCCESS(rv, rv);

  rv = connection->EnableModule(NS_LITERAL_CSTRING("filesystem"));
  NS_ENSURE_SUCCESS(rv, rv);

  // Check to make sure that the database schema is correct.
  int32_t schemaVersion;
  rv = connection->GetSchemaVersion(&schemaVersion);
  NS_ENSURE_SUCCESS(rv, rv);

  // Unknown schema will fail origin initialization too
  if (!schemaVersion && aName.IsVoid()) {
    IDB_WARNING("Unable to open IndexedDB database, schema is not set!");
    return NS_ERROR_DOM_INDEXEDDB_UNKNOWN_ERR;
  }

  if (schemaVersion > kSQLiteSchemaVersion) {
    IDB_WARNING("Unable to open IndexedDB database, schema is too high!");
    return NS_ERROR_DOM_INDEXEDDB_UNKNOWN_ERR;
  }

  bool vacuumNeeded = false;

  if (schemaVersion != kSQLiteSchemaVersion) {
#if defined(MOZ_WIDGET_ANDROID) || defined(MOZ_WIDGET_GONK)
    if (!schemaVersion) {
      // Have to do this before opening a transaction.
      rv = connection->ExecuteSimpleSQL(NS_LITERAL_CSTRING(
        // Turn on auto_vacuum mode to reclaim disk space on mobile devices.
        "PRAGMA auto_vacuum = FULL; "
      ));
      if (rv == NS_ERROR_FILE_NO_DEVICE_SPACE) {
        // mozstorage translates SQLITE_FULL to NS_ERROR_FILE_NO_DEVICE_SPACE,
        // which we know better as NS_ERROR_DOM_INDEXEDDB_QUOTA_ERR.
        rv = NS_ERROR_DOM_INDEXEDDB_QUOTA_ERR;
      }
      NS_ENSURE_SUCCESS(rv, rv);
    }
#endif

    mozStorageTransaction transaction(connection, false,
                                  mozIStorageConnection::TRANSACTION_IMMEDIATE);

    if (!schemaVersion) {
      // Brand new file, initialize our tables.
      rv = CreateTables(connection);
      NS_ENSURE_SUCCESS(rv, rv);

      NS_ASSERTION(NS_SUCCEEDED(connection->GetSchemaVersion(&schemaVersion)) &&
                   schemaVersion == kSQLiteSchemaVersion,
                   "CreateTables set a bad schema version!");

      nsCOMPtr<mozIStorageStatement> stmt;
      nsresult rv = connection->CreateStatement(NS_LITERAL_CSTRING(
        "INSERT INTO database (name) "
        "VALUES (:name)"
      ), getter_AddRefs(stmt));
      IDB_ENSURE_SUCCESS(rv, NS_ERROR_DOM_INDEXEDDB_UNKNOWN_ERR);

      rv = stmt->BindStringByName(NS_LITERAL_CSTRING("name"), aName);
      IDB_ENSURE_SUCCESS(rv, NS_ERROR_DOM_INDEXEDDB_UNKNOWN_ERR);

      rv = stmt->Execute();
      IDB_ENSURE_SUCCESS(rv, NS_ERROR_DOM_INDEXEDDB_UNKNOWN_ERR);
    }
    else  {
      // This logic needs to change next time we change the schema!
      static_assert(kSQLiteSchemaVersion == int32_t((15 << 4) + 0),
                    "Need upgrade code from schema version increase.");

      while (schemaVersion != kSQLiteSchemaVersion) {
        if (schemaVersion == 4) {
          rv = UpgradeSchemaFrom4To5(connection);
        }
        else if (schemaVersion == 5) {
          rv = UpgradeSchemaFrom5To6(connection);
        }
        else if (schemaVersion == 6) {
          rv = UpgradeSchemaFrom6To7(connection);
        }
        else if (schemaVersion == 7) {
          rv = UpgradeSchemaFrom7To8(connection);
        }
        else if (schemaVersion == 8) {
          rv = UpgradeSchemaFrom8To9_0(connection);
          vacuumNeeded = true;
        }
        else if (schemaVersion == MakeSchemaVersion(9, 0)) {
          rv = UpgradeSchemaFrom9_0To10_0(connection);
        }
        else if (schemaVersion == MakeSchemaVersion(10, 0)) {
          rv = UpgradeSchemaFrom10_0To11_0(connection);
        }
        else if (schemaVersion == MakeSchemaVersion(11, 0)) {
          rv = UpgradeSchemaFrom11_0To12_0(connection);
        }
        else if (schemaVersion == MakeSchemaVersion(12, 0)) {
          rv = UpgradeSchemaFrom12_0To13_0(connection, &vacuumNeeded);
        }
        else if (schemaVersion == MakeSchemaVersion(13, 0)) {
          rv = UpgradeSchemaFrom13_0To14_0(connection);
        }
        else if (schemaVersion == MakeSchemaVersion(14, 0)) {
          rv = UpgradeSchemaFrom14_0To15_0(connection);
        }
        else {
          NS_WARNING("Unable to open IndexedDB database, no upgrade path is "
                     "available!");
          IDB_REPORT_INTERNAL_ERR();
          return NS_ERROR_DOM_INDEXEDDB_UNKNOWN_ERR;
        }
        NS_ENSURE_SUCCESS(rv, rv);

        rv = connection->GetSchemaVersion(&schemaVersion);
        NS_ENSURE_SUCCESS(rv, rv);
      }

      NS_ASSERTION(schemaVersion == kSQLiteSchemaVersion, "Huh?!");
    }

    rv = transaction.Commit();
    if (rv == NS_ERROR_FILE_NO_DEVICE_SPACE) {
      // mozstorage translates SQLITE_FULL to NS_ERROR_FILE_NO_DEVICE_SPACE,
      // which we know better as NS_ERROR_DOM_INDEXEDDB_QUOTA_ERR.
      rv = NS_ERROR_DOM_INDEXEDDB_QUOTA_ERR;
    }
    NS_ENSURE_SUCCESS(rv, rv);
  }

  if (vacuumNeeded) {
    rv = connection->ExecuteSimpleSQL(NS_LITERAL_CSTRING("VACUUM;"));
    NS_ENSURE_SUCCESS(rv, rv);
  }

  connection.forget(aConnection);
>>>>>>> be05307b
  return NS_OK;
}

nsresult
OpenDatabaseHelper::StartSetVersion()
{
  MOZ_CRASH("Remove me!");
}

nsresult
OpenDatabaseHelper::StartDelete()
{
  NS_ASSERTION(mState == eDeletePending, "Why are we here?");

  // In case we fail, fire error events
  mState = eFiringEvents;

  nsresult rv = EnsureSuccessResult();
  NS_ENSURE_SUCCESS(rv, rv);

  nsRefPtr<DeleteDatabaseHelper> helper =
    new DeleteDatabaseHelper(mOpenDBRequest, this, mCurrentVersion, mName,
                             mGroup, mASCIIOrigin, mPersistenceType);

  QuotaManager* quotaManager = QuotaManager::Get();
  NS_ASSERTION(quotaManager, "This should never be null!");

  rv = quotaManager->AcquireExclusiveAccess(
         mDatabase, mDatabase->Origin(),
         Nullable<PersistenceType>(mDatabase->Type()), helper,
         &VersionChangeEventsRunnable::QueueVersionChange<DeleteDatabaseHelper>,
         helper);
  IDB_ENSURE_SUCCESS(rv, NS_ERROR_DOM_INDEXEDDB_UNKNOWN_ERR);

  // The DeleteDatabaseHelper is responsible for dispatching us back to the
  // main thread again and changing the state to eDeleteCompleted.
  mState = eDeletePending;
  return NS_OK;
}

NS_IMETHODIMP
OpenDatabaseHelper::Run()
{
  NS_ASSERTION(mState != eCreated, "Dispatch was not called?!?");

  if (NS_IsMainThread()) {
    PROFILER_MAIN_THREAD_LABEL("OpenDatabaseHelper", "Run",
      js::ProfileEntry::Category::STORAGE);

    if (mState == eOpenPending) {
      if (NS_FAILED(mResultCode)) {
        return RunImmediately();
      }

      return DispatchToIOThread();
    }

    // If we need to queue up a SetVersionHelper, do that here.
    if (mState == eSetVersionPending) {
      nsresult rv = StartSetVersion();

      if (NS_SUCCEEDED(rv)) {
        return rv;
      }

      SetError(rv);
      // fall through and run the default error processing
    }
    else if (mState == eDeletePending) {
      nsresult rv = StartDelete();

      if (NS_SUCCEEDED(rv)) {
        return rv;
      }

      SetError(rv);
      // fall through and run the default error processing
    }

    // We've done whatever work we need to do on the DB thread, and any
    // SetVersion/DeleteDatabase stuff is done by now.
    NS_ASSERTION(mState == eFiringEvents ||
                 mState == eSetVersionCompleted ||
                 mState == eDeleteCompleted, "Why are we here?");

    switch (mState) {
      case eSetVersionCompleted: {
        mState = eFiringEvents;
        break;
      }

      case eDeleteCompleted: {
        // Destroy the database now (we should have the only ref).
        mDatabase = nullptr;

        DatabaseInfo::Remove(mDatabaseId);

        mState = eFiringEvents;
        break;
      }

      case eFiringEvents: {
        // Notify the request that we're done, but only if we didn't just
        // finish a [SetVersion/DeleteDatabase]Helper.  In that case, the
        // helper tells the request that it is done, and we avoid calling
        // NotifyHelperCompleted twice.
        /*
        nsresult rv = mOpenDBRequest->NotifyHelperCompleted(this);
        if (NS_SUCCEEDED(mResultCode) && NS_FAILED(rv)) {
          mResultCode = rv;
        }*/
        break;
      }

      default:
        NS_NOTREACHED("Shouldn't get here!");
    }

    NS_ASSERTION(mState == eFiringEvents, "Why are we here?");

    IDB_PROFILER_MARK("IndexedDB Request %llu: Running main thread "
                      "response (rv = %lu)",
                      "IDBRequest[%llu] MT Done",
                      mRequest->GetSerialNumber(), mResultCode);

    if (NS_FAILED(mResultCode)) {
      DispatchErrorEvent();
    } else {
      DispatchSuccessEvent();
    }

    QuotaManager* quotaManager = QuotaManager::Get();
    NS_ASSERTION(quotaManager, "This should never be null!");

    quotaManager->
      AllowNextSynchronizedOp(OriginOrPatternString::FromOrigin(mASCIIOrigin),
                              Nullable<PersistenceType>(mPersistenceType),
                              mDatabaseId);

    ReleaseMainThreadObjects();

    return NS_OK;
  }

  PROFILER_LABEL("OpenDatabaseHelper", "Run",
    js::ProfileEntry::Category::STORAGE);

  // We're on the DB thread.
  NS_ASSERTION(IndexedDatabaseManager::IsMainProcess(), "Wrong process!");

  IDB_PROFILER_MARK("IndexedDB Request %llu: Beginning database work",
                    "IDBRequest[%llu] DT Start", mRequest->GetSerialNumber());

  NS_ASSERTION(mState == eDBWork, "Why are we here?");
  mResultCode = DoDatabaseWork();
  NS_ASSERTION(mState != eDBWork, "We should be doing something else now.");

  IDB_PROFILER_MARK("IndexedDB Request %llu: Finished database work (rv = %lu)",
                    "IDBRequest[%llu] DT Done", mRequest->GetSerialNumber(),
                    mResultCode);

  return NS_DispatchToMainThread(this);
}

nsresult
OpenDatabaseHelper::EnsureSuccessResult()
{
  MOZ_CRASH("Remove me!");
  return NS_OK;
}

nsresult
OpenDatabaseHelper::GetSuccessResult(JSContext* aCx,
                                     JS::MutableHandle<JS::Value> aVal)
{
  // Be careful not to load the database twice.
  if (!mDatabase) {
    nsresult rv = EnsureSuccessResult();
    NS_ENSURE_SUCCESS(rv, rv);
  }

  return WrapNative(aCx, NS_ISUPPORTS_CAST(EventTarget*, mDatabase),
                    aVal);
}

nsresult
OpenDatabaseHelper::NotifySetVersionFinished()
{
  NS_ASSERTION(NS_IsMainThread(), "Wrong thread");
  NS_ASSERTION(mState = eSetVersionPending, "How did we get here?");

  // Allow transaction creation to proceed.
  mDatabase->ExitSetVersionTransaction();

  mState = eSetVersionCompleted;

  // Dispatch ourself back to the main thread
  return NS_DispatchToCurrentThread(this);
}

nsresult
OpenDatabaseHelper::NotifyDeleteFinished()
{
  NS_ASSERTION(NS_IsMainThread(), "Wrong thread");
  NS_ASSERTION(mState == eDeletePending, "How did we get here?");

  mState = eDeleteCompleted;
  
  // Dispatch ourself back to the main thread
  return NS_DispatchToCurrentThread(this);
}

void
OpenDatabaseHelper::BlockDatabase()
{
  NS_ASSERTION(NS_IsMainThread(), "Wrong thread!");
  NS_ASSERTION(mDatabase, "This is going bad fast.");

  mDatabase->EnterSetVersionTransaction(0);
}

void
OpenDatabaseHelper::DispatchSuccessEvent()
{
}

void
OpenDatabaseHelper::DispatchErrorEvent()
{
}

void
OpenDatabaseHelper::ReleaseMainThreadObjects()
{
  NS_ASSERTION(NS_IsMainThread(), "Wrong thread!");

  mOpenDBRequest = nullptr;
  mDatabase = nullptr;

  HelperBase::ReleaseMainThreadObjects();
}

// static
template <class T>
void
VersionChangeEventsRunnable::QueueVersionChange(
                             nsTArray<nsCOMPtr<nsIOfflineStorage> >& aDatabases,
                             void* aClosure)
{
  NS_ASSERTION(NS_IsMainThread(), "Wrong thread!");
  NS_ASSERTION(!aDatabases.IsEmpty(), "Why are we here?");

  T* closure = static_cast<T*>(aClosure);

  nsRefPtr<VersionChangeEventsRunnable> eventsRunnable =
    new VersionChangeEventsRunnable(closure->mOpenHelper->Database(),
                                    closure->mOpenRequest,
                                    aDatabases,
                                    closure->mCurrentVersion,
                                    closure->RequestedVersion());

  NS_DispatchToCurrentThread(eventsRunnable);
}

NS_IMPL_ISUPPORTS_INHERITED0(DeleteDatabaseHelper, AsyncConnectionHelper);

nsresult
DeleteDatabaseHelper::DoDatabaseWork(mozIStorageConnection* aConnection)
{
  AssertIsOnIOThread();
  NS_ASSERTION(IndexedDatabaseManager::IsMainProcess(), "Wrong process!");
  NS_ASSERTION(!aConnection, "How did we get a connection here?");

  PROFILER_LABEL("DeleteDatabaseHelper", "DoDatabaseWork",
    js::ProfileEntry::Category::STORAGE);

  const StoragePrivilege& privilege = mOpenHelper->Privilege();

  QuotaManager* quotaManager = QuotaManager::Get();
  NS_ASSERTION(quotaManager, "This should never fail!");

  nsCOMPtr<nsIFile> directory;
  nsresult rv = quotaManager->GetDirectoryForOrigin(mPersistenceType,
                                                    mASCIIOrigin,
                                                    getter_AddRefs(directory));
  IDB_ENSURE_SUCCESS(rv, NS_ERROR_DOM_INDEXEDDB_UNKNOWN_ERR);

  NS_ASSERTION(directory, "What?");

  rv = directory->Append(NS_LITERAL_STRING(IDB_DIRECTORY_NAME));
  IDB_ENSURE_SUCCESS(rv, NS_ERROR_DOM_INDEXEDDB_UNKNOWN_ERR);

  nsAutoString filename;
  rv = GetDatabaseFilename(mName, filename);
  IDB_ENSURE_SUCCESS(rv, NS_ERROR_DOM_INDEXEDDB_UNKNOWN_ERR);

  nsCOMPtr<nsIFile> dbFile;
  rv = directory->Clone(getter_AddRefs(dbFile));
  IDB_ENSURE_SUCCESS(rv, NS_ERROR_DOM_INDEXEDDB_UNKNOWN_ERR);

  rv = dbFile->Append(filename + NS_LITERAL_STRING(".sqlite"));
  IDB_ENSURE_SUCCESS(rv, NS_ERROR_DOM_INDEXEDDB_UNKNOWN_ERR);

  bool exists = false;
  rv = dbFile->Exists(&exists);
  IDB_ENSURE_SUCCESS(rv, NS_ERROR_DOM_INDEXEDDB_UNKNOWN_ERR);

  if (exists) {
    int64_t fileSize;

    if (privilege != Chrome) {
      rv = dbFile->GetFileSize(&fileSize);
      IDB_ENSURE_SUCCESS(rv, NS_ERROR_DOM_INDEXEDDB_UNKNOWN_ERR);
    }

    rv = dbFile->Remove(false);
    IDB_ENSURE_SUCCESS(rv, NS_ERROR_DOM_INDEXEDDB_UNKNOWN_ERR);

    if (privilege != Chrome) {
      QuotaManager* quotaManager = QuotaManager::Get();
      NS_ASSERTION(quotaManager, "Shouldn't be null!");

      quotaManager->DecreaseUsageForOrigin(mPersistenceType, mGroup,
                                           mASCIIOrigin, fileSize);
    }
  }

  nsCOMPtr<nsIFile> dbJournalFile;
  rv = directory->Clone(getter_AddRefs(dbJournalFile));
  IDB_ENSURE_SUCCESS(rv, NS_ERROR_DOM_INDEXEDDB_UNKNOWN_ERR);

  rv = dbJournalFile->Append(filename + NS_LITERAL_STRING(".sqlite-journal"));
  IDB_ENSURE_SUCCESS(rv, NS_ERROR_DOM_INDEXEDDB_UNKNOWN_ERR);

  rv = dbJournalFile->Exists(&exists);
  IDB_ENSURE_SUCCESS(rv, NS_ERROR_DOM_INDEXEDDB_UNKNOWN_ERR);

  if (exists) {
    rv = dbJournalFile->Remove(false);
    IDB_ENSURE_SUCCESS(rv, NS_ERROR_DOM_INDEXEDDB_UNKNOWN_ERR);
  }

  nsCOMPtr<nsIFile> fmDirectory;
  rv = directory->Clone(getter_AddRefs(fmDirectory));
  IDB_ENSURE_SUCCESS(rv, NS_ERROR_DOM_INDEXEDDB_UNKNOWN_ERR);

  rv = fmDirectory->Append(filename);
  IDB_ENSURE_SUCCESS(rv, NS_ERROR_DOM_INDEXEDDB_UNKNOWN_ERR);

  rv = fmDirectory->Exists(&exists);
  IDB_ENSURE_SUCCESS(rv, NS_ERROR_DOM_INDEXEDDB_UNKNOWN_ERR);

  if (exists) {
    bool isDirectory;
    rv = fmDirectory->IsDirectory(&isDirectory);
    NS_ENSURE_SUCCESS(rv, rv);
    IDB_ENSURE_TRUE(isDirectory, NS_ERROR_DOM_INDEXEDDB_UNKNOWN_ERR);

    uint64_t usage = 0;

    if (privilege != Chrome) {
      rv = FileManager::GetUsage(fmDirectory, &usage);
      IDB_ENSURE_SUCCESS(rv, NS_ERROR_DOM_INDEXEDDB_UNKNOWN_ERR);
    }

    rv = fmDirectory->Remove(true);
    IDB_ENSURE_SUCCESS(rv, NS_ERROR_DOM_INDEXEDDB_UNKNOWN_ERR);

    if (privilege != Chrome) {
      QuotaManager* quotaManager = QuotaManager::Get();
      NS_ASSERTION(quotaManager, "Shouldn't be null!");

      quotaManager->DecreaseUsageForOrigin(mPersistenceType, mGroup,
                                           mASCIIOrigin, usage);
    }
  }

  IndexedDatabaseManager* mgr = IndexedDatabaseManager::Get();
  NS_ASSERTION(mgr, "This should never fail!");

  mgr->InvalidateFileManager(mPersistenceType, mASCIIOrigin, mName);

  return NS_OK;
}

nsresult
DeleteDatabaseHelper::GetSuccessResult(JSContext* aCx, JS::MutableHandle<JS::Value> aVal)
{
  return NS_OK;
}

nsresult
DeleteDatabaseHelper::OnExclusiveAccessAcquired()
{
  QuotaManager* quotaManager = QuotaManager::Get();
  NS_ASSERTION(quotaManager, "We should definitely have a manager here");

  nsresult rv = Dispatch(quotaManager->IOThread());
  NS_ENSURE_SUCCESS(rv, rv);

  return NS_OK;
}

nsresult
DeleteDatabaseHelper::Init()
{
  // Note that there's no need to block the database here, since the page
  // never gets to touch it, and all other databases must be closed.

  return NS_OK;
}<|MERGE_RESOLUTION|>--- conflicted
+++ resolved
@@ -1750,204 +1750,7 @@
                                         const nsACString& aOrigin,
                                         mozIStorageConnection** aConnection)
 {
-<<<<<<< HEAD
   MOZ_CRASH("Remove me!");
-=======
-  AssertIsOnIOThread();
-  NS_ASSERTION(IndexedDatabaseManager::IsMainProcess(), "Wrong process!");
-
-  PROFILER_LABEL("OpenDatabaseHelper", "CreateDatabaseConnection",
-    js::ProfileEntry::Category::STORAGE);
-
-  nsresult rv;
-  bool exists;
-
-  if (IndexedDatabaseManager::InLowDiskSpaceMode()) {
-    rv = aDBFile->Exists(&exists);
-    NS_ENSURE_SUCCESS(rv, rv);
-
-    if (!exists) {
-      NS_WARNING("Refusing to create database because disk space is low!");
-      return NS_ERROR_DOM_INDEXEDDB_QUOTA_ERR;
-    }
-  }
-
-  nsCOMPtr<nsIFileURL> dbFileUrl =
-    IDBFactory::GetDatabaseFileURL(aDBFile, aPersistenceType, aGroup, aOrigin);
-  NS_ENSURE_TRUE(dbFileUrl, NS_ERROR_FAILURE);
-
-  nsCOMPtr<mozIStorageService> ss =
-    do_GetService(MOZ_STORAGE_SERVICE_CONTRACTID);
-  NS_ENSURE_TRUE(ss, NS_ERROR_FAILURE);
-
-  nsCOMPtr<mozIStorageConnection> connection;
-  rv = ss->OpenDatabaseWithFileURL(dbFileUrl, getter_AddRefs(connection));
-  if (rv == NS_ERROR_FILE_CORRUPTED) {
-    // If we're just opening the database during origin initialization, then
-    // we don't want to erase any files. The failure here will fail origin
-    // initialization too.
-    if (aName.IsVoid()) {
-      return rv;
-    }
-
-    // Nuke the database file.  The web services can recreate their data.
-    rv = aDBFile->Remove(false);
-    NS_ENSURE_SUCCESS(rv, rv);
-
-    rv = aFMDirectory->Exists(&exists);
-    NS_ENSURE_SUCCESS(rv, rv);
-
-    if (exists) {
-      bool isDirectory;
-      rv = aFMDirectory->IsDirectory(&isDirectory);
-      NS_ENSURE_SUCCESS(rv, rv);
-      IDB_ENSURE_TRUE(isDirectory, NS_ERROR_DOM_INDEXEDDB_UNKNOWN_ERR);
-
-      rv = aFMDirectory->Remove(true);
-      NS_ENSURE_SUCCESS(rv, rv);
-    }
-
-    rv = ss->OpenDatabaseWithFileURL(dbFileUrl, getter_AddRefs(connection));
-  }
-  NS_ENSURE_SUCCESS(rv, rv);
-
-  rv = IDBFactory::SetDefaultPragmas(connection);
-  NS_ENSURE_SUCCESS(rv, rv);
-
-  rv = connection->EnableModule(NS_LITERAL_CSTRING("filesystem"));
-  NS_ENSURE_SUCCESS(rv, rv);
-
-  // Check to make sure that the database schema is correct.
-  int32_t schemaVersion;
-  rv = connection->GetSchemaVersion(&schemaVersion);
-  NS_ENSURE_SUCCESS(rv, rv);
-
-  // Unknown schema will fail origin initialization too
-  if (!schemaVersion && aName.IsVoid()) {
-    IDB_WARNING("Unable to open IndexedDB database, schema is not set!");
-    return NS_ERROR_DOM_INDEXEDDB_UNKNOWN_ERR;
-  }
-
-  if (schemaVersion > kSQLiteSchemaVersion) {
-    IDB_WARNING("Unable to open IndexedDB database, schema is too high!");
-    return NS_ERROR_DOM_INDEXEDDB_UNKNOWN_ERR;
-  }
-
-  bool vacuumNeeded = false;
-
-  if (schemaVersion != kSQLiteSchemaVersion) {
-#if defined(MOZ_WIDGET_ANDROID) || defined(MOZ_WIDGET_GONK)
-    if (!schemaVersion) {
-      // Have to do this before opening a transaction.
-      rv = connection->ExecuteSimpleSQL(NS_LITERAL_CSTRING(
-        // Turn on auto_vacuum mode to reclaim disk space on mobile devices.
-        "PRAGMA auto_vacuum = FULL; "
-      ));
-      if (rv == NS_ERROR_FILE_NO_DEVICE_SPACE) {
-        // mozstorage translates SQLITE_FULL to NS_ERROR_FILE_NO_DEVICE_SPACE,
-        // which we know better as NS_ERROR_DOM_INDEXEDDB_QUOTA_ERR.
-        rv = NS_ERROR_DOM_INDEXEDDB_QUOTA_ERR;
-      }
-      NS_ENSURE_SUCCESS(rv, rv);
-    }
-#endif
-
-    mozStorageTransaction transaction(connection, false,
-                                  mozIStorageConnection::TRANSACTION_IMMEDIATE);
-
-    if (!schemaVersion) {
-      // Brand new file, initialize our tables.
-      rv = CreateTables(connection);
-      NS_ENSURE_SUCCESS(rv, rv);
-
-      NS_ASSERTION(NS_SUCCEEDED(connection->GetSchemaVersion(&schemaVersion)) &&
-                   schemaVersion == kSQLiteSchemaVersion,
-                   "CreateTables set a bad schema version!");
-
-      nsCOMPtr<mozIStorageStatement> stmt;
-      nsresult rv = connection->CreateStatement(NS_LITERAL_CSTRING(
-        "INSERT INTO database (name) "
-        "VALUES (:name)"
-      ), getter_AddRefs(stmt));
-      IDB_ENSURE_SUCCESS(rv, NS_ERROR_DOM_INDEXEDDB_UNKNOWN_ERR);
-
-      rv = stmt->BindStringByName(NS_LITERAL_CSTRING("name"), aName);
-      IDB_ENSURE_SUCCESS(rv, NS_ERROR_DOM_INDEXEDDB_UNKNOWN_ERR);
-
-      rv = stmt->Execute();
-      IDB_ENSURE_SUCCESS(rv, NS_ERROR_DOM_INDEXEDDB_UNKNOWN_ERR);
-    }
-    else  {
-      // This logic needs to change next time we change the schema!
-      static_assert(kSQLiteSchemaVersion == int32_t((15 << 4) + 0),
-                    "Need upgrade code from schema version increase.");
-
-      while (schemaVersion != kSQLiteSchemaVersion) {
-        if (schemaVersion == 4) {
-          rv = UpgradeSchemaFrom4To5(connection);
-        }
-        else if (schemaVersion == 5) {
-          rv = UpgradeSchemaFrom5To6(connection);
-        }
-        else if (schemaVersion == 6) {
-          rv = UpgradeSchemaFrom6To7(connection);
-        }
-        else if (schemaVersion == 7) {
-          rv = UpgradeSchemaFrom7To8(connection);
-        }
-        else if (schemaVersion == 8) {
-          rv = UpgradeSchemaFrom8To9_0(connection);
-          vacuumNeeded = true;
-        }
-        else if (schemaVersion == MakeSchemaVersion(9, 0)) {
-          rv = UpgradeSchemaFrom9_0To10_0(connection);
-        }
-        else if (schemaVersion == MakeSchemaVersion(10, 0)) {
-          rv = UpgradeSchemaFrom10_0To11_0(connection);
-        }
-        else if (schemaVersion == MakeSchemaVersion(11, 0)) {
-          rv = UpgradeSchemaFrom11_0To12_0(connection);
-        }
-        else if (schemaVersion == MakeSchemaVersion(12, 0)) {
-          rv = UpgradeSchemaFrom12_0To13_0(connection, &vacuumNeeded);
-        }
-        else if (schemaVersion == MakeSchemaVersion(13, 0)) {
-          rv = UpgradeSchemaFrom13_0To14_0(connection);
-        }
-        else if (schemaVersion == MakeSchemaVersion(14, 0)) {
-          rv = UpgradeSchemaFrom14_0To15_0(connection);
-        }
-        else {
-          NS_WARNING("Unable to open IndexedDB database, no upgrade path is "
-                     "available!");
-          IDB_REPORT_INTERNAL_ERR();
-          return NS_ERROR_DOM_INDEXEDDB_UNKNOWN_ERR;
-        }
-        NS_ENSURE_SUCCESS(rv, rv);
-
-        rv = connection->GetSchemaVersion(&schemaVersion);
-        NS_ENSURE_SUCCESS(rv, rv);
-      }
-
-      NS_ASSERTION(schemaVersion == kSQLiteSchemaVersion, "Huh?!");
-    }
-
-    rv = transaction.Commit();
-    if (rv == NS_ERROR_FILE_NO_DEVICE_SPACE) {
-      // mozstorage translates SQLITE_FULL to NS_ERROR_FILE_NO_DEVICE_SPACE,
-      // which we know better as NS_ERROR_DOM_INDEXEDDB_QUOTA_ERR.
-      rv = NS_ERROR_DOM_INDEXEDDB_QUOTA_ERR;
-    }
-    NS_ENSURE_SUCCESS(rv, rv);
-  }
-
-  if (vacuumNeeded) {
-    rv = connection->ExecuteSimpleSQL(NS_LITERAL_CSTRING("VACUUM;"));
-    NS_ENSURE_SUCCESS(rv, rv);
-  }
-
-  connection.forget(aConnection);
->>>>>>> be05307b
   return NS_OK;
 }
 
