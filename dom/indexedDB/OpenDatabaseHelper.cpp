--- conflicted
+++ resolved
@@ -1720,150 +1720,7 @@
 nsresult
 OpenDatabaseHelper::DoDatabaseWork()
 {
-<<<<<<< HEAD
   MOZ_CRASH("Remove me!");
-=======
-  AssertIsOnIOThread();
-  NS_ASSERTION(IndexedDatabaseManager::IsMainProcess(), "Wrong process!");
-
-  PROFILER_LABEL("OpenDatabaseHelper", "DoDatabaseWork",
-    js::ProfileEntry::Category::STORAGE);
-
-  mState = eFiringEvents; // In case we fail somewhere along the line.
-
-  if (QuotaManager::IsShuttingDown()) {
-    IDB_REPORT_INTERNAL_ERR();
-    return NS_ERROR_DOM_INDEXEDDB_UNKNOWN_ERR;
-  }
-
-  NS_ASSERTION(mOpenDBRequest, "This should never be null!");
-
-  // This will be null for non-window contexts.
-  nsPIDOMWindow* window = mOpenDBRequest->GetOwner();
-
-  AutoEnterWindow autoWindow(window);
-
-  nsCOMPtr<nsIFile> dbDirectory;
-
-  QuotaManager* quotaManager = QuotaManager::Get();
-  NS_ASSERTION(quotaManager, "This should never be null!");
-
-  nsresult rv =
-    quotaManager->EnsureOriginIsInitialized(mPersistenceType, mGroup,
-                                            mASCIIOrigin, mTrackingQuota,
-                                            getter_AddRefs(dbDirectory));
-  IDB_ENSURE_SUCCESS(rv, NS_ERROR_DOM_INDEXEDDB_UNKNOWN_ERR);
-
-  rv = dbDirectory->Append(NS_LITERAL_STRING(IDB_DIRECTORY_NAME));
-  IDB_ENSURE_SUCCESS(rv, NS_ERROR_DOM_INDEXEDDB_UNKNOWN_ERR);
-
-  bool exists;
-  rv = dbDirectory->Exists(&exists);
-  IDB_ENSURE_SUCCESS(rv, NS_ERROR_DOM_INDEXEDDB_UNKNOWN_ERR);
-
-  if (!exists) {
-    rv = dbDirectory->Create(nsIFile::DIRECTORY_TYPE, 0755);
-    IDB_ENSURE_SUCCESS(rv, NS_ERROR_DOM_INDEXEDDB_UNKNOWN_ERR);
-  }
-#ifdef DEBUG
-  else {
-    bool isDirectory;
-    NS_ASSERTION(NS_SUCCEEDED(dbDirectory->IsDirectory(&isDirectory)) &&
-                isDirectory, "Should have caught this earlier!");
-  }
-#endif
-
-  nsAutoString filename;
-  rv = GetDatabaseFilename(mName, filename);
-  IDB_ENSURE_SUCCESS(rv, NS_ERROR_DOM_INDEXEDDB_UNKNOWN_ERR);
-
-  nsCOMPtr<nsIFile> dbFile;
-  rv = dbDirectory->Clone(getter_AddRefs(dbFile));
-  IDB_ENSURE_SUCCESS(rv, NS_ERROR_DOM_INDEXEDDB_UNKNOWN_ERR);
-
-  rv = dbFile->Append(filename + NS_LITERAL_STRING(".sqlite"));
-  IDB_ENSURE_SUCCESS(rv, NS_ERROR_DOM_INDEXEDDB_UNKNOWN_ERR);
-
-  rv = dbFile->GetPath(mDatabaseFilePath);
-  IDB_ENSURE_SUCCESS(rv, NS_ERROR_DOM_INDEXEDDB_UNKNOWN_ERR);
-
-  nsCOMPtr<nsIFile> fmDirectory;
-  rv = dbDirectory->Clone(getter_AddRefs(fmDirectory));
-  IDB_ENSURE_SUCCESS(rv, NS_ERROR_DOM_INDEXEDDB_UNKNOWN_ERR);
-
-  rv = fmDirectory->Append(filename);
-  IDB_ENSURE_SUCCESS(rv, NS_ERROR_DOM_INDEXEDDB_UNKNOWN_ERR);
-
-  nsCOMPtr<mozIStorageConnection> connection;
-  rv = CreateDatabaseConnection(dbFile, fmDirectory, mName, mPersistenceType,
-                                mGroup, mASCIIOrigin,
-                                getter_AddRefs(connection));
-  if (NS_FAILED(rv) &&
-      NS_ERROR_GET_MODULE(rv) != NS_ERROR_MODULE_DOM_INDEXEDDB) {
-    IDB_REPORT_INTERNAL_ERR();
-    rv = NS_ERROR_DOM_INDEXEDDB_UNKNOWN_ERR;
-  }
-  NS_ENSURE_SUCCESS(rv, rv);
-
-  rv = IDBFactory::LoadDatabaseInformation(connection, mDatabaseId,
-                                           &mCurrentVersion, mObjectStores);
-  IDB_ENSURE_SUCCESS(rv, NS_ERROR_DOM_INDEXEDDB_UNKNOWN_ERR);
-
-  if (mForDeletion) {
-    mState = eDeletePending;
-    return NS_OK;
-  }
-
-  for (uint32_t i = 0; i < mObjectStores.Length(); i++) {
-    nsRefPtr<ObjectStoreInfo>& objectStoreInfo = mObjectStores[i];
-    for (uint32_t j = 0; j < objectStoreInfo->indexes.Length(); j++) {
-      IndexInfo& indexInfo = objectStoreInfo->indexes[j];
-      mLastIndexId = std::max(indexInfo.id, mLastIndexId);
-    }
-    mLastObjectStoreId = std::max(objectStoreInfo->id, mLastObjectStoreId);
-  }
-
-  // See if we need to do a VERSION_CHANGE transaction
-
-  // Optional version semantics.
-  if (!mRequestedVersion) {
-    // If the requested version was not specified and the database was created,
-    // treat it as if version 1 were requested.
-    if (mCurrentVersion == 0) {
-      mRequestedVersion = 1;
-    }
-    else {
-      // Otherwise, treat it as if the current version were requested.
-      mRequestedVersion = mCurrentVersion;
-    }
-  }
-
-  if (mCurrentVersion > mRequestedVersion) {
-    return NS_ERROR_DOM_INDEXEDDB_VERSION_ERR;
-  }
-
-  if (mCurrentVersion != mRequestedVersion) {
-    mState = eSetVersionPending;
-  }
-
-  IndexedDatabaseManager* mgr = IndexedDatabaseManager::Get();
-  NS_ASSERTION(mgr, "This should never be null!");
-
-  nsRefPtr<FileManager> fileManager =
-    mgr->GetFileManager(mPersistenceType, mASCIIOrigin, mName);
-  if (!fileManager) {
-    fileManager = new FileManager(mPersistenceType, mGroup, mASCIIOrigin,
-                                  mPrivilege, mName);
-
-    rv = fileManager->Init(fmDirectory, connection);
-    IDB_ENSURE_SUCCESS(rv, NS_ERROR_DOM_INDEXEDDB_UNKNOWN_ERR);
-
-    mgr->AddFileManager(fileManager);
-  }
-
-  mFileManager = fileManager.forget();
-
->>>>>>> 4b8e9c1f
   return NS_OK;
 }
 
@@ -1878,201 +1735,7 @@
                                         const nsACString& aOrigin,
                                         mozIStorageConnection** aConnection)
 {
-<<<<<<< HEAD
   MOZ_CRASH("Remove me!");
-=======
-  AssertIsOnIOThread();
-  NS_ASSERTION(IndexedDatabaseManager::IsMainProcess(), "Wrong process!");
-
-  PROFILER_LABEL("OpenDatabaseHelper", "CreateDatabaseConnection",
-    js::ProfileEntry::Category::STORAGE);
-
-  nsresult rv;
-  bool exists;
-
-  if (IndexedDatabaseManager::InLowDiskSpaceMode()) {
-    rv = aDBFile->Exists(&exists);
-    NS_ENSURE_SUCCESS(rv, rv);
-
-    if (!exists) {
-      NS_WARNING("Refusing to create database because disk space is low!");
-      return NS_ERROR_DOM_INDEXEDDB_QUOTA_ERR;
-    }
-  }
-
-  nsCOMPtr<nsIFileURL> dbFileUrl =
-    IDBFactory::GetDatabaseFileURL(aDBFile, aPersistenceType, aGroup, aOrigin);
-  NS_ENSURE_TRUE(dbFileUrl, NS_ERROR_FAILURE);
-
-  nsCOMPtr<mozIStorageService> ss =
-    do_GetService(MOZ_STORAGE_SERVICE_CONTRACTID);
-  NS_ENSURE_TRUE(ss, NS_ERROR_FAILURE);
-
-  nsCOMPtr<mozIStorageConnection> connection;
-  rv = ss->OpenDatabaseWithFileURL(dbFileUrl, getter_AddRefs(connection));
-  if (rv == NS_ERROR_FILE_CORRUPTED) {
-    // If we're just opening the database during origin initialization, then
-    // we don't want to erase any files. The failure here will fail origin
-    // initialization too.
-    if (aName.IsVoid()) {
-      return rv;
-    }
-
-    // Nuke the database file.  The web services can recreate their data.
-    rv = aDBFile->Remove(false);
-    NS_ENSURE_SUCCESS(rv, rv);
-
-    rv = aFMDirectory->Exists(&exists);
-    NS_ENSURE_SUCCESS(rv, rv);
-
-    if (exists) {
-      bool isDirectory;
-      rv = aFMDirectory->IsDirectory(&isDirectory);
-      NS_ENSURE_SUCCESS(rv, rv);
-      IDB_ENSURE_TRUE(isDirectory, NS_ERROR_DOM_INDEXEDDB_UNKNOWN_ERR);
-
-      rv = aFMDirectory->Remove(true);
-      NS_ENSURE_SUCCESS(rv, rv);
-    }
-
-    rv = ss->OpenDatabaseWithFileURL(dbFileUrl, getter_AddRefs(connection));
-  }
-  NS_ENSURE_SUCCESS(rv, rv);
-
-  rv = IDBFactory::SetDefaultPragmas(connection);
-  NS_ENSURE_SUCCESS(rv, rv);
-
-  rv = connection->EnableModule(NS_LITERAL_CSTRING("filesystem"));
-  NS_ENSURE_SUCCESS(rv, rv);
-
-  // Check to make sure that the database schema is correct.
-  int32_t schemaVersion;
-  rv = connection->GetSchemaVersion(&schemaVersion);
-  NS_ENSURE_SUCCESS(rv, rv);
-
-  // Unknown schema will fail origin initialization too
-  if (!schemaVersion && aName.IsVoid()) {
-    IDB_WARNING("Unable to open IndexedDB database, schema is not set!");
-    return NS_ERROR_DOM_INDEXEDDB_UNKNOWN_ERR;
-  }
-
-  if (schemaVersion > kSQLiteSchemaVersion) {
-    IDB_WARNING("Unable to open IndexedDB database, schema is too high!");
-    return NS_ERROR_DOM_INDEXEDDB_UNKNOWN_ERR;
-  }
-
-  bool vacuumNeeded = false;
-
-  if (schemaVersion != kSQLiteSchemaVersion) {
-#if defined(MOZ_WIDGET_ANDROID) || defined(MOZ_WIDGET_GONK)
-    if (!schemaVersion) {
-      // Have to do this before opening a transaction.
-      rv = connection->ExecuteSimpleSQL(NS_LITERAL_CSTRING(
-        // Turn on auto_vacuum mode to reclaim disk space on mobile devices.
-        "PRAGMA auto_vacuum = FULL; "
-      ));
-      if (rv == NS_ERROR_FILE_NO_DEVICE_SPACE) {
-        // mozstorage translates SQLITE_FULL to NS_ERROR_FILE_NO_DEVICE_SPACE,
-        // which we know better as NS_ERROR_DOM_INDEXEDDB_QUOTA_ERR.
-        rv = NS_ERROR_DOM_INDEXEDDB_QUOTA_ERR;
-      }
-      NS_ENSURE_SUCCESS(rv, rv);
-    }
-#endif
-
-    mozStorageTransaction transaction(connection, false,
-                                  mozIStorageConnection::TRANSACTION_IMMEDIATE);
-
-    if (!schemaVersion) {
-      // Brand new file, initialize our tables.
-      rv = CreateTables(connection);
-      NS_ENSURE_SUCCESS(rv, rv);
-
-      NS_ASSERTION(NS_SUCCEEDED(connection->GetSchemaVersion(&schemaVersion)) &&
-                   schemaVersion == kSQLiteSchemaVersion,
-                   "CreateTables set a bad schema version!");
-
-      nsCOMPtr<mozIStorageStatement> stmt;
-      nsresult rv = connection->CreateStatement(NS_LITERAL_CSTRING(
-        "INSERT INTO database (name) "
-        "VALUES (:name)"
-      ), getter_AddRefs(stmt));
-      IDB_ENSURE_SUCCESS(rv, NS_ERROR_DOM_INDEXEDDB_UNKNOWN_ERR);
-
-      rv = stmt->BindStringByName(NS_LITERAL_CSTRING("name"), aName);
-      IDB_ENSURE_SUCCESS(rv, NS_ERROR_DOM_INDEXEDDB_UNKNOWN_ERR);
-
-      rv = stmt->Execute();
-      IDB_ENSURE_SUCCESS(rv, NS_ERROR_DOM_INDEXEDDB_UNKNOWN_ERR);
-    }
-    else  {
-      // This logic needs to change next time we change the schema!
-      static_assert(kSQLiteSchemaVersion == int32_t((14 << 4) + 0),
-                    "Need upgrade code from schema version increase.");
-
-      while (schemaVersion != kSQLiteSchemaVersion) {
-        if (schemaVersion == 4) {
-          rv = UpgradeSchemaFrom4To5(connection);
-        }
-        else if (schemaVersion == 5) {
-          rv = UpgradeSchemaFrom5To6(connection);
-        }
-        else if (schemaVersion == 6) {
-          rv = UpgradeSchemaFrom6To7(connection);
-        }
-        else if (schemaVersion == 7) {
-          rv = UpgradeSchemaFrom7To8(connection);
-        }
-        else if (schemaVersion == 8) {
-          rv = UpgradeSchemaFrom8To9_0(connection);
-          vacuumNeeded = true;
-        }
-        else if (schemaVersion == MakeSchemaVersion(9, 0)) {
-          rv = UpgradeSchemaFrom9_0To10_0(connection);
-        }
-        else if (schemaVersion == MakeSchemaVersion(10, 0)) {
-          rv = UpgradeSchemaFrom10_0To11_0(connection);
-        }
-        else if (schemaVersion == MakeSchemaVersion(11, 0)) {
-          rv = UpgradeSchemaFrom11_0To12_0(connection);
-        }
-        else if (schemaVersion == MakeSchemaVersion(12, 0)) {
-          rv = UpgradeSchemaFrom12_0To13_0(connection, &vacuumNeeded);
-        }
-        else if (schemaVersion == MakeSchemaVersion(13, 0)) {
-          rv = UpgradeSchemaFrom13_0To14_0(connection);
-        }
-        else {
-          NS_WARNING("Unable to open IndexedDB database, no upgrade path is "
-                     "available!");
-          IDB_REPORT_INTERNAL_ERR();
-          return NS_ERROR_DOM_INDEXEDDB_UNKNOWN_ERR;
-        }
-        NS_ENSURE_SUCCESS(rv, rv);
-
-        rv = connection->GetSchemaVersion(&schemaVersion);
-        NS_ENSURE_SUCCESS(rv, rv);
-      }
-
-      NS_ASSERTION(schemaVersion == kSQLiteSchemaVersion, "Huh?!");
-    }
-
-    rv = transaction.Commit();
-    if (rv == NS_ERROR_FILE_NO_DEVICE_SPACE) {
-      // mozstorage translates SQLITE_FULL to NS_ERROR_FILE_NO_DEVICE_SPACE,
-      // which we know better as NS_ERROR_DOM_INDEXEDDB_QUOTA_ERR.
-      rv = NS_ERROR_DOM_INDEXEDDB_QUOTA_ERR;
-    }
-    NS_ENSURE_SUCCESS(rv, rv);
-  }
-
-  if (vacuumNeeded) {
-    rv = connection->ExecuteSimpleSQL(NS_LITERAL_CSTRING("VACUUM;"));
-    NS_ENSURE_SUCCESS(rv, rv);
-  }
-
-  connection.forget(aConnection);
->>>>>>> 4b8e9c1f
   return NS_OK;
 }
 
@@ -2240,99 +1903,7 @@
 nsresult
 OpenDatabaseHelper::EnsureSuccessResult()
 {
-<<<<<<< HEAD
   MOZ_CRASH("Remove me!");
-=======
-  NS_ASSERTION(NS_IsMainThread(), "Wrong thread!");
-
-  PROFILER_MAIN_THREAD_LABEL("OpenDatabaseHelper", "EnsureSuccessResult",
-    js::ProfileEntry::Category::STORAGE);
-
-  nsRefPtr<DatabaseInfo> dbInfo;
-  if (DatabaseInfo::Get(mDatabaseId, getter_AddRefs(dbInfo))) {
-
-#ifdef DEBUG
-    {
-      NS_ASSERTION(dbInfo->name == mName &&
-                   dbInfo->version == mCurrentVersion &&
-                   dbInfo->persistenceType == mPersistenceType &&
-                   dbInfo->id == mDatabaseId &&
-                   dbInfo->filePath == mDatabaseFilePath,
-                   "Metadata mismatch!");
-
-      uint32_t objectStoreCount = mObjectStores.Length();
-      for (uint32_t index = 0; index < objectStoreCount; index++) {
-        nsRefPtr<ObjectStoreInfo>& info = mObjectStores[index];
-
-        ObjectStoreInfo* otherInfo = dbInfo->GetObjectStore(info->name);
-        NS_ASSERTION(otherInfo, "ObjectStore not known!");
-
-        NS_ASSERTION(info->name == otherInfo->name &&
-                     info->id == otherInfo->id &&
-                     info->keyPath == otherInfo->keyPath,
-                     "Metadata mismatch!");
-        NS_ASSERTION(dbInfo->ContainsStoreName(info->name),
-                     "Object store names out of date!");
-        NS_ASSERTION(info->indexes.Length() == otherInfo->indexes.Length(),
-                     "Bad index length!");
-
-        uint32_t indexCount = info->indexes.Length();
-        for (uint32_t indexIndex = 0; indexIndex < indexCount; indexIndex++) {
-          const IndexInfo& indexInfo = info->indexes[indexIndex];
-          const IndexInfo& otherIndexInfo = otherInfo->indexes[indexIndex];
-          NS_ASSERTION(indexInfo.id == otherIndexInfo.id,
-                       "Bad index id!");
-          NS_ASSERTION(indexInfo.name == otherIndexInfo.name,
-                       "Bad index name!");
-          NS_ASSERTION(indexInfo.keyPath == otherIndexInfo.keyPath,
-                       "Bad index keyPath!");
-          NS_ASSERTION(indexInfo.unique == otherIndexInfo.unique,
-                       "Bad index unique value!");
-        }
-      }
-    }
-#endif
-
-  }
-  else {
-    nsRefPtr<DatabaseInfo> newInfo(new DatabaseInfo());
-
-    newInfo->name = mName;
-    newInfo->group = mGroup;
-    newInfo->origin = mASCIIOrigin;
-    newInfo->persistenceType = mPersistenceType;
-    newInfo->id = mDatabaseId;
-    newInfo->filePath = mDatabaseFilePath;
-
-    if (!DatabaseInfo::Put(newInfo)) {
-      return NS_ERROR_DOM_INDEXEDDB_UNKNOWN_ERR;
-    }
-
-    newInfo.swap(dbInfo);
-
-    nsresult rv = IDBFactory::SetDatabaseMetadata(dbInfo, mCurrentVersion,
-                                                  mObjectStores);
-    IDB_ENSURE_SUCCESS(rv, NS_ERROR_DOM_INDEXEDDB_UNKNOWN_ERR);
-
-    NS_ASSERTION(mObjectStores.IsEmpty(), "Should have swapped!");
-  }
-
-  dbInfo->nextObjectStoreId = mLastObjectStoreId + 1;
-  dbInfo->nextIndexId = mLastIndexId + 1;
-
-  nsRefPtr<IDBDatabase> database =
-    IDBDatabase::Create(mOpenDBRequest, mOpenDBRequest->Factory(),
-                        dbInfo.forget(), mASCIIOrigin, mFileManager,
-                        mContentParent);
-  if (!database) {
-    IDB_REPORT_INTERNAL_ERR();
-    return NS_ERROR_DOM_INDEXEDDB_UNKNOWN_ERR;
-  }
-
-  NS_ASSERTION(!mDatabase, "Shouldn't have a database yet!");
-  mDatabase.swap(database);
-
->>>>>>> 4b8e9c1f
   return NS_OK;
 }
 
@@ -2389,55 +1960,11 @@
 void
 OpenDatabaseHelper::DispatchSuccessEvent()
 {
-<<<<<<< HEAD
-=======
-  NS_ASSERTION(NS_IsMainThread(), "Wrong thread!");
-
-  PROFILER_MAIN_THREAD_LABEL("OpenDatabaseHelper", "DispatchSuccessEvent",
-    js::ProfileEntry::Category::STORAGE);
-
-  nsRefPtr<nsIDOMEvent> event =
-    CreateGenericEvent(mOpenDBRequest, NS_LITERAL_STRING(SUCCESS_EVT_STR),
-                       eDoesNotBubble, eNotCancelable);
-  if (!event) {
-    NS_ERROR("Failed to create event!");
-    return;
-  }
-
-  bool dummy;
-  mOpenDBRequest->DispatchEvent(event, &dummy);
->>>>>>> 4b8e9c1f
 }
 
 void
 OpenDatabaseHelper::DispatchErrorEvent()
 {
-<<<<<<< HEAD
-=======
-  NS_ASSERTION(NS_IsMainThread(), "Wrong thread!");
-
-  PROFILER_MAIN_THREAD_LABEL("OpenDatabaseHelper", "DispatchErrorEvent",
-    js::ProfileEntry::Category::STORAGE);
-
-  nsRefPtr<nsIDOMEvent> event =
-    CreateGenericEvent(mOpenDBRequest, NS_LITERAL_STRING(ERROR_EVT_STR),
-                       eDoesBubble, eCancelable);
-  if (!event) {
-    NS_ERROR("Failed to create event!");
-    return;
-  }
-
-  ErrorResult rv;
-  nsRefPtr<DOMError> error = mOpenDBRequest->GetError(rv);
-
-  NS_ASSERTION(!rv.Failed(), "This shouldn't be failing at this point!");
-  if (!error) {
-    mOpenDBRequest->SetError(mResultCode);
-  }
-
-  bool dummy;
-  mOpenDBRequest->DispatchEvent(event, &dummy);
->>>>>>> 4b8e9c1f
 }
 
 void
@@ -2451,72 +1978,6 @@
   HelperBase::ReleaseMainThreadObjects();
 }
 
-<<<<<<< HEAD
-=======
-NS_IMPL_ISUPPORTS_INHERITED0(SetVersionHelper, AsyncConnectionHelper)
-
-nsresult
-SetVersionHelper::Init()
-{
-  // Block transaction creation until we are done.
-  mOpenHelper->BlockDatabase();
-
-  return NS_OK;
-}
-
-nsresult
-SetVersionHelper::DoDatabaseWork(mozIStorageConnection* aConnection)
-{
-  NS_ASSERTION(!NS_IsMainThread(), "Wrong thread!");
-  NS_ASSERTION(IndexedDatabaseManager::IsMainProcess(), "Wrong process!");
-  NS_ASSERTION(aConnection, "Passing a null connection!");
-
-  PROFILER_LABEL("SetVersionHelper", "DoDatabaseWork",
-    js::ProfileEntry::Category::STORAGE);
-
-  nsCOMPtr<mozIStorageStatement> stmt;
-  nsresult rv = aConnection->CreateStatement(NS_LITERAL_CSTRING(
-    "UPDATE database "
-    "SET version = :version"
-  ), getter_AddRefs(stmt));
-  IDB_ENSURE_SUCCESS(rv, NS_ERROR_DOM_INDEXEDDB_UNKNOWN_ERR);
-
-  rv = stmt->BindInt64ByName(NS_LITERAL_CSTRING("version"),
-                             mRequestedVersion);
-  IDB_ENSURE_SUCCESS(rv, NS_ERROR_DOM_INDEXEDDB_UNKNOWN_ERR);
-
-  if (NS_FAILED(stmt->Execute())) {
-    return NS_ERROR_DOM_INDEXEDDB_CONSTRAINT_ERR;
-  }
-
-  return NS_OK;
-}
-
-nsresult
-SetVersionHelper::GetSuccessResult(JSContext* aCx,
-                                   JS::MutableHandle<JS::Value> aVal)
-{
-  DatabaseInfo* info = mDatabase->Info();
-  info->version = mRequestedVersion;
-
-  NS_ASSERTION(mTransaction, "Better have a transaction!");
-
-  mOpenRequest->SetTransaction(mTransaction);
-
-  return WrapNative(aCx, NS_ISUPPORTS_CAST(EventTarget*, mDatabase),
-                    aVal);
-}
-
-nsresult
-SetVersionHelper::OnExclusiveAccessAcquired()
-{
-  nsresult rv = DispatchToTransactionPool();
-  NS_ENSURE_SUCCESS(rv, rv);
-
-  return NS_OK;
-}
-
->>>>>>> 4b8e9c1f
 // static
 template <class T>
 void
