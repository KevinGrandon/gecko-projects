/* -*- Mode: C++; tab-width: 8; indent-tabs-mode: nil; c-basic-offset: 2 -*- */
/* vim: set ts=2 et sw=2 tw=80: */
/* This Source Code Form is subject to the terms of the Mozilla Public
 * License, v. 2.0. If a copy of the MPL was not distributed with this file,
 * You can obtain one at http://mozilla.org/MPL/2.0/. */

#ifndef mozilla_dom_indexeddb_idbmutablefile_h__
#define mozilla_dom_indexeddb_idbmutablefile_h__

<<<<<<< HEAD
#include "mozilla/Attributes.h"
#include "mozilla/dom/MutableFile.h"
#include "mozilla/dom/quota/PersistenceType.h"
#include "nsAutoPtr.h"
#include "nsCycleCollectionParticipant.h"

class nsIFile;

namespace mozilla {
namespace dom {
=======
#include "js/TypeDecls.h"
#include "MainThreadUtils.h"
#include "mozilla/Assertions.h"
#include "mozilla/Attributes.h"
#include "mozilla/dom/FileModeBinding.h"
#include "mozilla/dom/indexedDB/FileInfo.h"
#include "mozilla/dom/MutableFile.h"
#include "mozilla/DOMEventTargetHelper.h"
#include "nsAutoPtr.h"
#include "nsCycleCollectionParticipant.h"

class nsIDOMFile;
class nsPIDOMWindow;

namespace mozilla {

class ErrorResult;

namespace dom {

class DOMRequest;

>>>>>>> 82d02bf4
namespace indexedDB {

class FileInfo;
class IDBDatabase;
class IDBFileHandle;

<<<<<<< HEAD
class IDBMutableFile MOZ_FINAL
  : public MutableFile
{
  typedef mozilla::dom::FileHandle FileHandle;
  typedef mozilla::dom::quota::PersistenceType PersistenceType;

  nsRefPtr<IDBDatabase> mDatabase;
  nsRefPtr<FileInfo> mFileInfo;

  const nsCString mGroup;
  const nsCString mOrigin;
  const PersistenceType mPersistenceType;
=======
class IDBMutableFile MOZ_FINAL : public DOMEventTargetHelper,
                                 public MutableFileBase
{
public:
  NS_DECL_ISUPPORTS_INHERITED

  NS_DECL_CYCLE_COLLECTION_CLASS_INHERITED(IDBMutableFile, DOMEventTargetHelper)
>>>>>>> 82d02bf4

public:
  static already_AddRefed<IDBMutableFile>
  Create(IDBDatabase* aDatabase,
         const nsAString& aName,
         const nsAString& aType,
         already_AddRefed<FileInfo> aFileInfo);

<<<<<<< HEAD
  // WebIDL
  IDBDatabase*
  Database() const;

  // MutableFile
  NS_DECL_ISUPPORTS_INHERITED
  NS_DECL_CYCLE_COLLECTION_CLASS_INHERITED(IDBMutableFile, MutableFile)

  virtual int64_t
  GetFileId() MOZ_OVERRIDE;

  virtual FileInfo*
  GetFileInfo() MOZ_OVERRIDE;
=======
  const nsAString&
  Name() const
  {
    return mName;
  }

  const nsAString&
  Type() const
  {
    return mType;
  }

  int64_t
  GetFileId() const
  {
    return mFileInfo->Id();
  }

  FileInfo*
  GetFileInfo() const
  {
    return mFileInfo;
  }
>>>>>>> 82d02bf4

  virtual bool
  IsInvalid() MOZ_OVERRIDE;

  virtual nsIOfflineStorage*
  Storage() MOZ_OVERRIDE;

  virtual already_AddRefed<nsISupports>
  CreateStream(bool aReadOnly) MOZ_OVERRIDE;

  virtual void
  SetThreadLocals() MOZ_OVERRIDE;

  virtual void
  UnsetThreadLocals() MOZ_OVERRIDE;

  already_AddRefed<nsIDOMFile>
  CreateFileObject(IDBFileHandle* aFileHandle, uint32_t aFileSize);

  // nsWrapperCache
  virtual JSObject*
  WrapObject(JSContext* aCx) MOZ_OVERRIDE;

<<<<<<< HEAD
private:
  IDBMutableFile(IDBDatabase* aDatabase,
                 const nsAString& aName,
                 const nsAString& aType,
                 already_AddRefed<FileInfo> aFileInfo,
                 const nsACString& aGroup,
                 const nsACString& aOrigin,
                 const nsACString& aStorageId,
                 PersistenceType aPersistenceType,
                 already_AddRefed<nsIFile> aFile);

  ~IDBMutableFile();
=======
  // WebIDL
  nsPIDOMWindow*
  GetParentObject() const
  {
    return GetOwner();
  }

  void
  GetName(nsString& aName) const
  {
    aName = mName;
  }

  void
  GetType(nsString& aType) const
  {
    aType = mType;
  }

  IDBDatabase*
  Database()
  {
    MOZ_ASSERT(NS_IsMainThread(), "Wrong thread!");

    return mDatabase;
  }

  already_AddRefed<IDBFileHandle>
  Open(FileMode aMode, ErrorResult& aError);

  already_AddRefed<DOMRequest>
  GetFile(ErrorResult& aError);

  IMPL_EVENT_HANDLER(abort)
  IMPL_EVENT_HANDLER(error)

private:
  IDBMutableFile(IDBDatabase* aOwner);
  ~IDBMutableFile();

  nsString mName;
  nsString mType;

  nsRefPtr<IDBDatabase> mDatabase;
  nsRefPtr<FileInfo> mFileInfo;
>>>>>>> 82d02bf4
};

} // namespace indexedDB
} // namespace dom
} // namespace mozilla

#endif // mozilla_dom_indexeddb_idbmutablefile_h__<|MERGE_RESOLUTION|>--- conflicted
+++ resolved
@@ -7,26 +7,12 @@
 #ifndef mozilla_dom_indexeddb_idbmutablefile_h__
 #define mozilla_dom_indexeddb_idbmutablefile_h__
 
-<<<<<<< HEAD
+#include "js/TypeDecls.h"
 #include "mozilla/Attributes.h"
+#include "mozilla/DOMEventTargetHelper.h"
+#include "mozilla/dom/FileModeBinding.h"
 #include "mozilla/dom/MutableFile.h"
 #include "mozilla/dom/quota/PersistenceType.h"
-#include "nsAutoPtr.h"
-#include "nsCycleCollectionParticipant.h"
-
-class nsIFile;
-
-namespace mozilla {
-namespace dom {
-=======
-#include "js/TypeDecls.h"
-#include "MainThreadUtils.h"
-#include "mozilla/Assertions.h"
-#include "mozilla/Attributes.h"
-#include "mozilla/dom/FileModeBinding.h"
-#include "mozilla/dom/indexedDB/FileInfo.h"
-#include "mozilla/dom/MutableFile.h"
-#include "mozilla/DOMEventTargetHelper.h"
 #include "nsAutoPtr.h"
 #include "nsCycleCollectionParticipant.h"
 
@@ -41,19 +27,20 @@
 
 class DOMRequest;
 
->>>>>>> 82d02bf4
 namespace indexedDB {
 
 class FileInfo;
 class IDBDatabase;
 class IDBFileHandle;
 
-<<<<<<< HEAD
 class IDBMutableFile MOZ_FINAL
-  : public MutableFile
+  : public DOMEventTargetHelper
+  , public MutableFileBase
 {
-  typedef mozilla::dom::FileHandle FileHandle;
   typedef mozilla::dom::quota::PersistenceType PersistenceType;
+
+  nsString mName;
+  nsString mType;
 
   nsRefPtr<IDBDatabase> mDatabase;
   nsRefPtr<FileInfo> mFileInfo;
@@ -61,15 +48,6 @@
   const nsCString mGroup;
   const nsCString mOrigin;
   const PersistenceType mPersistenceType;
-=======
-class IDBMutableFile MOZ_FINAL : public DOMEventTargetHelper,
-                                 public MutableFileBase
-{
-public:
-  NS_DECL_ISUPPORTS_INHERITED
-
-  NS_DECL_CYCLE_COLLECTION_CLASS_INHERITED(IDBMutableFile, DOMEventTargetHelper)
->>>>>>> 82d02bf4
 
 public:
   static already_AddRefed<IDBMutableFile>
@@ -78,21 +56,6 @@
          const nsAString& aType,
          already_AddRefed<FileInfo> aFileInfo);
 
-<<<<<<< HEAD
-  // WebIDL
-  IDBDatabase*
-  Database() const;
-
-  // MutableFile
-  NS_DECL_ISUPPORTS_INHERITED
-  NS_DECL_CYCLE_COLLECTION_CLASS_INHERITED(IDBMutableFile, MutableFile)
-
-  virtual int64_t
-  GetFileId() MOZ_OVERRIDE;
-
-  virtual FileInfo*
-  GetFileInfo() MOZ_OVERRIDE;
-=======
   const nsAString&
   Name() const
   {
@@ -106,17 +69,20 @@
   }
 
   int64_t
-  GetFileId() const
-  {
-    return mFileInfo->Id();
-  }
+  GetFileId() const;
 
   FileInfo*
   GetFileInfo() const
   {
     return mFileInfo;
   }
->>>>>>> 82d02bf4
+
+  already_AddRefed<nsIDOMFile>
+  CreateFileObject(IDBFileHandle* aFileHandle, uint32_t aFileSize);
+
+  // MutableFile
+  NS_DECL_ISUPPORTS_INHERITED
+  NS_DECL_CYCLE_COLLECTION_CLASS_INHERITED(IDBMutableFile, DOMEventTargetHelper)
 
   virtual bool
   IsInvalid() MOZ_OVERRIDE;
@@ -133,27 +99,10 @@
   virtual void
   UnsetThreadLocals() MOZ_OVERRIDE;
 
-  already_AddRefed<nsIDOMFile>
-  CreateFileObject(IDBFileHandle* aFileHandle, uint32_t aFileSize);
-
   // nsWrapperCache
   virtual JSObject*
   WrapObject(JSContext* aCx) MOZ_OVERRIDE;
 
-<<<<<<< HEAD
-private:
-  IDBMutableFile(IDBDatabase* aDatabase,
-                 const nsAString& aName,
-                 const nsAString& aType,
-                 already_AddRefed<FileInfo> aFileInfo,
-                 const nsACString& aGroup,
-                 const nsACString& aOrigin,
-                 const nsACString& aStorageId,
-                 PersistenceType aPersistenceType,
-                 already_AddRefed<nsIFile> aFile);
-
-  ~IDBMutableFile();
-=======
   // WebIDL
   nsPIDOMWindow*
   GetParentObject() const
@@ -174,12 +123,7 @@
   }
 
   IDBDatabase*
-  Database()
-  {
-    MOZ_ASSERT(NS_IsMainThread(), "Wrong thread!");
-
-    return mDatabase;
-  }
+  Database() const;
 
   already_AddRefed<IDBFileHandle>
   Open(FileMode aMode, ErrorResult& aError);
@@ -191,15 +135,17 @@
   IMPL_EVENT_HANDLER(error)
 
 private:
-  IDBMutableFile(IDBDatabase* aOwner);
+  IDBMutableFile(IDBDatabase* aDatabase,
+                 const nsAString& aName,
+                 const nsAString& aType,
+                 already_AddRefed<FileInfo> aFileInfo,
+                 const nsACString& aGroup,
+                 const nsACString& aOrigin,
+                 const nsACString& aStorageId,
+                 PersistenceType aPersistenceType,
+                 already_AddRefed<nsIFile> aFile);
+
   ~IDBMutableFile();
-
-  nsString mName;
-  nsString mType;
-
-  nsRefPtr<IDBDatabase> mDatabase;
-  nsRefPtr<FileInfo> mFileInfo;
->>>>>>> 82d02bf4
 };
 
 } // namespace indexedDB
