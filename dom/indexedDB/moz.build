# -*- Mode: python; c-basic-offset: 4; indent-tabs-mode: nil; tab-width: 40 -*-
# vim: set filetype=python:
# This Source Code Form is subject to the terms of the Mozilla Public
# License, v. 2.0. If a copy of the MPL was not distributed with this
# file, You can obtain one at http://mozilla.org/MPL/2.0/.

TEST_DIRS += ['test/extensions']

MOCHITEST_MANIFESTS += ['test/mochitest.ini']

BROWSER_CHROME_MANIFESTS += ['test/browser.ini']

MOCHITEST_CHROME_MANIFESTS += ['test/chrome.ini']

XPCSHELL_TESTS_MANIFESTS += [
    'test/unit/xpcshell-child-process.ini',
    'test/unit/xpcshell-parent-process.ini'
]

EXPORTS.mozilla.dom.indexedDB += [
    'ActorsParent.h',
    'DatabaseInfo.h',
    'FileInfo.h',
    'FileManager.h',
    'FileSnapshot.h',
    'IDBCursor.h',
    'IDBDatabase.h',
    'IDBEvents.h',
    'IDBFactory.h',
    'IDBFileHandle.h',
    'IDBFileRequest.h',
    'IDBIndex.h',
    'IDBKeyRange.h',
    'IDBMutableFile.h',
    'IDBObjectStore.h',
    'IDBRequest.h',
    'IDBTransaction.h',
    'IDBWrapperCache.h',
    'IndexedDatabase.h',
    'IndexedDatabaseManager.h',
    'Key.h',
    'KeyPath.h',
    'SerializationHelpers.h',
]

SOURCES += [
    'ActorsChild.cpp',
    'ActorsParent.cpp',
    'DatabaseInfo.cpp',
    'FileInfo.cpp',
    'FileSnapshot.cpp',
    'IDBCursor.cpp',
    'IDBDatabase.cpp',
    'IDBEvents.cpp',
    'IDBFactory.cpp',
    'IDBFileHandle.cpp',
    'IDBFileRequest.cpp',
    'IDBIndex.cpp',
    'IDBKeyRange.cpp',
    'IDBMutableFile.cpp',
    'IDBObjectStore.cpp',
    'IDBRequest.cpp',
    'IDBTransaction.cpp',
    'IDBWrapperCache.cpp',
    'IndexedDatabaseManager.cpp',
    'Key.cpp',
    'KeyPath.cpp',
    'PermissionRequestBase.cpp',
    'ReportInternalError.cpp',
    'TransactionThreadPool.cpp',
]

IPDL_SOURCES += [
    'PBackgroundIDBCursor.ipdl',
    'PBackgroundIDBDatabase.ipdl',
    'PBackgroundIDBDatabaseFile.ipdl',
    'PBackgroundIDBFactory.ipdl',
    'PBackgroundIDBFactoryRequest.ipdl',
    'PBackgroundIDBRequest.ipdl',
    'PBackgroundIDBSharedTypes.ipdlh',
    'PBackgroundIDBTransaction.ipdl',
    'PBackgroundIDBVersionChangeTransaction.ipdl',
    'PIndexedDBPermissionRequest.ipdl',
]

include('/ipc/chromium/chromium-config.mozbuild')

FINAL_LIBRARY = 'xul'

LOCAL_INCLUDES += [
    '/content/base/src',
    '/db/sqlite3/src',
    '/dom/base',
    '/dom/quota',
<<<<<<< HEAD
    '/dom/src/storage',
    '/ipc/glue',
=======
    '/dom/storage',
>>>>>>> a9803281
    '/xpcom/build',
]<|MERGE_RESOLUTION|>--- conflicted
+++ resolved
@@ -92,11 +92,7 @@
     '/db/sqlite3/src',
     '/dom/base',
     '/dom/quota',
-<<<<<<< HEAD
-    '/dom/src/storage',
+    '/dom/storage',
     '/ipc/glue',
-=======
-    '/dom/storage',
->>>>>>> a9803281
     '/xpcom/build',
 ]