--- conflicted
+++ resolved
@@ -142,9 +142,6 @@
   }
 
   JS::Value
-<<<<<<< HEAD
-  GetResult(JSContext* aCx, ErrorResult& aRv);
-=======
   GetResult(ErrorResult& aRv) const;
 
   JS::Value
@@ -152,7 +149,6 @@
   {
     return GetResult(aRv);
   }
->>>>>>> 1f1507a8
 
   IDBTransaction*
   GetTransaction() const
