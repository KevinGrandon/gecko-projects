--- conflicted
+++ resolved
@@ -7,14 +7,6 @@
 #ifndef mozilla_dom_indexeddb_idbdatabase_h__
 #define mozilla_dom_indexeddb_idbdatabase_h__
 
-<<<<<<< HEAD
-=======
-#include "mozilla/dom/indexedDB/IndexedDatabase.h"
-
-#include "nsIDocument.h"
-#include "nsIOfflineStorage.h"
-
->>>>>>> 849b0f7c
 #include "mozilla/Attributes.h"
 #include "mozilla/dom/IDBTransactionBinding.h"
 #include "mozilla/dom/indexedDB/IDBWrapperCache.h"
@@ -73,16 +65,10 @@
   friend class IndexedDBDatabaseParent;
   friend class IndexedDBDatabaseChild;
 
-<<<<<<< HEAD
   // The factory must be kept alive when IndexedDB is used in multiple
   // processes. If it dies then the entire actor tree will be destroyed with it
   // and the world will explode.
   nsRefPtr<IDBFactory> mFactory;
-=======
-public:
-  NS_DECL_ISUPPORTS_INHERITED
-  NS_DECL_NSIOFFLINESTORAGE
->>>>>>> 849b0f7c
 
   nsAutoPtr<DatabaseSpec> mSpec;
 
@@ -111,7 +97,6 @@
   static IDBDatabase*
   FromStorage(nsIOfflineStorage* aStorage);
 
-<<<<<<< HEAD
   void
   AssertIsOnOwningThread() const
 #ifdef DEBUG
@@ -119,21 +104,6 @@
 #else
   { }
 #endif
-=======
-  // nsIDOMEventTarget
-  virtual nsresult PostHandleEvent(
-                     EventChainPostVisitor& aVisitor) MOZ_OVERRIDE;
-
-  DatabaseInfo* Info() const
-  {
-    return mDatabaseInfo;
-  }
-
-  const nsString& Name() const
-  {
-    return mName;
-  }
->>>>>>> 849b0f7c
 
   const nsString&
   Name() const;
@@ -146,25 +116,8 @@
     aName = Name();
   }
 
-<<<<<<< HEAD
   uint64_t
   Version() const;
-=======
-  // Whether or not the database has been invalidated. If it has then no further
-  // transactions for this database will be allowed to run. This function may be
-  // called on any thread.
-  bool IsInvalidated() const
-  {
-    return mInvalidated;
-  }
-
-  void DisconnectFromActorParent();
-
-  void CloseInternal(bool aIsDead);
-
-  void EnterSetVersionTransaction();
-  void ExitSetVersionTransaction();
->>>>>>> 849b0f7c
 
   already_AddRefed<nsIDocument>
   GetOwnerDocument() const;
@@ -174,6 +127,13 @@
   // called on any thread.
   bool
   IsInvalidated() const
+  {
+  }
+
+  // Whether or not the database has been invalidated. If it has then no further
+  // transactions for this database will be allowed to run. This function may be
+  // called on any thread.
+  bool IsInvalidated() const
   {
     return mInvalidated;
   }
