/* -*- Mode: C++; tab-width: 8; indent-tabs-mode: nil; c-basic-offset: 2 -*- */
/* vim: set ts=2 et sw=2 tw=80: */
/* This Source Code Form is subject to the terms of the Mozilla Public
 * License, v. 2.0. If a copy of the MPL was not distributed with this
 * file, You can obtain one at http://mozilla.org/MPL/2.0/. */

#ifndef mozilla_dom_indexeddb_idbdatabase_h__
#define mozilla_dom_indexeddb_idbdatabase_h__

#include "mozilla/Attributes.h"
#include "mozilla/dom/IDBTransactionBinding.h"
#include "mozilla/dom/indexedDB/IDBWrapperCache.h"
#include "mozilla/dom/quota/PersistenceType.h"
#include "nsAutoPtr.h"
#include "nsHashKeys.h"
#include "nsIOfflineStorage.h"
#include "nsString.h"
#include "nsTHashtable.h"

class nsIDocument;
class nsPIDOMWindow;

namespace mozilla {

class ErrorResult;
class EventChainPostVisitor;

namespace dom {
<<<<<<< HEAD

class DOMStringList;
class IDBObjectStoreParameters;
template <typename> class Sequence;

=======
class nsIContentParent;
>>>>>>> faca3f3a
namespace quota {

class Client;

} // namespace quota

namespace indexedDB {

class BackgroundDatabaseChild;
class DatabaseSpec;
class FileManager;
class IDBFactory;
class IDBObjectStore;
class IDBRequest;
class IDBTransaction;

class IDBDatabase MOZ_FINAL
  : public IDBWrapperCache
  , public nsIOfflineStorage
{
  typedef mozilla::dom::quota::PersistenceType PersistenceType;
  typedef mozilla::dom::quota::Client QuotaClient;

  // The factory must be kept alive when IndexedDB is used in multiple
  // processes. If it dies then the entire actor tree will be destroyed with it
  // and the world will explode.
  nsRefPtr<IDBFactory> mFactory;

  nsAutoPtr<DatabaseSpec> mSpec;

  // Normally null except during a versionchange transaction.
  nsAutoPtr<DatabaseSpec> mPreviousSpec;

  nsRefPtr<FileManager> mFileManager;

  BackgroundDatabaseChild* mBackgroundActor;

  nsRefPtr<QuotaClient> mQuotaClient;

  nsTHashtable<nsPtrHashKey<IDBTransaction>> mTransactions;

  bool mClosed;
  bool mInvalidated;

public:
  static already_AddRefed<IDBDatabase>
  Create(IDBWrapperCache* aOwnerCache,
         IDBFactory* aFactory,
<<<<<<< HEAD
         BackgroundDatabaseChild* aActor,
         DatabaseSpec* aSpec,
         PersistenceType aPersistenceType);
=======
         already_AddRefed<DatabaseInfo> aDatabaseInfo,
         const nsACString& aASCIIOrigin,
         FileManager* aFileManager,
         mozilla::dom::nsIContentParent* aContentParent);
>>>>>>> faca3f3a

  static IDBDatabase*
  FromStorage(nsIOfflineStorage* aStorage);

  void
  AssertIsOnOwningThread() const
#ifdef DEBUG
  ;
#else
  { }
#endif

  const nsString&
  Name() const;

  void
  GetName(nsAString& aName) const
  {
    AssertIsOnOwningThread();

    aName = Name();
  }

  uint64_t
  Version() const;

  already_AddRefed<nsIDocument>
  GetOwnerDocument() const;

  // Whether or not the database has been invalidated. If it has then no further
  // transactions for this database will be allowed to run. This function may be
  // called on any thread.
  bool IsInvalidated() const
  {
    return mInvalidated;
  }

  void
  CloseInternal();

  void
  EnterSetVersionTransaction(uint64_t aNewVersion);

  void
  ExitSetVersionTransaction();

  // Called when a versionchange transaction is aborted to reset the
  // DatabaseInfo.
  void
<<<<<<< HEAD
  RevertToPreviousState();
=======
  SetActor(IndexedDBDatabaseChild* aActorChild)
  {
    NS_ASSERTION(!aActorChild || !mActorChild, "Shouldn't have more than one!");
    mActorChild = aActorChild;
  }

  void
  SetActor(IndexedDBDatabaseParent* aActorParent)
  {
    NS_ASSERTION(!aActorParent || !mActorParent,
                 "Shouldn't have more than one!");
    mActorParent = aActorParent;
  }

  IndexedDBDatabaseChild*
  GetActorChild() const
  {
    return mActorChild;
  }

  IndexedDBDatabaseParent*
  GetActorParent() const
  {
    return mActorParent;
  }

  mozilla::dom::nsIContentParent*
  GetContentParent() const
  {
    return mContentParent;
  }

  already_AddRefed<IDBObjectStore>
  CreateObjectStoreInternal(IDBTransaction* aTransaction,
                            const ObjectStoreInfoGuts& aInfo,
                            ErrorResult& aRv);
>>>>>>> faca3f3a

  IDBFactory*
  Factory() const
  {
    AssertIsOnOwningThread();

    return mFactory;
  }

  void
  RegisterTransaction(IDBTransaction* aTransaction);

  void
  UnregisterTransaction(IDBTransaction* aTransaction);

  void
  AbortTransactions();

  nsPIDOMWindow*
  GetParentObject() const;

  already_AddRefed<DOMStringList>
  ObjectStoreNames() const;

  already_AddRefed<IDBObjectStore>
  CreateObjectStore(JSContext* aCx,
                    const nsAString& aName,
                    const IDBObjectStoreParameters& aOptionalParameters,
                    ErrorResult& aRv);

  void
  DeleteObjectStore(const nsAString& name, ErrorResult& aRv);

  already_AddRefed<IDBTransaction>
  Transaction(const nsAString& aStoreName,
              IDBTransactionMode aMode,
              ErrorResult& aRv);

  already_AddRefed<IDBTransaction>
  Transaction(const Sequence<nsString>& aStoreNames,
              IDBTransactionMode aMode,
              ErrorResult& aRv);

  IMPL_EVENT_HANDLER(abort)
  IMPL_EVENT_HANDLER(error)
  IMPL_EVENT_HANDLER(versionchange)

  StorageType
  Storage() const
  {
    return PersistenceTypeToStorage(mPersistenceType);
  }

  already_AddRefed<IDBRequest>
<<<<<<< HEAD
  MozCreateFileHandle(const nsAString& aName,
                      const Optional<nsAString>& aType,
                      ErrorResult& aRv);
=======
  CreateMutableFile(const nsAString& aName, const Optional<nsAString>& aType,
                    ErrorResult& aRv);

  already_AddRefed<IDBRequest>
  MozCreateFileHandle(const nsAString& aName, const Optional<nsAString>& aType,
                      ErrorResult& aRv)
  {
    return CreateMutableFile(aName, aType, aRv);
  }
>>>>>>> faca3f3a

  void
  ClearBackgroundActor()
  {
    AssertIsOnOwningThread();

    mBackgroundActor = nullptr;
  }

  const DatabaseSpec*
  Spec() const
  {
    return mSpec;
  }

  NS_DECL_ISUPPORTS_INHERITED
  NS_DECL_CYCLE_COLLECTION_CLASS_INHERITED(IDBDatabase, IDBWrapperCache)
  NS_DECL_NSIOFFLINESTORAGE

  // nsIDOMEventTarget
  virtual void
  LastRelease() MOZ_OVERRIDE;

  virtual nsresult
  PostHandleEvent(EventChainPostVisitor& aVisitor) MOZ_OVERRIDE;

  // nsWrapperCache
  virtual JSObject*
  WrapObject(JSContext* aCx) MOZ_OVERRIDE;

private:
  IDBDatabase(IDBWrapperCache* aOwnerCache,
              IDBFactory* aFactory,
              BackgroundDatabaseChild* aActor,
              DatabaseSpec* aSpec,
              PersistenceType aPersistenceType);

<<<<<<< HEAD
  ~IDBDatabase();
=======
  mozilla::dom::nsIContentParent* mContentParent;
>>>>>>> faca3f3a

  bool
  RunningVersionChangeTransaction() const
  {
    AssertIsOnOwningThread();

    return !!mPreviousSpec;
  }

  void
  RefreshSpec(bool aMayDelete);
};

} // namespace indexedDB
} // namespace dom
} // namespace mozilla

#endif // mozilla_dom_indexeddb_idbdatabase_h__<|MERGE_RESOLUTION|>--- conflicted
+++ resolved
@@ -26,15 +26,11 @@
 class EventChainPostVisitor;
 
 namespace dom {
-<<<<<<< HEAD
 
 class DOMStringList;
 class IDBObjectStoreParameters;
 template <typename> class Sequence;
 
-=======
-class nsIContentParent;
->>>>>>> faca3f3a
 namespace quota {
 
 class Client;
@@ -83,16 +79,9 @@
   static already_AddRefed<IDBDatabase>
   Create(IDBWrapperCache* aOwnerCache,
          IDBFactory* aFactory,
-<<<<<<< HEAD
          BackgroundDatabaseChild* aActor,
          DatabaseSpec* aSpec,
          PersistenceType aPersistenceType);
-=======
-         already_AddRefed<DatabaseInfo> aDatabaseInfo,
-         const nsACString& aASCIIOrigin,
-         FileManager* aFileManager,
-         mozilla::dom::nsIContentParent* aContentParent);
->>>>>>> faca3f3a
 
   static IDBDatabase*
   FromStorage(nsIOfflineStorage* aStorage);
@@ -142,46 +131,7 @@
   // Called when a versionchange transaction is aborted to reset the
   // DatabaseInfo.
   void
-<<<<<<< HEAD
   RevertToPreviousState();
-=======
-  SetActor(IndexedDBDatabaseChild* aActorChild)
-  {
-    NS_ASSERTION(!aActorChild || !mActorChild, "Shouldn't have more than one!");
-    mActorChild = aActorChild;
-  }
-
-  void
-  SetActor(IndexedDBDatabaseParent* aActorParent)
-  {
-    NS_ASSERTION(!aActorParent || !mActorParent,
-                 "Shouldn't have more than one!");
-    mActorParent = aActorParent;
-  }
-
-  IndexedDBDatabaseChild*
-  GetActorChild() const
-  {
-    return mActorChild;
-  }
-
-  IndexedDBDatabaseParent*
-  GetActorParent() const
-  {
-    return mActorParent;
-  }
-
-  mozilla::dom::nsIContentParent*
-  GetContentParent() const
-  {
-    return mContentParent;
-  }
-
-  already_AddRefed<IDBObjectStore>
-  CreateObjectStoreInternal(IDBTransaction* aTransaction,
-                            const ObjectStoreInfoGuts& aInfo,
-                            ErrorResult& aRv);
->>>>>>> faca3f3a
 
   IDBFactory*
   Factory() const
@@ -236,21 +186,17 @@
   }
 
   already_AddRefed<IDBRequest>
-<<<<<<< HEAD
+  CreateMutableFile(const nsAString& aName,
+                    const Optional<nsAString>& aType,
+                    ErrorResult& aRv);
+
+  already_AddRefed<IDBRequest>
   MozCreateFileHandle(const nsAString& aName,
                       const Optional<nsAString>& aType,
-                      ErrorResult& aRv);
-=======
-  CreateMutableFile(const nsAString& aName, const Optional<nsAString>& aType,
-                    ErrorResult& aRv);
-
-  already_AddRefed<IDBRequest>
-  MozCreateFileHandle(const nsAString& aName, const Optional<nsAString>& aType,
                       ErrorResult& aRv)
   {
     return CreateMutableFile(aName, aType, aRv);
   }
->>>>>>> faca3f3a
 
   void
   ClearBackgroundActor()
@@ -288,11 +234,7 @@
               DatabaseSpec* aSpec,
               PersistenceType aPersistenceType);
 
-<<<<<<< HEAD
   ~IDBDatabase();
-=======
-  mozilla::dom::nsIContentParent* mContentParent;
->>>>>>> faca3f3a
 
   bool
   RunningVersionChangeTransaction() const
