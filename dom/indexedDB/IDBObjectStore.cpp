/* -*- Mode: C++; tab-width: 8; indent-tabs-mode: nil; c-basic-offset: 2 -*- */
/* vim: set ts=2 et sw=2 tw=80: */
/* This Source Code Form is subject to the terms of the Mozilla Public
 * License, v. 2.0. If a copy of the MPL was not distributed with this
 * file, You can obtain one at http://mozilla.org/MPL/2.0/. */

#include "IDBObjectStore.h"

#include "ActorsChild.h"
#include "FileManager.h"
#include "IDBCursor.h"
#include "IDBDatabase.h"
#include "IDBEvents.h"
#include "IDBFileHandle.h"
#include "IDBIndex.h"
#include "IDBKeyRange.h"
#include "IDBRequest.h"
#include "IDBTransaction.h"
#include "IndexedDatabase.h"
#include "IndexedDatabaseInlines.h"
#include "KeyPath.h"
#include "mozilla/Endian.h"
#include "mozilla/ErrorResult.h"
#include "mozilla/Move.h"
#include "mozilla/dom/ContentChild.h"
#include "mozilla/dom/ContentParent.h"
#include "mozilla/dom/DOMStringList.h"
#include "mozilla/dom/FileHandleBinding.h"
#include "mozilla/dom/IDBObjectStoreBinding.h"
#include "mozilla/dom/PBlobParent.h"
#include "mozilla/dom/StructuredCloneTags.h"
#include "mozilla/dom/indexedDB/PBackgroundIDBSharedTypes.h"
#include "mozilla/dom/ipc/Blob.h"
#include "mozilla/dom/ipc/nsIRemoteBlob.h"
#include "nsCOMPtr.h"
#include "nsDOMFile.h"
#include "ProfilerHelpers.h"
#include "ReportInternalError.h"

using namespace mozilla;
using namespace mozilla::dom;
using namespace mozilla::dom::indexedDB;
using namespace mozilla::dom::quota;

namespace {

struct FileHandleData
{
  nsString type;
  nsString name;
};

struct BlobOrFileData
{
  BlobOrFileData()
  : tag(0), size(0), lastModifiedDate(UINT64_MAX)
  { }

  uint32_t tag;
  uint64_t size;
  nsString type;
  nsString name;
  uint64_t lastModifiedDate;
};

already_AddRefed<IDBRequest>
GenerateRequest(IDBObjectStore* aObjectStore)
{
  MOZ_ASSERT(aObjectStore);
  aObjectStore->AssertIsOnOwningThread();

  IDBTransaction* transaction = aObjectStore->Transaction();

  nsRefPtr<IDBRequest> request =
    IDBRequest::Create(aObjectStore, transaction->Database(), transaction);
  MOZ_ASSERT(request);

  return request.forget();
}

struct MOZ_STACK_CLASS GetAddInfoClosure
{
  IDBObjectStore* mThis;
  StructuredCloneWriteInfo& mCloneWriteInfo;
  JS::Handle<JS::Value> mValue;
};

nsresult
GetAddInfoCallback(JSContext* aCx, void* aClosure)
{
  GetAddInfoClosure* data = static_cast<GetAddInfoClosure*>(aClosure);
  MOZ_ASSERT(data);
  data->mThis->AssertIsOnOwningThread();

  data->mCloneWriteInfo.mOffsetToKeyProp = 0;
  data->mCloneWriteInfo.mTransaction = data->mThis->Transaction();

  if (!IDBObjectStore::SerializeValue(aCx, data->mCloneWriteInfo,
                                      data->mValue)) {
    return NS_ERROR_DOM_DATA_CLONE_ERR;
  }

  return NS_OK;
}

BlobChild*
ActorFromRemoteBlob(nsIDOMBlob* aBlob)
{
  NS_ASSERTION(!IndexedDatabaseManager::IsMainProcess(), "Wrong process!");
  NS_ASSERTION(NS_IsMainThread(), "Wrong thread!");

  nsCOMPtr<nsIRemoteBlob> remoteBlob = do_QueryInterface(aBlob);
  if (remoteBlob) {
    BlobChild* actor =
      static_cast<BlobChild*>(static_cast<PBlobChild*>(remoteBlob->GetPBlob()));
    NS_ASSERTION(actor, "Null actor?!");
    return actor;
  }
  return nullptr;
}

bool
ResolveMysteryFile(nsIDOMBlob* aBlob, const nsString& aName,
                   const nsString& aContentType, uint64_t aSize,
                   uint64_t aLastModifiedDate)
{
  BlobChild* actor = ActorFromRemoteBlob(aBlob);
  if (actor) {
    return actor->SetMysteryBlobInfo(aName, aContentType,
                                     aSize, aLastModifiedDate);
  }
  return true;
}

bool
ResolveMysteryBlob(nsIDOMBlob* aBlob, const nsString& aContentType,
                   uint64_t aSize)
{
  BlobChild* actor = ActorFromRemoteBlob(aBlob);
  if (actor) {
    return actor->SetMysteryBlobInfo(aContentType, aSize);
  }
  return true;
}

bool
StructuredCloneReadString(JSStructuredCloneReader* aReader,
                          nsCString& aString)
{
  uint32_t length;
  if (!JS_ReadBytes(aReader, &length, sizeof(uint32_t))) {
    NS_WARNING("Failed to read length!");
    return false;
  }
  length = NativeEndian::swapFromLittleEndian(length);

  if (!aString.SetLength(length, fallible_t())) {
    NS_WARNING("Out of memory?");
    return false;
  }
  char* buffer = aString.BeginWriting();

  if (!JS_ReadBytes(aReader, buffer, length)) {
    NS_WARNING("Failed to read type!");
    return false;
  }

  return true;
}

bool
ReadFileHandle(JSStructuredCloneReader* aReader,
               FileHandleData* aRetval)
{
  static_assert(SCTAG_DOM_FILEHANDLE == 0xFFFF8004,
                "Update me!");
  MOZ_ASSERT(aReader && aRetval);

  nsCString type;
  if (!StructuredCloneReadString(aReader, type)) {
    return false;
  }
  CopyUTF8toUTF16(type, aRetval->type);

  nsCString name;
  if (!StructuredCloneReadString(aReader, name)) {
    return false;
  }
  CopyUTF8toUTF16(name, aRetval->name);

  return true;
}

bool
ReadBlobOrFile(JSStructuredCloneReader* aReader,
               uint32_t aTag,
               BlobOrFileData* aRetval)
{
  static_assert(SCTAG_DOM_BLOB == 0xFFFF8001 &&
                SCTAG_DOM_FILE_WITHOUT_LASTMODIFIEDDATE == 0xFFFF8002 &&
                SCTAG_DOM_FILE == 0xFFFF8005,
                "Update me!");
  MOZ_ASSERT(aReader && aRetval);
  MOZ_ASSERT(aTag == SCTAG_DOM_FILE ||
             aTag == SCTAG_DOM_FILE_WITHOUT_LASTMODIFIEDDATE ||
             aTag == SCTAG_DOM_BLOB);

  aRetval->tag = aTag;

  // If it's not a FileHandle, it's a Blob or a File.
  uint64_t size;
  if (!JS_ReadBytes(aReader, &size, sizeof(uint64_t))) {
    NS_WARNING("Failed to read size!");
    return false;
  }
  aRetval->size = NativeEndian::swapFromLittleEndian(size);

  nsCString type;
  if (!StructuredCloneReadString(aReader, type)) {
    return false;
  }
  CopyUTF8toUTF16(type, aRetval->type);

  // Blobs are done.
  if (aTag == SCTAG_DOM_BLOB) {
    return true;
  }

  NS_ASSERTION(aTag == SCTAG_DOM_FILE ||
               aTag == SCTAG_DOM_FILE_WITHOUT_LASTMODIFIEDDATE, "Huh?!");

  uint64_t lastModifiedDate;
  if (aTag == SCTAG_DOM_FILE_WITHOUT_LASTMODIFIEDDATE) {
    lastModifiedDate = UINT64_MAX;
  }
  else {
    if(!JS_ReadBytes(aReader, &lastModifiedDate, sizeof(lastModifiedDate))) {
      NS_WARNING("Failed to read lastModifiedDate");
      return false;
    }
    lastModifiedDate = NativeEndian::swapFromLittleEndian(lastModifiedDate);
  }
  aRetval->lastModifiedDate = lastModifiedDate;

  nsCString name;
  if (!StructuredCloneReadString(aReader, name)) {
    return false;
  }
  CopyUTF8toUTF16(name, aRetval->name);

  return true;
}

class ValueDeserializationHelper
{
public:
  static JSObject* CreateAndWrapFileHandle(JSContext* aCx,
                                           IDBDatabase* aDatabase,
                                           StructuredCloneFile& aFile,
                                           const FileHandleData& aData)
  {
    MOZ_ASSERT(NS_IsMainThread());

    nsRefPtr<FileInfo>& fileInfo = aFile.mFileInfo;

    nsRefPtr<IDBFileHandle> fileHandle = IDBFileHandle::Create(aData.name,
      aData.type, aDatabase, fileInfo.forget());

    return fileHandle->WrapObject(aCx);
  }

  static JSObject* CreateAndWrapBlobOrFile(JSContext* aCx,
                                           IDBDatabase* aDatabase,
                                           StructuredCloneFile& aFile,
                                           const BlobOrFileData& aData)
  {
    MOZ_ASSERT(NS_IsMainThread());
    MOZ_ASSERT(aData.tag == SCTAG_DOM_FILE ||
               aData.tag == SCTAG_DOM_FILE_WITHOUT_LASTMODIFIEDDATE ||
               aData.tag == SCTAG_DOM_BLOB);

    MOZ_CRASH("Fix blobs!");
    /*

    nsresult rv = NS_OK;

    nsRefPtr<FileInfo>& fileInfo = aFile.mFileInfo;

    nsCOMPtr<nsIFile> nativeFile;
    if (!aFile.mFile) {
      FileManager* fileManager = aDatabase->Manager();
        NS_ASSERTION(fileManager, "This should never be null!");

      nsCOMPtr<nsIFile> directory = fileManager->GetDirectory();
      if (!directory) {
        NS_WARNING("Failed to get directory!");
        return nullptr;
      }

<<<<<<< HEAD
=======
  // Out-params.
  Key mKey;
  nsCString mContinueQuery;
  nsCString mContinueToQuery;
  Key mRangeKey;

  // Only used in the parent process.
  nsRefPtr<IDBCursor> mCursor;
};

class CreateIndexHelper : public NoRequestObjectStoreHelper
{
public:
  CreateIndexHelper(IDBTransaction* aTransaction, IDBIndex* aIndex)
  : NoRequestObjectStoreHelper(aTransaction, aIndex->ObjectStore()),
    mIndex(aIndex)
  {
    if (sTLSIndex == BAD_TLS_INDEX) {
      PR_NewThreadPrivateIndex(&sTLSIndex, DestroyTLSEntry);
    }

    NS_ASSERTION(sTLSIndex != BAD_TLS_INDEX,
                 "PR_NewThreadPrivateIndex failed!");
  }

  virtual nsresult DoDatabaseWork(mozIStorageConnection* aConnection)
                                  MOZ_OVERRIDE;

  virtual void ReleaseMainThreadObjects() MOZ_OVERRIDE;

private:
  nsresult InsertDataFromObjectStore(mozIStorageConnection* aConnection);

  static void DestroyTLSEntry(void* aPtr);

  static unsigned sTLSIndex;

  // In-params.
  nsRefPtr<IDBIndex> mIndex;
};

unsigned CreateIndexHelper::sTLSIndex = unsigned(BAD_TLS_INDEX);

class DeleteIndexHelper : public NoRequestObjectStoreHelper
{
public:
  DeleteIndexHelper(IDBTransaction* aTransaction,
                    IDBObjectStore* aObjectStore,
                    const nsAString& aName)
  : NoRequestObjectStoreHelper(aTransaction, aObjectStore), mName(aName)
  { }

  virtual nsresult DoDatabaseWork(mozIStorageConnection* aConnection)
                                  MOZ_OVERRIDE;

private:
  // In-params
  nsString mName;
};

class GetAllHelper : public ObjectStoreHelper
{
public:
  GetAllHelper(IDBTransaction* aTransaction,
               IDBRequest* aRequest,
               IDBObjectStore* aObjectStore,
               IDBKeyRange* aKeyRange,
               const uint32_t aLimit)
  : ObjectStoreHelper(aTransaction, aRequest, aObjectStore),
    mKeyRange(aKeyRange), mLimit(aLimit)
  { }

  ~GetAllHelper()
  {
    for (uint32_t index = 0; index < mCloneReadInfos.Length(); index++) {
      IDBObjectStore::ClearCloneReadInfo(mCloneReadInfos[index]);
    }
  }

  virtual nsresult DoDatabaseWork(mozIStorageConnection* aConnection)
                                  MOZ_OVERRIDE;

  virtual nsresult GetSuccessResult(JSContext* aCx,
                                    JS::MutableHandle<JS::Value> aVal) MOZ_OVERRIDE;

  virtual void ReleaseMainThreadObjects() MOZ_OVERRIDE;

  virtual nsresult
  PackArgumentsForParentProcess(ObjectStoreRequestParams& aParams) MOZ_OVERRIDE;

  virtual ChildProcessSendResult
  SendResponseToChildProcess(nsresult aResultCode) MOZ_OVERRIDE;

  virtual nsresult
  UnpackResponseFromParentProcess(const ResponseValue& aResponseValue)
                                  MOZ_OVERRIDE;

protected:
  // In-params.
  nsRefPtr<IDBKeyRange> mKeyRange;
  const uint32_t mLimit;

private:
  // Out-params.
  nsTArray<StructuredCloneReadInfo> mCloneReadInfos;
};

class GetAllKeysHelper MOZ_FINAL : public ObjectStoreHelper
{
public:
  GetAllKeysHelper(IDBTransaction* aTransaction,
                   IDBRequest* aRequest,
                   IDBObjectStore* aObjectStore,
                   IDBKeyRange* aKeyRange,
                   const uint32_t aLimit)
  : ObjectStoreHelper(aTransaction, aRequest, aObjectStore),
    mKeyRange(aKeyRange), mLimit(aLimit)
  { }

  virtual nsresult
  DoDatabaseWork(mozIStorageConnection* aConnection) MOZ_OVERRIDE;

  virtual nsresult
  GetSuccessResult(JSContext* aCx, JS::MutableHandle<JS::Value> aVal)
                   MOZ_OVERRIDE;

  virtual void
  ReleaseMainThreadObjects() MOZ_OVERRIDE;

  virtual nsresult
  PackArgumentsForParentProcess(ObjectStoreRequestParams& aParams) MOZ_OVERRIDE;

  virtual ChildProcessSendResult
  SendResponseToChildProcess(nsresult aResultCode) MOZ_OVERRIDE;

  virtual nsresult
  UnpackResponseFromParentProcess(const ResponseValue& aResponseValue)
                                  MOZ_OVERRIDE;

private:
  ~GetAllKeysHelper()
  { }

  nsRefPtr<IDBKeyRange> mKeyRange;
  const uint32_t mLimit;
  nsTArray<Key> mKeys;
};

class CountHelper : public ObjectStoreHelper
{
public:
  CountHelper(IDBTransaction* aTransaction,
              IDBRequest* aRequest,
              IDBObjectStore* aObjectStore,
              IDBKeyRange* aKeyRange)
  : ObjectStoreHelper(aTransaction, aRequest, aObjectStore),
    mKeyRange(aKeyRange), mCount(0)
  { }

  virtual nsresult DoDatabaseWork(mozIStorageConnection* aConnection)
                                  MOZ_OVERRIDE;

  virtual nsresult GetSuccessResult(JSContext* aCx,
                                    JS::MutableHandle<JS::Value> aVal) MOZ_OVERRIDE;

  virtual void ReleaseMainThreadObjects() MOZ_OVERRIDE;

  virtual nsresult
  PackArgumentsForParentProcess(ObjectStoreRequestParams& aParams) MOZ_OVERRIDE;

  virtual ChildProcessSendResult
  SendResponseToChildProcess(nsresult aResultCode) MOZ_OVERRIDE;

  virtual nsresult
  UnpackResponseFromParentProcess(const ResponseValue& aResponseValue)
                                  MOZ_OVERRIDE;

private:
  nsRefPtr<IDBKeyRange> mKeyRange;
  uint64_t mCount;
};

class MOZ_STACK_CLASS AutoRemoveIndex
{
public:
  AutoRemoveIndex(ObjectStoreInfo* aObjectStoreInfo,
                  const nsAString& aIndexName)
  : mObjectStoreInfo(aObjectStoreInfo), mIndexName(aIndexName)
  { }

  ~AutoRemoveIndex()
  {
    if (mObjectStoreInfo) {
      for (uint32_t i = 0; i < mObjectStoreInfo->indexes.Length(); i++) {
        if (mObjectStoreInfo->indexes[i].name == mIndexName) {
          mObjectStoreInfo->indexes.RemoveElementAt(i);
          break;
        }
      }
    }
  }

  void forget()
  {
    mObjectStoreInfo = nullptr;
  }

private:
  ObjectStoreInfo* mObjectStoreInfo;
  nsString mIndexName;
};

class ThreadLocalJSRuntime
{
  JSRuntime* mRuntime;
  JSContext* mContext;
  JSObject* mGlobal;

  static const JSClass sGlobalClass;
  static const unsigned sRuntimeHeapSize = 768 * 1024;

  ThreadLocalJSRuntime()
  : mRuntime(nullptr), mContext(nullptr), mGlobal(nullptr)
  {
      MOZ_COUNT_CTOR(ThreadLocalJSRuntime);
  }

  nsresult Init()
  {
    mRuntime = JS_NewRuntime(sRuntimeHeapSize, JS_NO_HELPER_THREADS);
    NS_ENSURE_TRUE(mRuntime, NS_ERROR_OUT_OF_MEMORY);

    /*
     * Not setting this will cause JS_CHECK_RECURSION to report false
     * positives
     */
    JS_SetNativeStackQuota(mRuntime, 128 * sizeof(size_t) * 1024); 

    mContext = JS_NewContext(mRuntime, 0);
    NS_ENSURE_TRUE(mContext, NS_ERROR_OUT_OF_MEMORY);

    JSAutoRequest ar(mContext);

    mGlobal = JS_NewGlobalObject(mContext, &sGlobalClass, nullptr,
                                 JS::FireOnNewGlobalHook);
    NS_ENSURE_TRUE(mGlobal, NS_ERROR_OUT_OF_MEMORY);

    js::SetDefaultObjectForContext(mContext, mGlobal);
    return NS_OK;
  }

 public:
  static ThreadLocalJSRuntime *Create()
  {
    ThreadLocalJSRuntime *entry = new ThreadLocalJSRuntime();
    NS_ENSURE_TRUE(entry, nullptr);

    if (NS_FAILED(entry->Init())) {
      delete entry;
      return nullptr;
    }

    return entry;
  }

  JSContext *Context() const
  {
    return mContext;
  }

  JSObject *Global() const
  {
    return mGlobal;
  }

  ~ThreadLocalJSRuntime()
  {
    MOZ_COUNT_DTOR(ThreadLocalJSRuntime);

    if (mContext) {
      JS_DestroyContext(mContext);
    }

    if (mRuntime) {
      JS_DestroyRuntime(mRuntime);
    }
  }
};

const JSClass ThreadLocalJSRuntime::sGlobalClass = {
  "IndexedDBTransactionThreadGlobal",
  JSCLASS_GLOBAL_FLAGS,
  JS_PropertyStub, JS_DeletePropertyStub, JS_PropertyStub, JS_StrictPropertyStub,
  JS_EnumerateStub, JS_ResolveStub, JS_ConvertStub,
  nullptr, nullptr, nullptr, nullptr,
  JS_GlobalObjectTraceHook
};

inline
already_AddRefed<IDBRequest>
GenerateRequest(IDBObjectStore* aObjectStore)
{
  NS_ASSERTION(NS_IsMainThread(), "Wrong thread!");
  IDBDatabase* database = aObjectStore->Transaction()->Database();
  return IDBRequest::Create(aObjectStore, database,
                            aObjectStore->Transaction());
}

struct MOZ_STACK_CLASS GetAddInfoClosure
{
  IDBObjectStore* mThis;
  StructuredCloneWriteInfo& mCloneWriteInfo;
  JS::Handle<JS::Value> mValue;
};

nsresult
GetAddInfoCallback(JSContext* aCx, void* aClosure)
{
  GetAddInfoClosure* data = static_cast<GetAddInfoClosure*>(aClosure);

  data->mCloneWriteInfo.mOffsetToKeyProp = 0;
  data->mCloneWriteInfo.mTransaction = data->mThis->Transaction();

  if (!IDBObjectStore::SerializeValue(aCx, data->mCloneWriteInfo, data->mValue)) {
    return NS_ERROR_DOM_DATA_CLONE_ERR;
  }

  return NS_OK;
}

inline
BlobChild*
ActorFromRemoteBlob(nsIDOMBlob* aBlob)
{
  NS_ASSERTION(!IndexedDatabaseManager::IsMainProcess(), "Wrong process!");
  NS_ASSERTION(NS_IsMainThread(), "Wrong thread!");

  nsCOMPtr<nsIRemoteBlob> remoteBlob = do_QueryInterface(aBlob);
  if (remoteBlob) {
    BlobChild* actor =
      static_cast<BlobChild*>(static_cast<PBlobChild*>(remoteBlob->GetPBlob()));
    NS_ASSERTION(actor, "Null actor?!");
    return actor;
  }
  return nullptr;
}

inline
bool
ResolveMysteryFile(nsIDOMBlob* aBlob, const nsString& aName,
                   const nsString& aContentType, uint64_t aSize,
                   uint64_t aLastModifiedDate)
{
  BlobChild* actor = ActorFromRemoteBlob(aBlob);
  if (actor) {
    return actor->SetMysteryBlobInfo(aName, aContentType,
                                     aSize, aLastModifiedDate);
  }
  return true;
}

inline
bool
ResolveMysteryBlob(nsIDOMBlob* aBlob, const nsString& aContentType,
                   uint64_t aSize)
{
  BlobChild* actor = ActorFromRemoteBlob(aBlob);
  if (actor) {
    return actor->SetMysteryBlobInfo(aContentType, aSize);
  }
  return true;
}

class MainThreadDeserializationTraits
{
public:
  static JSObject* CreateAndWrapFileHandle(JSContext* aCx,
                                           IDBDatabase* aDatabase,
                                           StructuredCloneFile& aFile,
                                           const FileHandleData& aData)
  {
    MOZ_ASSERT(NS_IsMainThread());

    nsRefPtr<FileInfo>& fileInfo = aFile.mFileInfo;

    nsRefPtr<IDBFileHandle> fileHandle = IDBFileHandle::Create(aData.name,
      aData.type, aDatabase, fileInfo.forget());

    return fileHandle->WrapObject(aCx);
  }

  static JSObject* CreateAndWrapBlobOrFile(JSContext* aCx,
                                           IDBDatabase* aDatabase,
                                           StructuredCloneFile& aFile,
                                           const BlobOrFileData& aData)
  {
    MOZ_ASSERT(NS_IsMainThread());

    MOZ_ASSERT(aData.tag == SCTAG_DOM_FILE ||
               aData.tag == SCTAG_DOM_FILE_WITHOUT_LASTMODIFIEDDATE ||
               aData.tag == SCTAG_DOM_BLOB);

    nsresult rv = NS_OK;

    nsRefPtr<FileInfo>& fileInfo = aFile.mFileInfo;

    nsCOMPtr<nsIFile> nativeFile;
    if (!aFile.mFile) {
      FileManager* fileManager = aDatabase->Manager();
        NS_ASSERTION(fileManager, "This should never be null!");

      nsCOMPtr<nsIFile> directory = fileManager->GetDirectory();
      if (!directory) {
        NS_WARNING("Failed to get directory!");
        return nullptr;
      }

>>>>>>> 849b0f7c
      nativeFile = fileManager->GetFileForId(directory, fileInfo->Id());
      if (!nativeFile) {
        NS_WARNING("Failed to get file!");
        return nullptr;
      }
    }

    if (aData.tag == SCTAG_DOM_BLOB) {
      nsCOMPtr<nsIDOMBlob> domBlob;
      if (aFile.mFile) {
        if (!ResolveMysteryBlob(aFile.mFile, aData.type, aData.size)) {
          return nullptr;
        }
        domBlob = aFile.mFile;
      }
      else {
        domBlob = new nsDOMFileFile(aData.type, aData.size, nativeFile,
                                    fileInfo);
      }

      JS::Rooted<JS::Value> wrappedBlob(aCx);
      rv = nsContentUtils::WrapNative(aCx, domBlob, &NS_GET_IID(nsIDOMBlob),
                                      &wrappedBlob);
      if (NS_FAILED(rv)) {
        NS_WARNING("Failed to wrap native!");
        return nullptr;
      }

      return wrappedBlob.toObjectOrNull();
    }

    nsCOMPtr<nsIDOMFile> domFile;
    if (aFile.mFile) {
      if (!ResolveMysteryFile(aFile.mFile, aData.name, aData.type, aData.size,
                              aData.lastModifiedDate)) {
        return nullptr;
      }
      domFile = do_QueryInterface(aFile.mFile);
      NS_ASSERTION(domFile, "This should never fail!");
    }
    else {
      domFile = new nsDOMFileFile(aData.name, aData.type, aData.size,
                                  nativeFile, fileInfo);
    }

    JS::Rooted<JS::Value> wrappedFile(aCx);
    rv = nsContentUtils::WrapNative(aCx, domFile, &NS_GET_IID(nsIDOMFile),
                                    &wrappedFile);
    if (NS_FAILED(rv)) {
      NS_WARNING("Failed to wrap native!");
      return nullptr;
    }

    return wrappedFile.toObjectOrNull();
    */
  }
};

class IndexDeserializationHelper
{
public:
  static JSObject* CreateAndWrapFileHandle(JSContext* aCx,
                                           IDBDatabase* aDatabase,
                                           StructuredCloneFile& aFile,
                                           const FileHandleData& aData)
  {
    // FileHandle can't be used in index creation, so just make a dummy object.
    return JS_NewObject(aCx, nullptr, JS::NullPtr(), JS::NullPtr());
  }

  static JSObject* CreateAndWrapBlobOrFile(JSContext* aCx,
                                           IDBDatabase* aDatabase,
                                           StructuredCloneFile& aFile,
                                           const BlobOrFileData& aData)
  {
    MOZ_ASSERT(aData.tag == SCTAG_DOM_FILE ||
               aData.tag == SCTAG_DOM_FILE_WITHOUT_LASTMODIFIEDDATE ||
               aData.tag == SCTAG_DOM_BLOB);

    // The following properties are available for use in index creation
    //   Blob.size
    //   Blob.type
    //   File.name
    //   File.lastModifiedDate

    JS::Rooted<JSObject*> obj(aCx,
      JS_NewObject(aCx, nullptr, JS::NullPtr(), JS::NullPtr()));
    if (!obj) {
      NS_WARNING("Failed to create object!");
      return nullptr;
    }

    // Technically these props go on the proto, but this detail won't change
    // the results of index creation.

    JS::Rooted<JSString*> type(aCx,
      JS_NewUCStringCopyN(aCx, aData.type.get(), aData.type.Length()));
    if (!type ||
        !JS_DefineProperty(aCx, obj, "size", double(aData.size), 0) ||
        !JS_DefineProperty(aCx, obj, "type", type, 0)) {
      return nullptr;
    }

    if (aData.tag == SCTAG_DOM_BLOB) {
      return obj;
    }

    JS::Rooted<JSString*> name(aCx,
      JS_NewUCStringCopyN(aCx, aData.name.get(), aData.name.Length()));
    JS::Rooted<JSObject*> date(aCx,
      JS_NewDateObjectMsec(aCx, aData.lastModifiedDate));
    if (!name || !date ||
        !JS_DefineProperty(aCx, obj, "name", name, 0) ||
        !JS_DefineProperty(aCx, obj, "lastModifiedDate", date, 0)) {
      return nullptr;
    }

    return obj;
  }
};

template <class DeserializationTraits>
JSObject*
CommonStructuredCloneReadCallback(JSContext* aCx,
                                  JSStructuredCloneReader* aReader,
                                  uint32_t aTag,
                                  uint32_t aData,
                                  void* aClosure)
{
  // We need to statically assert that our tag values are what we expect
  // so that if people accidentally change them they notice.
  static_assert(SCTAG_DOM_BLOB == 0xFFFF8001 &&
                SCTAG_DOM_FILE_WITHOUT_LASTMODIFIEDDATE == 0xFFFF8002 &&
                SCTAG_DOM_FILEHANDLE == 0xFFFF8004 &&
                SCTAG_DOM_FILE == 0xFFFF8005,
                "You changed our structured clone tag values and just ate "
                "everyone's IndexedDB data.  I hope you are happy.");

  if (aTag == SCTAG_DOM_FILE_WITHOUT_LASTMODIFIEDDATE ||
      aTag == SCTAG_DOM_FILEHANDLE ||
      aTag == SCTAG_DOM_BLOB ||
      aTag == SCTAG_DOM_FILE) {
    StructuredCloneReadInfo* cloneReadInfo =
      reinterpret_cast<StructuredCloneReadInfo*>(aClosure);

    if (aData >= cloneReadInfo->mFiles.Length()) {
      NS_ERROR("Bad blob index!");
      return nullptr;
    }

    StructuredCloneFile& file = cloneReadInfo->mFiles[aData];
    IDBDatabase* database = cloneReadInfo->mDatabase;

    if (aTag == SCTAG_DOM_FILEHANDLE) {
      FileHandleData data;
      if (!ReadFileHandle(aReader, &data)) {
        return nullptr;
      }

      return DeserializationTraits::CreateAndWrapFileHandle(aCx, database,
                                                            file, data);
    }

    BlobOrFileData data;
    if (!ReadBlobOrFile(aReader, aTag, &data)) {
      return nullptr;
    }

    return DeserializationTraits::CreateAndWrapBlobOrFile(aCx, database,
                                                          file, data);
  }

  const JSStructuredCloneCallbacks* runtimeCallbacks =
    js::GetContextStructuredCloneCallbacks(aCx);

  if (runtimeCallbacks) {
    return runtimeCallbacks->read(aCx, aReader, aTag, aData, nullptr);
  }

  return nullptr;
}

// static
void
ClearStructuredCloneBuffer(JSAutoStructuredCloneBuffer& aBuffer)
{
  if (aBuffer.data()) {
    aBuffer.clear();
  }
}

} // anonymous namespace

IDBObjectStore::IDBObjectStore(IDBTransaction* aTransaction,
                               const ObjectStoreSpec* aSpec)
  : mTransaction(aTransaction)
  , mCachedKeyPath(JSVAL_VOID)
  , mSpec(aSpec)
  , mId(aSpec->metadata().id())
  , mRooted(false)
{
  MOZ_ASSERT(aTransaction);
  aTransaction->AssertIsOnOwningThread();
  MOZ_ASSERT(aSpec);

  SetIsDOMBinding();
}

IDBObjectStore::~IDBObjectStore()
{
  AssertIsOnOwningThread();

  if (mRooted) {
    mCachedKeyPath = JSVAL_VOID;
    mozilla::DropJSObjects(this);
  }
}

const JSClass IDBObjectStore::sDummyPropJSClass = {
  "dummy", 0,
  JS_PropertyStub,  JS_DeletePropertyStub,
  JS_PropertyStub,  JS_StrictPropertyStub,
  JS_EnumerateStub, JS_ResolveStub,
  JS_ConvertStub
};

// static
already_AddRefed<IDBObjectStore>
IDBObjectStore::Create(IDBTransaction* aTransaction,
                       const ObjectStoreSpec& aSpec)
{
  MOZ_ASSERT(aTransaction);
  aTransaction->AssertIsOnOwningThread();

  nsRefPtr<IDBObjectStore> objectStore =
    new IDBObjectStore(aTransaction, &aSpec);

  return objectStore.forget();
}

// static
nsresult
IDBObjectStore::AppendIndexUpdateInfo(
                                    int64_t aIndexID,
                                    const KeyPath& aKeyPath,
                                    bool aUnique,
                                    bool aMultiEntry,
                                    JSContext* aCx,
                                    JS::Handle<JS::Value> aVal,
                                    nsTArray<IndexUpdateInfo>& aUpdateInfoArray)
{
  nsresult rv;

  if (!aMultiEntry) {
    Key key;
    rv = aKeyPath.ExtractKey(aCx, aVal, key);

    // If an index's keyPath doesn't match an object, we ignore that object.
    if (rv == NS_ERROR_DOM_INDEXEDDB_DATA_ERR || key.IsUnset()) {
      return NS_OK;
    }

    if (NS_FAILED(rv)) {
      return rv;
    }

    IndexUpdateInfo* updateInfo = aUpdateInfoArray.AppendElement();
    updateInfo->indexId() = aIndexID;
    updateInfo->value() = key;

    return NS_OK;
  }

  JS::Rooted<JS::Value> val(aCx);
  if (NS_FAILED(aKeyPath.ExtractKeyAsJSVal(aCx, aVal, val.address()))) {
    return NS_OK;
  }

  if (JS_IsArrayObject(aCx, val)) {
    JS::Rooted<JSObject*> array(aCx, &val.toObject());
    uint32_t arrayLength;
    if (NS_WARN_IF(!JS_GetArrayLength(aCx, array, &arrayLength))) {
      IDB_REPORT_INTERNAL_ERR();
      return NS_ERROR_DOM_INDEXEDDB_UNKNOWN_ERR;
    }

    for (uint32_t arrayIndex = 0; arrayIndex < arrayLength; arrayIndex++) {
      JS::Rooted<JS::Value> arrayItem(aCx);
      if (NS_WARN_IF(!JS_GetElement(aCx, array, arrayIndex, &arrayItem))) {
        IDB_REPORT_INTERNAL_ERR();
        return NS_ERROR_DOM_INDEXEDDB_UNKNOWN_ERR;
      }

      Key value;
      if (NS_FAILED(value.SetFromJSVal(aCx, arrayItem)) ||
          value.IsUnset()) {
        // Not a value we can do anything with, ignore it.
        continue;
      }

      IndexUpdateInfo* updateInfo = aUpdateInfoArray.AppendElement();
      updateInfo->indexId() = aIndexID;
      updateInfo->value() = value;
    }
  }
  else {
    Key value;
    if (NS_FAILED(value.SetFromJSVal(aCx, val)) ||
        value.IsUnset()) {
      // Not a value we can do anything with, ignore it.
      return NS_OK;
    }

    IndexUpdateInfo* updateInfo = aUpdateInfoArray.AppendElement();
    updateInfo->indexId() = aIndexID;
    updateInfo->value() = value;
  }

  return NS_OK;
}

// static
void
IDBObjectStore::ClearCloneWriteInfo(StructuredCloneWriteInfo& aWriteInfo)
{
  // This is kind of tricky, we only want to release stuff on the main thread,
  // but we can end up being called on other threads if we have already been
  // cleared on the main thread.
  if (!aWriteInfo.mCloneBuffer.data() && !aWriteInfo.mFiles.Length()) {
    return;
  }

  // If there's something to clear, we should be on the main thread.
  NS_ASSERTION(NS_IsMainThread(), "Wrong thread!");

  ClearStructuredCloneBuffer(aWriteInfo.mCloneBuffer);
  aWriteInfo.mFiles.Clear();
}

// static
void
IDBObjectStore::ClearCloneReadInfo(StructuredCloneReadInfo& aReadInfo)
{
  // This is kind of tricky, we only want to release stuff on the main thread,
  // but we can end up being called on other threads if we have already been
  // cleared on the main thread.
  if (!aReadInfo.mCloneBuffer.data() && !aReadInfo.mFiles.Length()) {
    return;
  }

  // If there's something to clear, we should be on the main thread.
  NS_ASSERTION(NS_IsMainThread(), "Wrong thread!");

  ClearStructuredCloneBuffer(aReadInfo.mCloneBuffer);
  aReadInfo.mFiles.Clear();
}

// static
bool
IDBObjectStore::DeserializeValue(JSContext* aCx,
                                 StructuredCloneReadInfo& aCloneReadInfo,
                                 JS::MutableHandle<JS::Value> aValue)
{
  MOZ_ASSERT(aCx);

  if (aCloneReadInfo.mData.IsEmpty()) {
    aValue.setUndefined();
    return true;
  }

  size_t dataLen = aCloneReadInfo.mData.Length();

  uint64_t* data =
    const_cast<uint64_t*>(reinterpret_cast<uint64_t*>(
      aCloneReadInfo.mData.Elements()));

  MOZ_ASSERT(!(dataLen % sizeof(*data)));

  JSAutoRequest ar(aCx);

  static JSStructuredCloneCallbacks callbacks = {
    CommonStructuredCloneReadCallback<ValueDeserializationHelper>,
    nullptr,
    nullptr,
    nullptr,
    nullptr,
    nullptr
  };

  if (!JS_ReadStructuredClone(aCx, data, dataLen, JS_STRUCTURED_CLONE_VERSION,
                              aValue, &callbacks, &aCloneReadInfo)) {
    return false;
  }

  return true;
}

// static
bool
IDBObjectStore::SerializeValue(JSContext* aCx,
                               StructuredCloneWriteInfo& aCloneWriteInfo,
                               JS::Handle<JS::Value> aValue)
{
  MOZ_ASSERT(aCx);

  static JSStructuredCloneCallbacks callbacks = {
    nullptr,
    StructuredCloneWriteCallback,
    nullptr,
    nullptr,
    nullptr,
    nullptr
  };

  JSAutoStructuredCloneBuffer& buffer = aCloneWriteInfo.mCloneBuffer;

  return buffer.write(aCx, aValue, &callbacks, &aCloneWriteInfo);
}

// static
bool
IDBObjectStore::DeserializeIndexValue(JSContext* aCx,
                                      StructuredCloneReadInfo& aCloneReadInfo,
                                      JS::MutableHandle<JS::Value> aValue)
{
  MOZ_ASSERT(!NS_IsMainThread());
  MOZ_ASSERT(aCx);

  if (aCloneReadInfo.mData.IsEmpty()) {
    aValue.setUndefined();
    return true;
  }

  size_t dataLen = aCloneReadInfo.mData.Length();

  uint64_t* data =
    const_cast<uint64_t*>(reinterpret_cast<uint64_t*>(
      aCloneReadInfo.mData.Elements()));

  MOZ_ASSERT(!(dataLen % sizeof(*data)));

  JSAutoRequest ar(aCx);

  static JSStructuredCloneCallbacks callbacks = {
    CommonStructuredCloneReadCallback<IndexDeserializationHelper>,
    nullptr,
    nullptr
  };

  if (!JS_ReadStructuredClone(aCx, data, dataLen, JS_STRUCTURED_CLONE_VERSION,
                              aValue, &callbacks, &aCloneReadInfo)) {
    return false;
  }

  return true;
}

// static
bool
IDBObjectStore::StructuredCloneWriteCallback(JSContext* aCx,
                                             JSStructuredCloneWriter* aWriter,
                                             JS::Handle<JSObject*> aObj,
                                             void* aClosure)
{
  MOZ_ASSERT(aCx);
  MOZ_ASSERT(aWriter);
  MOZ_ASSERT(aClosure);

  auto cloneWriteInfo = static_cast<StructuredCloneWriteInfo*>(aClosure);

  if (JS_GetClass(aObj) == &sDummyPropJSClass) {
    MOZ_ASSERT(!cloneWriteInfo->mOffsetToKeyProp);
    cloneWriteInfo->mOffsetToKeyProp = js_GetSCOffset(aWriter);

    uint64_t value = 0;
    // Omit endian swap
    return JS_WriteBytes(aWriter, &value, sizeof(value));
  }

  // XXX Fix blobs!
  /*
  IDBTransaction* transaction = cloneWriteInfo->mTransaction;
  FileManager* fileManager = transaction->Database()->Manager();

<<<<<<< HEAD
=======
  NS_ASSERTION(aTag == SCTAG_DOM_FILE ||
               aTag == SCTAG_DOM_FILE_WITHOUT_LASTMODIFIEDDATE, "Huh?!");

  uint64_t lastModifiedDate;
  if (aTag == SCTAG_DOM_FILE_WITHOUT_LASTMODIFIEDDATE) {
    lastModifiedDate = UINT64_MAX;
  }
  else {
    if(!JS_ReadBytes(aReader, &lastModifiedDate, sizeof(lastModifiedDate))) {
      NS_WARNING("Failed to read lastModifiedDate");
      return false;
    }
    lastModifiedDate = NativeEndian::swapFromLittleEndian(lastModifiedDate);
  }
  aRetval->lastModifiedDate = lastModifiedDate;

  nsCString name;
  if (!StructuredCloneReadString(aReader, name)) {
    return false;
  }
  CopyUTF8toUTF16(name, aRetval->name);

  return true;
}

// static
template <class DeserializationTraits>
JSObject*
IDBObjectStore::StructuredCloneReadCallback(JSContext* aCx,
                                            JSStructuredCloneReader* aReader,
                                            uint32_t aTag,
                                            uint32_t aData,
                                            void* aClosure)
{
  // We need to statically assert that our tag values are what we expect
  // so that if people accidentally change them they notice.
  static_assert(SCTAG_DOM_BLOB == 0xFFFF8001 &&
                SCTAG_DOM_FILE_WITHOUT_LASTMODIFIEDDATE == 0xFFFF8002 &&
                SCTAG_DOM_FILEHANDLE == 0xFFFF8004 &&
                SCTAG_DOM_FILE == 0xFFFF8005,
                "You changed our structured clone tag values and just ate "
                "everyone's IndexedDB data.  I hope you are happy.");

  if (aTag == SCTAG_DOM_FILE_WITHOUT_LASTMODIFIEDDATE ||
      aTag == SCTAG_DOM_FILEHANDLE ||
      aTag == SCTAG_DOM_BLOB ||
      aTag == SCTAG_DOM_FILE) {
    StructuredCloneReadInfo* cloneReadInfo =
      reinterpret_cast<StructuredCloneReadInfo*>(aClosure);

    if (aData >= cloneReadInfo->mFiles.Length()) {
      NS_ERROR("Bad blob index!");
      return nullptr;
    }

    StructuredCloneFile& file = cloneReadInfo->mFiles[aData];
    IDBDatabase* database = cloneReadInfo->mDatabase;

    if (aTag == SCTAG_DOM_FILEHANDLE) {
      FileHandleData data;
      if (!ReadFileHandle(aReader, &data)) {
        return nullptr;
      }

      return DeserializationTraits::CreateAndWrapFileHandle(aCx, database,
                                                            file, data);
    }

    BlobOrFileData data;
    if (!ReadBlobOrFile(aReader, aTag, &data)) {
      return nullptr;
    }

    return DeserializationTraits::CreateAndWrapBlobOrFile(aCx, database,
                                                          file, data);
  }

  const JSStructuredCloneCallbacks* runtimeCallbacks =
    js::GetContextStructuredCloneCallbacks(aCx);

  if (runtimeCallbacks) {
    return runtimeCallbacks->read(aCx, aReader, aTag, aData, nullptr);
  }

  return nullptr;
}

// static
bool
IDBObjectStore::StructuredCloneWriteCallback(JSContext* aCx,
                                             JSStructuredCloneWriter* aWriter,
                                             JS::Handle<JSObject*> aObj,
                                             void* aClosure)
{
  StructuredCloneWriteInfo* cloneWriteInfo =
    reinterpret_cast<StructuredCloneWriteInfo*>(aClosure);

  if (JS_GetClass(aObj) == &sDummyPropJSClass) {
    NS_ASSERTION(cloneWriteInfo->mOffsetToKeyProp == 0,
                 "We should not have been here before!");
    cloneWriteInfo->mOffsetToKeyProp = js_GetSCOffset(aWriter);

    uint64_t value = 0;
    // Omit endian swap
    return JS_WriteBytes(aWriter, &value, sizeof(value));
  }

  IDBTransaction* transaction = cloneWriteInfo->mTransaction;
  FileManager* fileManager = transaction->Database()->Manager();

>>>>>>> 849b0f7c
  FileHandle* fileHandle = nullptr;
  if (NS_SUCCEEDED(UNWRAP_OBJECT(FileHandle, aObj, fileHandle))) {
    nsRefPtr<FileInfo> fileInfo = fileHandle->GetFileInfo();

    // Throw when trying to store non IDB file handles or IDB file handles
    // across databases.
    if (!fileInfo || fileInfo->Manager() != fileManager) {
      return false;
    }

    NS_ConvertUTF16toUTF8 convType(fileHandle->Type());
    uint32_t convTypeLength =
      NativeEndian::swapToLittleEndian(convType.Length());

    NS_ConvertUTF16toUTF8 convName(fileHandle->Name());
    uint32_t convNameLength =
      NativeEndian::swapToLittleEndian(convName.Length());

    if (!JS_WriteUint32Pair(aWriter, SCTAG_DOM_FILEHANDLE,
                            cloneWriteInfo->mFiles.Length()) ||
        !JS_WriteBytes(aWriter, &convTypeLength, sizeof(uint32_t)) ||
        !JS_WriteBytes(aWriter, convType.get(), convType.Length()) ||
        !JS_WriteBytes(aWriter, &convNameLength, sizeof(uint32_t)) ||
        !JS_WriteBytes(aWriter, convName.get(), convName.Length())) {
      return false;
    }

    StructuredCloneFile* file = cloneWriteInfo->mFiles.AppendElement();
    file->mFileInfo = fileInfo.forget();

    return true;
  }

  MOZ_ASSERT(NS_IsMainThread(), "This can't work off the main thread!");

  nsCOMPtr<nsIXPConnectWrappedNative> wrappedNative;
  nsContentUtils::XPConnect()->
    GetWrappedNativeOfJSObject(aCx, aObj, getter_AddRefs(wrappedNative));

  if (wrappedNative) {
    nsISupports* supports = wrappedNative->Native();

    nsCOMPtr<nsIDOMBlob> blob = do_QueryInterface(supports);
    if (blob) {
      nsCOMPtr<nsIInputStream> inputStream;

      // Check if it is a blob created from this db or the blob was already
      // stored in this db
      nsRefPtr<FileInfo> fileInfo = transaction->GetFileInfo(blob);
      if (!fileInfo && fileManager) {
        fileInfo = blob->GetFileInfo(fileManager);

        if (!fileInfo) {
          fileInfo = fileManager->GetNewFileInfo();
          if (!fileInfo) {
            NS_WARNING("Failed to get new file info!");
            return false;
          }

          if (NS_FAILED(blob->GetInternalStream(getter_AddRefs(inputStream)))) {
            NS_WARNING("Failed to get internal steam!");
            return false;
          }

          transaction->AddFileInfo(blob, fileInfo);
        }
      }

      uint64_t size;
      if (NS_FAILED(blob->GetSize(&size))) {
        NS_WARNING("Failed to get size!");
        return false;
      }
      size = NativeEndian::swapToLittleEndian(size);

      nsString type;
      if (NS_FAILED(blob->GetType(type))) {
        NS_WARNING("Failed to get type!");
        return false;
      }
      NS_ConvertUTF16toUTF8 convType(type);
      uint32_t convTypeLength =
        NativeEndian::swapToLittleEndian(convType.Length());

      nsCOMPtr<nsIDOMFile> file = do_QueryInterface(blob);

      if (!JS_WriteUint32Pair(aWriter, file ? SCTAG_DOM_FILE : SCTAG_DOM_BLOB,
                              cloneWriteInfo->mFiles.Length()) ||
          !JS_WriteBytes(aWriter, &size, sizeof(size)) ||
          !JS_WriteBytes(aWriter, &convTypeLength, sizeof(convTypeLength)) ||
          !JS_WriteBytes(aWriter, convType.get(), convType.Length())) {
        return false;
      }

      if (file) {
        uint64_t lastModifiedDate = 0;
        if (NS_FAILED(file->GetMozLastModifiedDate(&lastModifiedDate))) {
          NS_WARNING("Failed to get last modified date!");
          return false;
        }

        lastModifiedDate = NativeEndian::swapToLittleEndian(lastModifiedDate);

        nsString name;
        if (NS_FAILED(file->GetName(name))) {
          NS_WARNING("Failed to get name!");
          return false;
        }
        NS_ConvertUTF16toUTF8 convName(name);
        uint32_t convNameLength =
          NativeEndian::swapToLittleEndian(convName.Length());

        if (!JS_WriteBytes(aWriter, &lastModifiedDate, sizeof(lastModifiedDate)) || 
            !JS_WriteBytes(aWriter, &convNameLength, sizeof(convNameLength)) ||
            !JS_WriteBytes(aWriter, convName.get(), convName.Length())) {
          return false;
        }
      }

      StructuredCloneFile* cloneFile = cloneWriteInfo->mFiles.AppendElement();
      cloneFile->mFile = blob.forget();
      cloneFile->mFileInfo = fileInfo.forget();
      cloneFile->mInputStream = inputStream.forget();

      return true;
    }
  }
  */

  // Try using the runtime callbacks
  const JSStructuredCloneCallbacks* runtimeCallbacks =
    js::GetContextStructuredCloneCallbacks(aCx);
  if (runtimeCallbacks) {
    return runtimeCallbacks->write(aCx, aWriter, aObj, nullptr);
  }

  return false;
}

// static
nsresult
IDBObjectStore::ConvertFileIdsToArray(const nsAString& aFileIds,
                                      nsTArray<int64_t>& aResult)
{
  MOZ_CRASH("Remove me!");
}

// static
void
IDBObjectStore::ConvertActorsToBlobs(
                                   const nsTArray<PBlobChild*>& aActors,
                                   nsTArray<StructuredCloneFile>& aFiles)
{
  NS_ASSERTION(!IndexedDatabaseManager::IsMainProcess(), "Wrong process!");
  NS_ASSERTION(NS_IsMainThread(), "Wrong thread!");
  NS_ASSERTION(aFiles.IsEmpty(), "Should be empty!");

  if (!aActors.IsEmpty()) {
    NS_ASSERTION(ContentChild::GetSingleton(), "This should never be null!");

    uint32_t length = aActors.Length();
    aFiles.SetCapacity(length);

    for (uint32_t index = 0; index < length; index++) {
      BlobChild* actor = static_cast<BlobChild*>(aActors[index]);

      StructuredCloneFile* file = aFiles.AppendElement();
      file->mFile = actor->GetBlob();
    }
  }
}

// static
nsresult
IDBObjectStore::ConvertBlobsToActors(
                                    ContentParent* aContentParent,
                                    FileManager* aFileManager,
                                    const nsTArray<StructuredCloneFile>& aFiles,
                                    nsTArray<PBlobParent*>& aActors)
{
  NS_ASSERTION(IndexedDatabaseManager::IsMainProcess(), "Wrong process!");
  NS_ASSERTION(NS_IsMainThread(), "Wrong thread!");
  NS_ASSERTION(aContentParent, "Null contentParent!");
  NS_ASSERTION(aFileManager, "Null file manager!");

  if (!aFiles.IsEmpty()) {
    nsCOMPtr<nsIFile> directory = aFileManager->GetDirectory();
    if (!directory) {
      IDB_WARNING("Failed to get directory!");
      return NS_ERROR_DOM_INDEXEDDB_UNKNOWN_ERR;
    }

    uint32_t fileCount = aFiles.Length();
    aActors.SetCapacity(fileCount);

    for (uint32_t index = 0; index < fileCount; index++) {
      const StructuredCloneFile& file = aFiles[index];
      NS_ASSERTION(file.mFileInfo, "This should never be null!");

      nsCOMPtr<nsIFile> nativeFile =
        aFileManager->GetFileForId(directory, file.mFileInfo->Id());
      if (!nativeFile) {
        IDB_WARNING("Failed to get file!");
        return NS_ERROR_DOM_INDEXEDDB_UNKNOWN_ERR;
      }

      nsCOMPtr<nsIDOMBlob> blob = new nsDOMFileFile(nativeFile, file.mFileInfo);

      BlobParent* actor =
        aContentParent->GetOrCreateActorForBlob(blob);
      if (!actor) {
        // This can only fail if the child has crashed.
        IDB_REPORT_INTERNAL_ERR();
        return NS_ERROR_DOM_INDEXEDDB_UNKNOWN_ERR;
      }

      aActors.AppendElement(actor);
    }
  }

  return NS_OK;
}

#ifdef DEBUG

void
IDBObjectStore::AssertIsOnOwningThread() const
{
  MOZ_ASSERT(mTransaction);
  mTransaction->AssertIsOnOwningThread();
}

#endif // DEBUG

nsresult
IDBObjectStore::GetAddInfo(JSContext* aCx,
                           JS::Handle<JS::Value> aValue,
                           JS::Handle<JS::Value> aKeyVal,
                           StructuredCloneWriteInfo& aCloneWriteInfo,
                           Key& aKey,
                           nsTArray<IndexUpdateInfo>& aUpdateInfoArray)
{
  // Return DATA_ERR if a key was passed in and this objectStore uses inline
  // keys.
  if (!aKeyVal.isUndefined() && HasValidKeyPath()) {
    return NS_ERROR_DOM_INDEXEDDB_DATA_ERR;
  }

  bool isAutoIncrement = AutoIncrement();

  nsresult rv;

  if (!HasValidKeyPath()) {
    // Out-of-line keys must be passed in.
    rv = aKey.SetFromJSVal(aCx, aKeyVal);
    if (NS_FAILED(rv)) {
      return rv;
    }
  } else if (!isAutoIncrement) {
    rv = GetKeyPath().ExtractKey(aCx, aValue, aKey);
    if (NS_FAILED(rv)) {
      return rv;
    }
  }

  // Return DATA_ERR if no key was specified this isn't an autoIncrement
  // objectStore.
  if (aKey.IsUnset() && !isAutoIncrement) {
    return NS_ERROR_DOM_INDEXEDDB_DATA_ERR;
  }

  // Figure out indexes and the index values to update here.
  const nsTArray<IndexMetadata>& indexes = mSpec->indexes();

  const uint32_t idxCount = indexes.Length();
  aUpdateInfoArray.SetCapacity(idxCount); // Pretty good estimate

  for (uint32_t idxIndex = 0; idxIndex < idxCount; idxIndex++) {
    const IndexMetadata& metadata = indexes[idxIndex];

    rv = AppendIndexUpdateInfo(metadata.id(), metadata.keyPath(),
                               metadata.unique(), metadata.multiEntry(), aCx,
                               aValue, aUpdateInfoArray);
    if (NS_WARN_IF(NS_FAILED(rv))) {
      return rv;
    }
  }

<<<<<<< HEAD
  GetAddInfoClosure data = { this, aCloneWriteInfo, aValue };
=======
  Key key(aKey);

  nsTArray<IndexUpdateInfo> updateInfo(aUpdateInfoArray);

  nsRefPtr<AddHelper> helper =
    new AddHelper(mTransaction, request, this, Move(cloneWriteInfo), key,
                  aOverwrite, updateInfo);

  nsresult rv = helper->DispatchToTransactionPool();
  IDB_ENSURE_SUCCESS(rv, NS_ERROR_DOM_INDEXEDDB_UNKNOWN_ERR);

#ifdef IDB_PROFILER_USE_MARKS
  if (aOverwrite) {
    IDB_PROFILER_MARK("IndexedDB Request %llu: "
                      "database(%s).transaction(%s).objectStore(%s).%s(%s)",
                      "IDBRequest[%llu] MT IDBObjectStore.put()",
                      request->GetSerialNumber(),
                      IDB_PROFILER_STRING(Transaction()->Database()),
                      IDB_PROFILER_STRING(Transaction()),
                      IDB_PROFILER_STRING(this),
                      key.IsUnset() ? "" : IDB_PROFILER_STRING(key));
  }
  else {
    IDB_PROFILER_MARK("IndexedDB Request %llu: "
                      "database(%s).transaction(%s).objectStore(%s).add(%s)",
                      "IDBRequest[%llu] MT IDBObjectStore.add()",
                      request->GetSerialNumber(),
                      IDB_PROFILER_STRING(Transaction()->Database()),
                      IDB_PROFILER_STRING(Transaction()),
                      IDB_PROFILER_STRING(this),
                      key.IsUnset() ? "" : IDB_PROFILER_STRING(key));
  }
#endif

  request.forget(_retval);
  return NS_OK;
}

already_AddRefed<IDBRequest>
IDBObjectStore::GetInternal(IDBKeyRange* aKeyRange, ErrorResult& aRv)
{
  NS_ASSERTION(NS_IsMainThread(), "Wrong thread!");
  NS_ASSERTION(aKeyRange, "Null pointer!");

  if (!mTransaction->IsOpen()) {
    aRv.Throw(NS_ERROR_DOM_INDEXEDDB_TRANSACTION_INACTIVE_ERR);
    return nullptr;
  }

  nsRefPtr<IDBRequest> request = GenerateRequest(this);
  if (!request) {
    IDB_WARNING("Failed to generate request!");
    aRv.Throw(NS_ERROR_DOM_INDEXEDDB_UNKNOWN_ERR);
    return nullptr;
  }

  nsRefPtr<GetHelper> helper =
    new GetHelper(mTransaction, request, this, aKeyRange);

  nsresult rv = helper->DispatchToTransactionPool();
  if (NS_FAILED(rv)) {
    IDB_WARNING("Failed to dispatch!");
    aRv.Throw(NS_ERROR_DOM_INDEXEDDB_UNKNOWN_ERR);
    return nullptr;
  }

  IDB_PROFILER_MARK("IndexedDB Request %llu: "
                    "database(%s).transaction(%s).objectStore(%s).get(%s)",
                    "IDBRequest[%llu] MT IDBObjectStore.get()",
                    request->GetSerialNumber(),
                    IDB_PROFILER_STRING(Transaction()->Database()),
                    IDB_PROFILER_STRING(Transaction()),
                    IDB_PROFILER_STRING(this), IDB_PROFILER_STRING(aKeyRange));

  return request.forget();
}

already_AddRefed<IDBRequest>
IDBObjectStore::GetAllInternal(IDBKeyRange* aKeyRange,
                               uint32_t aLimit, ErrorResult& aRv)
{
  NS_ASSERTION(NS_IsMainThread(), "Wrong thread!");

  if (!mTransaction->IsOpen()) {
    aRv.Throw(NS_ERROR_DOM_INDEXEDDB_TRANSACTION_INACTIVE_ERR);
    return nullptr;
  }

  nsRefPtr<IDBRequest> request = GenerateRequest(this);
  if (!request) {
    IDB_WARNING("Failed to generate request!");
    aRv.Throw(NS_ERROR_DOM_INDEXEDDB_UNKNOWN_ERR);
    return nullptr;
  }

  nsRefPtr<GetAllHelper> helper =
    new GetAllHelper(mTransaction, request, this, aKeyRange, aLimit);

  nsresult rv = helper->DispatchToTransactionPool();
  if (NS_FAILED(rv)) {
    IDB_WARNING("Failed to dispatch!");
    aRv.Throw(NS_ERROR_DOM_INDEXEDDB_UNKNOWN_ERR);
    return nullptr;
  }

  IDB_PROFILER_MARK("IndexedDB Request %llu: "
                    "database(%s).transaction(%s).objectStore(%s)."
                    "getAll(%s, %lu)",
                    "IDBRequest[%llu] MT IDBObjectStore.getAll()",
                    request->GetSerialNumber(),
                    IDB_PROFILER_STRING(Transaction()->Database()),
                    IDB_PROFILER_STRING(Transaction()),
                    IDB_PROFILER_STRING(this), IDB_PROFILER_STRING(aKeyRange),
                    aLimit);

  return request.forget();
}

already_AddRefed<IDBRequest>
IDBObjectStore::GetAllKeysInternal(IDBKeyRange* aKeyRange, uint32_t aLimit,
                                   ErrorResult& aRv)
{
  MOZ_ASSERT(NS_IsMainThread());

  if (!mTransaction->IsOpen()) {
    aRv.Throw(NS_ERROR_DOM_INDEXEDDB_TRANSACTION_INACTIVE_ERR);
    return nullptr;
  }

  nsRefPtr<IDBRequest> request = GenerateRequest(this);
  if (!request) {
    IDB_WARNING("Failed to generate request!");
    aRv.Throw(NS_ERROR_DOM_INDEXEDDB_UNKNOWN_ERR);
    return nullptr;
  }

  nsRefPtr<GetAllKeysHelper> helper =
    new GetAllKeysHelper(mTransaction, request, this, aKeyRange, aLimit);

  nsresult rv = helper->DispatchToTransactionPool();
  if (NS_FAILED(rv)) {
    IDB_WARNING("Failed to dispatch!");
    aRv.Throw(NS_ERROR_DOM_INDEXEDDB_UNKNOWN_ERR);
    return nullptr;
  }

  IDB_PROFILER_MARK("IndexedDB Request %llu: "
                    "database(%s).transaction(%s).objectStore(%s)."
                    "getAllKeys(%s, %lu)",
                    "IDBRequest[%llu] MT IDBObjectStore.getAllKeys()",
                    request->GetSerialNumber(),
                    IDB_PROFILER_STRING(Transaction()->Database()),
                    IDB_PROFILER_STRING(Transaction()),
                    IDB_PROFILER_STRING(this), IDB_PROFILER_STRING(aKeyRange),
                    aLimit);

  return request.forget();
}

already_AddRefed<IDBRequest>
IDBObjectStore::DeleteInternal(IDBKeyRange* aKeyRange,
                               ErrorResult& aRv)
{
  NS_ASSERTION(NS_IsMainThread(), "Wrong thread!");
  NS_ASSERTION(aKeyRange, "Null key range!");

  if (!mTransaction->IsOpen()) {
    aRv.Throw(NS_ERROR_DOM_INDEXEDDB_TRANSACTION_INACTIVE_ERR);
    return nullptr;
  }

  if (!IsWriteAllowed()) {
    aRv.Throw(NS_ERROR_DOM_INDEXEDDB_READ_ONLY_ERR);
    return nullptr;
  }

  nsRefPtr<IDBRequest> request = GenerateRequest(this);
  if (!request) {
    IDB_WARNING("Failed to generate request!");
    aRv.Throw(NS_ERROR_DOM_INDEXEDDB_UNKNOWN_ERR);
    return nullptr;
  }

  nsRefPtr<DeleteHelper> helper =
    new DeleteHelper(mTransaction, request, this, aKeyRange);

  nsresult rv = helper->DispatchToTransactionPool();
  if (NS_FAILED(rv)) {
    IDB_WARNING("Failed to dispatch!");
    aRv.Throw(NS_ERROR_DOM_INDEXEDDB_UNKNOWN_ERR);
    return nullptr;
  }

  IDB_PROFILER_MARK("IndexedDB Request %llu: "
                    "database(%s).transaction(%s).objectStore(%s).delete(%s)",
                    "IDBRequest[%llu] MT IDBObjectStore.delete()",
                    request->GetSerialNumber(),
                    IDB_PROFILER_STRING(Transaction()->Database()),
                    IDB_PROFILER_STRING(Transaction()),
                    IDB_PROFILER_STRING(this), IDB_PROFILER_STRING(aKeyRange));

  return request.forget();
}

already_AddRefed<IDBRequest>
IDBObjectStore::Clear(ErrorResult& aRv)
{
  NS_ASSERTION(NS_IsMainThread(), "Wrong thread!");

  if (!mTransaction->IsOpen()) {
    aRv.Throw(NS_ERROR_DOM_INDEXEDDB_TRANSACTION_INACTIVE_ERR);
    return nullptr;
  }

  if (!IsWriteAllowed()) {
    aRv.Throw(NS_ERROR_DOM_INDEXEDDB_READ_ONLY_ERR);
    return nullptr;
  }

  nsRefPtr<IDBRequest> request = GenerateRequest(this);
  if (!request) {
    IDB_WARNING("Failed to generate request!");
    aRv.Throw(NS_ERROR_DOM_INDEXEDDB_UNKNOWN_ERR);
    return nullptr;
  }

  nsRefPtr<ClearHelper> helper(new ClearHelper(mTransaction, request, this));

  nsresult rv = helper->DispatchToTransactionPool();
  if (NS_FAILED(rv)) {
    IDB_WARNING("Failed to dispatch!");
    aRv.Throw(NS_ERROR_DOM_INDEXEDDB_UNKNOWN_ERR);
    return nullptr;
  }

  IDB_PROFILER_MARK("IndexedDB Request %llu: "
                    "database(%s).transaction(%s).objectStore(%s).clear()",
                    "IDBRequest[%llu] MT IDBObjectStore.clear()",
                    request->GetSerialNumber(),
                    IDB_PROFILER_STRING(Transaction()->Database()),
                    IDB_PROFILER_STRING(Transaction()),
                    IDB_PROFILER_STRING(this));

  return request.forget();
}

already_AddRefed<IDBRequest>
IDBObjectStore::CountInternal(IDBKeyRange* aKeyRange, ErrorResult& aRv)
{
  NS_ASSERTION(NS_IsMainThread(), "Wrong thread!");

  if (!mTransaction->IsOpen()) {
    aRv.Throw(NS_ERROR_DOM_INDEXEDDB_TRANSACTION_INACTIVE_ERR);
    return nullptr;
  }

  nsRefPtr<IDBRequest> request = GenerateRequest(this);
  if (!request) {
    IDB_WARNING("Failed to generate request!");
    aRv.Throw(NS_ERROR_DOM_INDEXEDDB_UNKNOWN_ERR);
    return nullptr;
  }

  nsRefPtr<CountHelper> helper =
    new CountHelper(mTransaction, request, this, aKeyRange);
  nsresult rv = helper->DispatchToTransactionPool();
  if (NS_FAILED(rv)) {
    IDB_WARNING("Failed to dispatch!");
    aRv.Throw(NS_ERROR_DOM_INDEXEDDB_UNKNOWN_ERR);
    return nullptr;
  }

  IDB_PROFILER_MARK("IndexedDB Request %llu: "
                    "database(%s).transaction(%s).objectStore(%s).count(%s)",
                    "IDBRequest[%llu] MT IDBObjectStore.count()",
                    request->GetSerialNumber(),
                    IDB_PROFILER_STRING(Transaction()->Database()),
                    IDB_PROFILER_STRING(Transaction()),
                    IDB_PROFILER_STRING(this), IDB_PROFILER_STRING(aKeyRange));

  return request.forget();
}

already_AddRefed<IDBRequest>
IDBObjectStore::OpenCursorInternal(IDBKeyRange* aKeyRange,
                                   size_t aDirection, ErrorResult& aRv)
{
  NS_ASSERTION(NS_IsMainThread(), "Wrong thread!");

  if (!mTransaction->IsOpen()) {
    aRv.Throw(NS_ERROR_DOM_INDEXEDDB_TRANSACTION_INACTIVE_ERR);
    return nullptr;
  }

  IDBCursor::Direction direction =
    static_cast<IDBCursor::Direction>(aDirection);

  nsRefPtr<IDBRequest> request = GenerateRequest(this);
  if (!request) {
    IDB_WARNING("Failed to generate request!");
    aRv.Throw(NS_ERROR_DOM_INDEXEDDB_UNKNOWN_ERR);
    return nullptr;
  }

  nsRefPtr<OpenCursorHelper> helper =
    new OpenCursorHelper(mTransaction, request, this, aKeyRange, direction);

  nsresult rv = helper->DispatchToTransactionPool();
  if (NS_FAILED(rv)) {
    IDB_WARNING("Failed to dispatch!");
    aRv.Throw(NS_ERROR_DOM_INDEXEDDB_UNKNOWN_ERR);
    return nullptr;
  }

  IDB_PROFILER_MARK("IndexedDB Request %llu: "
                    "database(%s).transaction(%s).objectStore(%s)."
                    "openCursor(%s, %s)",
                    "IDBRequest[%llu] MT IDBObjectStore.openCursor()",
                    request->GetSerialNumber(),
                    IDB_PROFILER_STRING(Transaction()->Database()),
                    IDB_PROFILER_STRING(Transaction()),
                    IDB_PROFILER_STRING(this), IDB_PROFILER_STRING(aKeyRange),
                    IDB_PROFILER_STRING(direction));

  return request.forget();
}

nsresult
IDBObjectStore::OpenCursorFromChildProcess(
                            IDBRequest* aRequest,
                            size_t aDirection,
                            const Key& aKey,
                            const SerializedStructuredCloneReadInfo& aCloneInfo,
                            nsTArray<StructuredCloneFile>& aBlobs,
                            IDBCursor** _retval)
{
  NS_ASSERTION(NS_IsMainThread(), "Wrong thread!");
  NS_ASSERTION((!aCloneInfo.dataLength && !aCloneInfo.data) ||
               (aCloneInfo.dataLength && aCloneInfo.data),
               "Inconsistent clone info!");

  IDBCursor::Direction direction =
    static_cast<IDBCursor::Direction>(aDirection);

  StructuredCloneReadInfo cloneInfo;

  if (!cloneInfo.SetFromSerialized(aCloneInfo)) {
    IDB_WARNING("Failed to copy clone buffer!");
    return NS_ERROR_DOM_INDEXEDDB_UNKNOWN_ERR;
  }

  cloneInfo.mFiles.SwapElements(aBlobs);

  nsRefPtr<IDBCursor> cursor =
    IDBCursor::Create(aRequest, mTransaction, this, direction, Key(),
                      EmptyCString(), EmptyCString(), aKey, Move(cloneInfo));
  IDB_ENSURE_TRUE(cursor, NS_ERROR_DOM_INDEXEDDB_UNKNOWN_ERR);

  NS_ASSERTION(!cloneInfo.mCloneBuffer.data(), "Should have swapped!");

  cursor.forget(_retval);
  return NS_OK;
}

nsresult
IDBObjectStore::OpenCursorFromChildProcess(IDBRequest* aRequest,
                                           size_t aDirection,
                                           const Key& aKey,
                                           IDBCursor** _retval)
{
  MOZ_ASSERT(NS_IsMainThread());
  MOZ_ASSERT(aRequest);

  auto direction = static_cast<IDBCursor::Direction>(aDirection);

  nsRefPtr<IDBCursor> cursor =
    IDBCursor::Create(aRequest, mTransaction, this, direction, Key(),
                      EmptyCString(), EmptyCString(), aKey);
  IDB_ENSURE_TRUE(cursor, NS_ERROR_DOM_INDEXEDDB_UNKNOWN_ERR);

  cursor.forget(_retval);
  return NS_OK;
}

already_AddRefed<IDBRequest>
IDBObjectStore::OpenKeyCursorInternal(IDBKeyRange* aKeyRange, size_t aDirection,
                                      ErrorResult& aRv)
{
  MOZ_ASSERT(NS_IsMainThread());

  if (!mTransaction->IsOpen()) {
    aRv.Throw(NS_ERROR_DOM_INDEXEDDB_TRANSACTION_INACTIVE_ERR);
    return nullptr;
  }

  nsRefPtr<IDBRequest> request = GenerateRequest(this);
  if (!request) {
    IDB_WARNING("Failed to generate request!");
    aRv.Throw(NS_ERROR_DOM_INDEXEDDB_UNKNOWN_ERR);
    return nullptr;
  }

  auto direction = static_cast<IDBCursor::Direction>(aDirection);

  nsRefPtr<OpenKeyCursorHelper> helper =
    new OpenKeyCursorHelper(mTransaction, request, this, aKeyRange, direction);

  nsresult rv = helper->DispatchToTransactionPool();
  if (NS_FAILED(rv)) {
    IDB_WARNING("Failed to dispatch!");
    aRv.Throw(NS_ERROR_DOM_INDEXEDDB_UNKNOWN_ERR);
    return nullptr;
  }

  IDB_PROFILER_MARK("IndexedDB Request %llu: "
                    "database(%s).transaction(%s).objectStore(%s)."
                    "openKeyCursor(%s, %s)",
                    "IDBRequest[%llu] MT IDBObjectStore.openKeyCursor()",
                    request->GetSerialNumber(),
                    IDB_PROFILER_STRING(Transaction()->Database()),
                    IDB_PROFILER_STRING(Transaction()),
                    IDB_PROFILER_STRING(this), IDB_PROFILER_STRING(aKeyRange),
                    IDB_PROFILER_STRING(direction));

  return request.forget();
}

void
IDBObjectStore::SetInfo(ObjectStoreInfo* aInfo)
{
  NS_ASSERTION(NS_IsMainThread(), "Wrong thread");
  NS_ASSERTION(aInfo != mInfo, "This is nonsense");

  mInfo = aInfo;
}

already_AddRefed<IDBIndex>
IDBObjectStore::CreateIndexInternal(const IndexInfo& aInfo, ErrorResult& aRv)
{
  NS_ASSERTION(NS_IsMainThread(), "Wrong thread!");

  IndexInfo* indexInfo = mInfo->indexes.AppendElement();

  indexInfo->name = aInfo.name;
  indexInfo->id = aInfo.id;
  indexInfo->keyPath = aInfo.keyPath;
  indexInfo->unique = aInfo.unique;
  indexInfo->multiEntry = aInfo.multiEntry;

  // Don't leave this in the list if we fail below!
  AutoRemoveIndex autoRemove(mInfo, aInfo.name);

  nsRefPtr<IDBIndex> index = IDBIndex::Create(this, indexInfo, true);

  mCreatedIndexes.AppendElement(index);

  if (IndexedDatabaseManager::IsMainProcess()) {
    nsRefPtr<CreateIndexHelper> helper =
      new CreateIndexHelper(mTransaction, index);

    nsresult rv = helper->DispatchToTransactionPool();
    if (NS_FAILED(rv)) {
      IDB_WARNING("Failed to dispatch!");
      aRv.Throw(NS_ERROR_DOM_INDEXEDDB_UNKNOWN_ERR);
      return nullptr;
    }
  }

  autoRemove.forget();

  IDB_PROFILER_MARK("IndexedDB Pseudo-request: "
                    "database(%s).transaction(%s).objectStore(%s)."
                    "createIndex(%s)",
                    "MT IDBObjectStore.createIndex()",
                    IDB_PROFILER_STRING(Transaction()->Database()),
                    IDB_PROFILER_STRING(Transaction()),
                    IDB_PROFILER_STRING(this), IDB_PROFILER_STRING(index));

  return index.forget();
}

already_AddRefed<IDBIndex>
IDBObjectStore::Index(const nsAString& aName, ErrorResult &aRv)
{
  NS_ASSERTION(NS_IsMainThread(), "Wrong thread!");

  if (mTransaction->IsFinished()) {
    aRv.Throw(NS_ERROR_DOM_INDEXEDDB_TRANSACTION_INACTIVE_ERR);
    return nullptr;
  }

  IndexInfo* indexInfo = nullptr;
  uint32_t indexCount = mInfo->indexes.Length();
  for (uint32_t index = 0; index < indexCount; index++) {
    if (mInfo->indexes[index].name == aName) {
      indexInfo = &(mInfo->indexes[index]);
      break;
    }
  }

  if (!indexInfo) {
    aRv.Throw(NS_ERROR_DOM_INDEXEDDB_NOT_FOUND_ERR);
    return nullptr;
  }

  nsRefPtr<IDBIndex> retval;
  for (uint32_t i = 0; i < mCreatedIndexes.Length(); i++) {
    nsRefPtr<IDBIndex>& index = mCreatedIndexes[i];
    if (index->Name() == aName) {
      retval = index;
      break;
    }
  }

  if (!retval) {
    retval = IDBIndex::Create(this, indexInfo, false);
    if (!retval) {
      IDB_WARNING("Failed to create index!");
      aRv.Throw(NS_ERROR_DOM_INDEXEDDB_UNKNOWN_ERR);
      return nullptr;
    }

    if (!mCreatedIndexes.AppendElement(retval)) {
      IDB_WARNING("Out of memory!");
      aRv.Throw(NS_ERROR_DOM_INDEXEDDB_UNKNOWN_ERR);
      return nullptr;
    }
  }

  return retval.forget();
}

NS_IMPL_CYCLE_COLLECTION_CLASS(IDBObjectStore)

NS_IMPL_CYCLE_COLLECTION_TRACE_BEGIN(IDBObjectStore)
  NS_IMPL_CYCLE_COLLECTION_TRACE_PRESERVED_WRAPPER
  NS_IMPL_CYCLE_COLLECTION_TRACE_JSVAL_MEMBER_CALLBACK(mCachedKeyPath)
NS_IMPL_CYCLE_COLLECTION_TRACE_END

NS_IMPL_CYCLE_COLLECTION_TRAVERSE_BEGIN(IDBObjectStore)
  NS_IMPL_CYCLE_COLLECTION_TRAVERSE_SCRIPT_OBJECTS
  NS_IMPL_CYCLE_COLLECTION_TRAVERSE(mTransaction)

  for (uint32_t i = 0; i < tmp->mCreatedIndexes.Length(); i++) {
    NS_CYCLE_COLLECTION_NOTE_EDGE_NAME(cb, "mCreatedIndexes[i]");
    cb.NoteXPCOMChild(static_cast<nsISupports*>(tmp->mCreatedIndexes[i].get()));
  }
NS_IMPL_CYCLE_COLLECTION_TRAVERSE_END

NS_IMPL_CYCLE_COLLECTION_UNLINK_BEGIN(IDBObjectStore)
  NS_IMPL_CYCLE_COLLECTION_UNLINK_PRESERVED_WRAPPER

  // Don't unlink mTransaction!

  tmp->mCreatedIndexes.Clear();

  tmp->mCachedKeyPath = JSVAL_VOID;

  if (tmp->mRooted) {
    mozilla::DropJSObjects(tmp);
    tmp->mRooted = false;
  }
NS_IMPL_CYCLE_COLLECTION_UNLINK_END

NS_INTERFACE_MAP_BEGIN_CYCLE_COLLECTION(IDBObjectStore)
  NS_WRAPPERCACHE_INTERFACE_MAP_ENTRY
  NS_INTERFACE_MAP_ENTRY(nsISupports)
NS_INTERFACE_MAP_END

NS_IMPL_CYCLE_COLLECTING_ADDREF(IDBObjectStore)
NS_IMPL_CYCLE_COLLECTING_RELEASE(IDBObjectStore)

JSObject*
IDBObjectStore::WrapObject(JSContext* aCx)
{
  return IDBObjectStoreBinding::Wrap(aCx, this);
}

JS::Value
IDBObjectStore::GetKeyPath(JSContext* aCx, ErrorResult& aRv)
{
  NS_ASSERTION(NS_IsMainThread(), "Wrong thread!");

  if (!mCachedKeyPath.isUndefined()) {
    return mCachedKeyPath;
  }

  aRv = GetKeyPath().ToJSVal(aCx, mCachedKeyPath);
  ENSURE_SUCCESS(aRv, JSVAL_VOID);

  if (mCachedKeyPath.isGCThing()) {
    mozilla::HoldJSObjects(this);
    mRooted = true;
  }

  return mCachedKeyPath;
}

already_AddRefed<DOMStringList>
IDBObjectStore::GetIndexNames(ErrorResult& aRv)
{
  NS_ASSERTION(NS_IsMainThread(), "Wrong thread!");

  nsRefPtr<DOMStringList> list(new DOMStringList());

  nsTArray<nsString>& names = list->StringArray();
  uint32_t count = mInfo->indexes.Length();
  names.SetCapacity(count);

  for (uint32_t index = 0; index < count; index++) {
    names.InsertElementSorted(mInfo->indexes[index].name);
  }

  return list.forget();
}

already_AddRefed<IDBRequest>
IDBObjectStore::Get(JSContext* aCx, JS::Handle<JS::Value> aKey,
                    ErrorResult& aRv)
{
  NS_ASSERTION(NS_IsMainThread(), "Wrong thread!");

  if (!mTransaction->IsOpen()) {
    aRv.Throw(NS_ERROR_DOM_INDEXEDDB_TRANSACTION_INACTIVE_ERR);
    return nullptr;
  }

  nsRefPtr<IDBKeyRange> keyRange;
  aRv = IDBKeyRange::FromJSVal(aCx, aKey, getter_AddRefs(keyRange));
  ENSURE_SUCCESS(aRv, nullptr);

  if (!keyRange) {
    // Must specify a key or keyRange for get().
    aRv.Throw(NS_ERROR_DOM_INDEXEDDB_DATA_ERR);
    return nullptr;
  }

  return GetInternal(keyRange, aRv);
}

already_AddRefed<IDBRequest>
IDBObjectStore::GetAll(JSContext* aCx,
                       JS::Handle<JS::Value> aKey,
                       const Optional<uint32_t>& aLimit, ErrorResult& aRv)
{
  NS_ASSERTION(NS_IsMainThread(), "Wrong thread!");

  if (!mTransaction->IsOpen()) {
    aRv.Throw(NS_ERROR_DOM_INDEXEDDB_TRANSACTION_INACTIVE_ERR);
    return nullptr;
  }

  nsRefPtr<IDBKeyRange> keyRange;
  aRv = IDBKeyRange::FromJSVal(aCx, aKey, getter_AddRefs(keyRange));
  ENSURE_SUCCESS(aRv, nullptr);

  uint32_t limit = UINT32_MAX;
  if (aLimit.WasPassed() && aLimit.Value() != 0) {
    limit = aLimit.Value();
  }

  return GetAllInternal(keyRange, limit, aRv);
}

already_AddRefed<IDBRequest>
IDBObjectStore::Delete(JSContext* aCx, JS::Handle<JS::Value> aKey,
                       ErrorResult& aRv)
{
  NS_ASSERTION(NS_IsMainThread(), "Wrong thread!");

  if (!mTransaction->IsOpen()) {
    aRv.Throw(NS_ERROR_DOM_INDEXEDDB_TRANSACTION_INACTIVE_ERR);
    return nullptr;
  }

  if (!IsWriteAllowed()) {
    aRv.Throw(NS_ERROR_DOM_INDEXEDDB_READ_ONLY_ERR);
    return nullptr;
  }

  nsRefPtr<IDBKeyRange> keyRange;
  aRv = IDBKeyRange::FromJSVal(aCx, aKey, getter_AddRefs(keyRange));
  ENSURE_SUCCESS(aRv, nullptr);

  if (!keyRange) {
    // Must specify a key or keyRange for delete().
    aRv.Throw(NS_ERROR_DOM_INDEXEDDB_DATA_ERR);
    return nullptr;
  }

  return DeleteInternal(keyRange, aRv);
}

already_AddRefed<IDBRequest>
IDBObjectStore::OpenCursor(JSContext* aCx,
                           JS::Handle<JS::Value> aRange,
                           IDBCursorDirection aDirection, ErrorResult& aRv)
{
  NS_ASSERTION(NS_IsMainThread(), "Wrong thread!");

  if (!mTransaction->IsOpen()) {
    aRv.Throw(NS_ERROR_DOM_INDEXEDDB_TRANSACTION_INACTIVE_ERR);
    return nullptr;
  }

  nsRefPtr<IDBKeyRange> keyRange;
  aRv = IDBKeyRange::FromJSVal(aCx, aRange, getter_AddRefs(keyRange));
  ENSURE_SUCCESS(aRv, nullptr);

  IDBCursor::Direction direction = IDBCursor::ConvertDirection(aDirection);
  size_t argDirection = static_cast<size_t>(direction);

  return OpenCursorInternal(keyRange, argDirection, aRv);
}

already_AddRefed<IDBIndex>
IDBObjectStore::CreateIndex(JSContext* aCx, const nsAString& aName,
                            const nsAString& aKeyPath,
                            const IDBIndexParameters& aOptionalParameters,
                            ErrorResult& aRv)
{
  NS_ASSERTION(NS_IsMainThread(), "Wrong thread!");

  KeyPath keyPath(0);
  if (NS_FAILED(KeyPath::Parse(aCx, aKeyPath, &keyPath)) ||
      !keyPath.IsValid()) {
    aRv.Throw(NS_ERROR_DOM_SYNTAX_ERR);
    return nullptr;
  }

  return CreateIndex(aCx, aName, keyPath, aOptionalParameters, aRv);
}

already_AddRefed<IDBIndex>
IDBObjectStore::CreateIndex(JSContext* aCx, const nsAString& aName,
                            const Sequence<nsString >& aKeyPath,
                            const IDBIndexParameters& aOptionalParameters,
                            ErrorResult& aRv)
{
  NS_PRECONDITION(NS_IsMainThread(), "Wrong thread!");

  if (!aKeyPath.Length()) {
    aRv.Throw(NS_ERROR_DOM_SYNTAX_ERR);
    return nullptr;
  }

  KeyPath keyPath(0);
  if (NS_FAILED(KeyPath::Parse(aCx, aKeyPath, &keyPath))) {
    aRv.Throw(NS_ERROR_DOM_SYNTAX_ERR);
    return nullptr;
  }

  return CreateIndex(aCx, aName, keyPath, aOptionalParameters, aRv);
}

already_AddRefed<IDBIndex>
IDBObjectStore::CreateIndex(JSContext* aCx, const nsAString& aName,
                            KeyPath& aKeyPath,
                            const IDBIndexParameters& aOptionalParameters,
                            ErrorResult& aRv)
{
  // Check name and current mode
  IDBTransaction* transaction = AsyncConnectionHelper::GetCurrentTransaction();

  if (!transaction ||
      transaction != mTransaction ||
      mTransaction->GetMode() != IDBTransaction::VERSION_CHANGE) {
    aRv.Throw(NS_ERROR_DOM_INDEXEDDB_NOT_ALLOWED_ERR);
    return nullptr;
  }

  bool found = false;
  uint32_t indexCount = mInfo->indexes.Length();
  for (uint32_t index = 0; index < indexCount; index++) {
    if (mInfo->indexes[index].name == aName) {
      found = true;
      break;
    }
  }

  if (found) {
    aRv.Throw(NS_ERROR_DOM_INDEXEDDB_CONSTRAINT_ERR);
    return nullptr;
  }

  NS_ASSERTION(mTransaction->IsOpen(), "Impossible!");

#ifdef DEBUG
  for (uint32_t index = 0; index < mCreatedIndexes.Length(); index++) {
    if (mCreatedIndexes[index]->Name() == aName) {
      NS_ERROR("Already created this one!");
    }
  }
#endif

  if (aOptionalParameters.mMultiEntry && aKeyPath.IsArray()) {
    aRv.Throw(NS_ERROR_DOM_INVALID_ACCESS_ERR);
    return nullptr;
  }

  DatabaseInfo* databaseInfo = mTransaction->DBInfo();

  IndexInfo info;

  info.name = aName;
  info.id = databaseInfo->nextIndexId++;
  info.keyPath = aKeyPath;
  info.unique = aOptionalParameters.mUnique;
  info.multiEntry = aOptionalParameters.mMultiEntry;

  return CreateIndexInternal(info, aRv);
}

void
IDBObjectStore::DeleteIndex(const nsAString& aName, ErrorResult& aRv)
{
  NS_ASSERTION(NS_IsMainThread(), "Wrong thread!");

  IDBTransaction* transaction = AsyncConnectionHelper::GetCurrentTransaction();

  if (!transaction ||
      transaction != mTransaction ||
      mTransaction->GetMode() != IDBTransaction::VERSION_CHANGE) {
    aRv.Throw(NS_ERROR_DOM_INDEXEDDB_NOT_ALLOWED_ERR);
    return;
  }

  NS_ASSERTION(mTransaction->IsOpen(), "Impossible!");

  uint32_t index = 0;
  for (; index < mInfo->indexes.Length(); index++) {
    if (mInfo->indexes[index].name == aName) {
      break;
    }
  }

  if (index == mInfo->indexes.Length()) {
    aRv.Throw(NS_ERROR_DOM_INDEXEDDB_NOT_FOUND_ERR);
    return;
  }

  if (IndexedDatabaseManager::IsMainProcess()) {
    nsRefPtr<DeleteIndexHelper> helper =
      new DeleteIndexHelper(mTransaction, this, aName);

    nsresult rv = helper->DispatchToTransactionPool();
    if (NS_FAILED(rv)) {
      IDB_WARNING("Failed to dispatch!");
      aRv.Throw(NS_ERROR_DOM_INDEXEDDB_UNKNOWN_ERR);
      return;
    }
  }
  else {
    NS_ASSERTION(mActorChild, "Must have an actor here!");

    mActorChild->SendDeleteIndex(nsString(aName));
  }

  mInfo->indexes.RemoveElementAt(index);

  for (uint32_t i = 0; i < mCreatedIndexes.Length(); i++) {
    if (mCreatedIndexes[i]->Name() == aName) {
      mCreatedIndexes.RemoveElementAt(i);
      break;
    }
  }

  IDB_PROFILER_MARK("IndexedDB Pseudo-request: "
                    "database(%s).transaction(%s).objectStore(%s)."
                    "deleteIndex(\"%s\")",
                    "MT IDBObjectStore.deleteIndex()",
                    IDB_PROFILER_STRING(Transaction()->Database()),
                    IDB_PROFILER_STRING(Transaction()),
                    IDB_PROFILER_STRING(this),
                    NS_ConvertUTF16toUTF8(aName).get());
}

already_AddRefed<IDBRequest>
IDBObjectStore::Count(JSContext* aCx,
                      JS::Handle<JS::Value> aKey,
                      ErrorResult& aRv)
{
  if (!mTransaction->IsOpen()) {
    aRv.Throw(NS_ERROR_DOM_INDEXEDDB_TRANSACTION_INACTIVE_ERR);
    return nullptr;
  }

  nsRefPtr<IDBKeyRange> keyRange;
  aRv = IDBKeyRange::FromJSVal(aCx, aKey, getter_AddRefs(keyRange));
  ENSURE_SUCCESS(aRv, nullptr);

  return CountInternal(keyRange, aRv);
}

already_AddRefed<IDBRequest>
IDBObjectStore::GetAllKeys(JSContext* aCx,
                           JS::Handle<JS::Value> aKey,
                           const Optional<uint32_t>& aLimit, ErrorResult& aRv)
{
  MOZ_ASSERT(NS_IsMainThread());

  if (!mTransaction->IsOpen()) {
    aRv.Throw(NS_ERROR_DOM_INDEXEDDB_TRANSACTION_INACTIVE_ERR);
    return nullptr;
  }

  nsRefPtr<IDBKeyRange> keyRange;
  aRv = IDBKeyRange::FromJSVal(aCx, aKey, getter_AddRefs(keyRange));
  ENSURE_SUCCESS(aRv, nullptr);

  uint32_t limit = UINT32_MAX;
  if (aLimit.WasPassed() && aLimit.Value() != 0) {
    limit = aLimit.Value();
  }

  return GetAllKeysInternal(keyRange, limit, aRv);
}

already_AddRefed<IDBRequest>
IDBObjectStore::OpenKeyCursor(JSContext* aCx,
                              JS::Handle<JS::Value> aRange,
                              IDBCursorDirection aDirection, ErrorResult& aRv)
{
  MOZ_ASSERT(NS_IsMainThread());

  if (!mTransaction->IsOpen()) {
    aRv.Throw(NS_ERROR_DOM_INDEXEDDB_TRANSACTION_INACTIVE_ERR);
    return nullptr;
  }

  nsRefPtr<IDBKeyRange> keyRange;
  aRv = IDBKeyRange::FromJSVal(aCx, aRange, getter_AddRefs(keyRange));
  ENSURE_SUCCESS(aRv, nullptr);

  IDBCursor::Direction direction = IDBCursor::ConvertDirection(aDirection);

  return OpenKeyCursorInternal(keyRange, static_cast<size_t>(direction), aRv);
}

inline nsresult
CopyData(nsIInputStream* aInputStream, nsIOutputStream* aOutputStream)
{
  NS_ASSERTION(!NS_IsMainThread(), "Wrong thread!");
  NS_ASSERTION(IndexedDatabaseManager::IsMainProcess(), "Wrong process!");

  PROFILER_LABEL("IndexedDB", "CopyData");

  nsresult rv;

  do {
    char copyBuffer[FILE_COPY_BUFFER_SIZE];

    uint32_t numRead;
    rv = aInputStream->Read(copyBuffer, sizeof(copyBuffer), &numRead);
    NS_ENSURE_SUCCESS(rv, rv);

    if (!numRead) {
      break;
    }

    uint32_t numWrite;
    rv = aOutputStream->Write(copyBuffer, numRead, &numWrite);
    if (rv == NS_ERROR_FILE_NO_DEVICE_SPACE) {
      rv = NS_ERROR_DOM_INDEXEDDB_QUOTA_ERR;
    }
    NS_ENSURE_SUCCESS(rv, rv);

    NS_ENSURE_TRUE(numWrite == numRead, NS_ERROR_FAILURE);
  } while (true);

  rv = aOutputStream->Flush();
  NS_ENSURE_SUCCESS(rv, rv);

  return NS_OK;
}

void
ObjectStoreHelper::ReleaseMainThreadObjects()
{
  mObjectStore = nullptr;
  AsyncConnectionHelper::ReleaseMainThreadObjects();
}

nsresult
ObjectStoreHelper::Dispatch(nsIEventTarget* aDatabaseThread)
{
  NS_ASSERTION(NS_IsMainThread(), "Wrong thread!");

  PROFILER_MAIN_THREAD_LABEL("IndexedDB", "ObjectStoreHelper::Dispatch");

  if (IndexedDatabaseManager::IsMainProcess()) {
    return AsyncConnectionHelper::Dispatch(aDatabaseThread);
  }

  // If we've been invalidated then there's no point sending anything to the
  // parent process.
  if (mObjectStore->Transaction()->Database()->IsInvalidated()) {
    IDB_REPORT_INTERNAL_ERR();
    return NS_ERROR_DOM_INDEXEDDB_UNKNOWN_ERR;
  }

  IndexedDBObjectStoreChild* objectStoreActor = mObjectStore->GetActorChild();
  NS_ASSERTION(objectStoreActor, "Must have an actor here!");

  ObjectStoreRequestParams params;
  nsresult rv = PackArgumentsForParentProcess(params);
  IDB_ENSURE_SUCCESS(rv, NS_ERROR_DOM_INDEXEDDB_UNKNOWN_ERR);

  NoDispatchEventTarget target;
  rv = AsyncConnectionHelper::Dispatch(&target);
  IDB_ENSURE_SUCCESS(rv, NS_ERROR_DOM_INDEXEDDB_UNKNOWN_ERR);

  mActor =
    new IndexedDBObjectStoreRequestChild(this, mObjectStore, params.type());
  objectStoreActor->SendPIndexedDBRequestConstructor(mActor, params);

  return NS_OK;
}

void
NoRequestObjectStoreHelper::ReleaseMainThreadObjects()
{
  NS_ASSERTION(IndexedDatabaseManager::IsMainProcess(), "Wrong process!");
  mObjectStore = nullptr;
  AsyncConnectionHelper::ReleaseMainThreadObjects();
}

nsresult
NoRequestObjectStoreHelper::UnpackResponseFromParentProcess(
                                            const ResponseValue& aResponseValue)
{
  MOZ_CRASH();
}

AsyncConnectionHelper::ChildProcessSendResult
NoRequestObjectStoreHelper::SendResponseToChildProcess(nsresult aResultCode)
{
  NS_ASSERTION(IndexedDatabaseManager::IsMainProcess(), "Wrong process!");
  return Success_NotSent;
}

nsresult
NoRequestObjectStoreHelper::OnSuccess()
{
  NS_ASSERTION(IndexedDatabaseManager::IsMainProcess(), "Wrong process!");
  return NS_OK;
}

void
NoRequestObjectStoreHelper::OnError()
{
  NS_ASSERTION(IndexedDatabaseManager::IsMainProcess(), "Wrong process!");
  mTransaction->Abort(GetResultCode());
}

// This is a duplicate of the js engine's byte munging in StructuredClone.cpp
uint64_t
ReinterpretDoubleAsUInt64(double d)
{
  union {
    double d;
    uint64_t u;
  } pun;
  pun.d = d;
  return pun.u;
}

nsresult
AddHelper::DoDatabaseWork(mozIStorageConnection* aConnection)
{
  NS_ASSERTION(!NS_IsMainThread(), "Wrong thread!");
  NS_ASSERTION(IndexedDatabaseManager::IsMainProcess(), "Wrong process!");
  NS_ASSERTION(aConnection, "Passed a null connection!");

  PROFILER_LABEL("IndexedDB", "AddHelper::DoDatabaseWork");

  if (IndexedDatabaseManager::InLowDiskSpaceMode()) {
    NS_WARNING("Refusing to add more data because disk space is low!");
    return NS_ERROR_DOM_INDEXEDDB_QUOTA_ERR;
  }

  nsresult rv;
  bool keyUnset = mKey.IsUnset();
  int64_t osid = mObjectStore->Id();
  const KeyPath& keyPath = mObjectStore->GetKeyPath();

  // The "|| keyUnset" here is mostly a debugging tool. If a key isn't
  // specified we should never have a collision and so it shouldn't matter
  // if we allow overwrite or not. By not allowing overwrite we raise
  // detectable errors rather than corrupting data
  nsCOMPtr<mozIStorageStatement> stmt = !mOverwrite || keyUnset ?
    mTransaction->GetCachedStatement(
      "INSERT INTO object_data (object_store_id, key_value, data, file_ids) "
      "VALUES (:osid, :key_value, :data, :file_ids)") :
    mTransaction->GetCachedStatement(
      "INSERT OR REPLACE INTO object_data (object_store_id, key_value, data, "
                                          "file_ids) "
      "VALUES (:osid, :key_value, :data, :file_ids)");
  IDB_ENSURE_TRUE(stmt, NS_ERROR_DOM_INDEXEDDB_UNKNOWN_ERR);

  mozStorageStatementScoper scoper(stmt);

  rv = stmt->BindInt64ByName(NS_LITERAL_CSTRING("osid"), osid);
  IDB_ENSURE_SUCCESS(rv, NS_ERROR_DOM_INDEXEDDB_UNKNOWN_ERR);

  NS_ASSERTION(!keyUnset || mObjectStore->IsAutoIncrement(),
               "Should have key unless autoincrement");

  int64_t autoIncrementNum = 0;

  if (mObjectStore->IsAutoIncrement()) {
    if (keyUnset) {
      autoIncrementNum = mObjectStore->Info()->nextAutoIncrementId;

      MOZ_ASSERT(autoIncrementNum > 0,
                 "Generated key must always be a positive integer");

      if (autoIncrementNum > (1LL << 53)) {
        IDB_REPORT_INTERNAL_ERR();
        return NS_ERROR_DOM_INDEXEDDB_UNKNOWN_ERR;
      }

      mKey.SetFromInteger(autoIncrementNum);
    }
    else if (mKey.IsFloat() &&
             mKey.ToFloat() >= mObjectStore->Info()->nextAutoIncrementId) {
      autoIncrementNum = floor(mKey.ToFloat());
    }

    if (keyUnset && keyPath.IsValid()) {
      // Special case where someone put an object into an autoIncrement'ing
      // objectStore with no key in its keyPath set. We needed to figure out
      // which row id we would get above before we could set that properly.

      LittleEndian::writeUint64((char*)mCloneWriteInfo.mCloneBuffer.data() +
                                mCloneWriteInfo.mOffsetToKeyProp,
                                ReinterpretDoubleAsUInt64(static_cast<double>(
                                                          autoIncrementNum)));
    }
  }

  mKey.BindToStatement(stmt, NS_LITERAL_CSTRING("key_value"));


  // Compress the bytes before adding into the database.
  const char* uncompressed =
    reinterpret_cast<const char*>(mCloneWriteInfo.mCloneBuffer.data());
  size_t uncompressedLength = mCloneWriteInfo.mCloneBuffer.nbytes();

  // We don't have a smart pointer class that calls moz_free, so we need to
  // manage | compressed | manually.
  {
    size_t compressedLength = snappy::MaxCompressedLength(uncompressedLength);
    // moz_malloc is equivalent to NS_Alloc, which we use because mozStorage
    // expects to be able to free the adopted pointer with NS_Free.
    char* compressed = (char*)moz_malloc(compressedLength);
    NS_ENSURE_TRUE(compressed, NS_ERROR_OUT_OF_MEMORY);

    snappy::RawCompress(uncompressed, uncompressedLength, compressed,
                        &compressedLength);

    uint8_t* dataBuffer = reinterpret_cast<uint8_t*>(compressed);
    size_t dataBufferLength = compressedLength;

    // If this call succeeds, | compressed | is now owned by the statement, and
    // we are no longer responsible for it.
    rv = stmt->BindAdoptedBlobByName(NS_LITERAL_CSTRING("data"), dataBuffer,
                                     dataBufferLength);
    if (NS_FAILED(rv)) {
      moz_free(compressed);
    }
    IDB_ENSURE_SUCCESS(rv, NS_ERROR_DOM_INDEXEDDB_UNKNOWN_ERR);
  }

  // Handle blobs
  uint32_t length = mCloneWriteInfo.mFiles.Length();
  if (length) {
    nsRefPtr<FileManager> fileManager = mDatabase->Manager();

    nsCOMPtr<nsIFile> directory = fileManager->GetDirectory();
    IDB_ENSURE_TRUE(directory, NS_ERROR_DOM_INDEXEDDB_UNKNOWN_ERR);

    nsCOMPtr<nsIFile> journalDirectory = fileManager->EnsureJournalDirectory();
    IDB_ENSURE_TRUE(journalDirectory, NS_ERROR_DOM_INDEXEDDB_UNKNOWN_ERR);

    nsAutoString fileIds;

    for (uint32_t index = 0; index < length; index++) {
      StructuredCloneFile& cloneFile = mCloneWriteInfo.mFiles[index];

      FileInfo* fileInfo = cloneFile.mFileInfo;
      nsIInputStream* inputStream = cloneFile.mInputStream;

      int64_t id = fileInfo->Id();
      if (inputStream) {
        // Create a journal file first
        nsCOMPtr<nsIFile> nativeFile =
          fileManager->GetFileForId(journalDirectory, id);
        IDB_ENSURE_TRUE(nativeFile, NS_ERROR_DOM_INDEXEDDB_UNKNOWN_ERR);

        rv = nativeFile->Create(nsIFile::NORMAL_FILE_TYPE, 0644);
        IDB_ENSURE_TRUE(nativeFile, NS_ERROR_DOM_INDEXEDDB_UNKNOWN_ERR);

        // Now we can copy the blob
        nativeFile = fileManager->GetFileForId(directory, id);
        IDB_ENSURE_TRUE(nativeFile, NS_ERROR_DOM_INDEXEDDB_UNKNOWN_ERR);

        IDBDatabase* database = mObjectStore->Transaction()->Database();
        nsRefPtr<FileOutputStream> outputStream =
          FileOutputStream::Create(database->Type(), database->Group(),
                                   database->Origin(), nativeFile);
        IDB_ENSURE_TRUE(outputStream, NS_ERROR_DOM_INDEXEDDB_UNKNOWN_ERR);

        rv = CopyData(inputStream, outputStream);
        if (NS_FAILED(rv) &&
            NS_ERROR_GET_MODULE(rv) != NS_ERROR_MODULE_DOM_INDEXEDDB) {
          IDB_REPORT_INTERNAL_ERR();
          rv = NS_ERROR_DOM_INDEXEDDB_UNKNOWN_ERR;
        }
        NS_ENSURE_SUCCESS(rv, rv);

        cloneFile.mFile->AddFileInfo(fileInfo);
      }

      if (index) {
        fileIds.Append(NS_LITERAL_STRING(" "));
      }
      fileIds.AppendInt(id);
    }

    rv = stmt->BindStringByName(NS_LITERAL_CSTRING("file_ids"), fileIds);
  }
  else {
    rv = stmt->BindNullByName(NS_LITERAL_CSTRING("file_ids"));
  }
  IDB_ENSURE_SUCCESS(rv, NS_ERROR_DOM_INDEXEDDB_UNKNOWN_ERR);

  rv = stmt->Execute();
  if (rv == NS_ERROR_STORAGE_CONSTRAINT) {
    NS_ASSERTION(!keyUnset, "Generated key had a collision!?");
    return NS_ERROR_DOM_INDEXEDDB_CONSTRAINT_ERR;
  }
  IDB_ENSURE_SUCCESS(rv, NS_ERROR_DOM_INDEXEDDB_UNKNOWN_ERR);

  int64_t objectDataId;
  rv = aConnection->GetLastInsertRowID(&objectDataId);
  IDB_ENSURE_SUCCESS(rv, NS_ERROR_DOM_INDEXEDDB_UNKNOWN_ERR);

  // Update our indexes if needed.
  if (mOverwrite || !mIndexUpdateInfo.IsEmpty()) {
    rv = IDBObjectStore::UpdateIndexes(mTransaction, osid, mKey, mOverwrite,
                                       objectDataId, mIndexUpdateInfo);
    if (rv == NS_ERROR_STORAGE_CONSTRAINT) {
      return NS_ERROR_DOM_INDEXEDDB_CONSTRAINT_ERR;
    }
    IDB_ENSURE_SUCCESS(rv, NS_ERROR_DOM_INDEXEDDB_UNKNOWN_ERR);
  }

  if (autoIncrementNum) {
    mObjectStore->Info()->nextAutoIncrementId = autoIncrementNum + 1;
  }

  return NS_OK;
}

nsresult
AddHelper::GetSuccessResult(JSContext* aCx,
                            JS::MutableHandle<JS::Value> aVal)
{
  NS_ASSERTION(!mKey.IsUnset(), "Badness!");

  mCloneWriteInfo.mCloneBuffer.clear();

  return mKey.ToJSVal(aCx, aVal);
}

void
AddHelper::ReleaseMainThreadObjects()
{
  IDBObjectStore::ClearCloneWriteInfo(mCloneWriteInfo);
  ObjectStoreHelper::ReleaseMainThreadObjects();
}

nsresult
AddHelper::PackArgumentsForParentProcess(ObjectStoreRequestParams& aParams)
{
  NS_ASSERTION(NS_IsMainThread(), "Wrong thread!");
  NS_ASSERTION(!IndexedDatabaseManager::IsMainProcess(), "Wrong process!");

  PROFILER_MAIN_THREAD_LABEL("IndexedDB",
                             "AddHelper::PackArgumentsForParentProcess");

  AddPutParams commonParams;
  commonParams.cloneInfo() = mCloneWriteInfo;
  commonParams.key() = mKey;
  commonParams.indexUpdateInfos().AppendElements(mIndexUpdateInfo);

  const nsTArray<StructuredCloneFile>& files = mCloneWriteInfo.mFiles;

  if (!files.IsEmpty()) {
    uint32_t fileCount = files.Length();

    InfallibleTArray<PBlobChild*>& blobsChild = commonParams.blobsChild();
    blobsChild.SetCapacity(fileCount);

    ContentChild* contentChild = ContentChild::GetSingleton();
    NS_ASSERTION(contentChild, "This should never be null!");

    for (uint32_t index = 0; index < fileCount; index++) {
      const StructuredCloneFile& file = files[index];

      NS_ASSERTION(file.mFile, "This should never be null!");
      NS_ASSERTION(!file.mFileInfo, "This is not yet supported!");

      BlobChild* actor =
        contentChild->GetOrCreateActorForBlob(file.mFile);
      if (!actor) {
        IDB_REPORT_INTERNAL_ERR();
        return NS_ERROR_DOM_INDEXEDDB_UNKNOWN_ERR;
      }
      blobsChild.AppendElement(actor);
    }
  }

  if (mOverwrite) {
    PutParams putParams;
    putParams.commonParams() = commonParams;
    aParams = putParams;
  }
  else {
    AddParams addParams;
    addParams.commonParams() = commonParams;
    aParams = addParams;
  }

  return NS_OK;
}

AsyncConnectionHelper::ChildProcessSendResult
AddHelper::SendResponseToChildProcess(nsresult aResultCode)
{
  NS_ASSERTION(NS_IsMainThread(), "Wrong thread!");
  NS_ASSERTION(IndexedDatabaseManager::IsMainProcess(), "Wrong process!");

  PROFILER_MAIN_THREAD_LABEL("IndexedDB",
                             "AddHelper::SendResponseToChildProcess");

  IndexedDBRequestParentBase* actor = mRequest->GetActorParent();
  NS_ASSERTION(actor, "How did we get this far without an actor?");

  ResponseValue response;
  if (NS_FAILED(aResultCode)) {
    response =  aResultCode;
  }
  else if (mOverwrite) {
    PutResponse putResponse;
    putResponse.key() = mKey;
    response = putResponse;
  }
  else {
    AddResponse addResponse;
    addResponse.key() = mKey;
    response = addResponse;
  }

  if (!actor->SendResponse(response)) {
    return Error;
  }

  return Success_Sent;
}

nsresult
AddHelper::UnpackResponseFromParentProcess(const ResponseValue& aResponseValue)
{
  NS_ASSERTION(aResponseValue.type() == ResponseValue::TAddResponse ||
               aResponseValue.type() == ResponseValue::TPutResponse,
               "Bad response type!");

  mKey = mOverwrite ?
         aResponseValue.get_PutResponse().key() :
         aResponseValue.get_AddResponse().key();

  return NS_OK;
}

nsresult
GetHelper::DoDatabaseWork(mozIStorageConnection* /* aConnection */)
{
  NS_ASSERTION(!NS_IsMainThread(), "Wrong thread!");
  NS_ASSERTION(IndexedDatabaseManager::IsMainProcess(), "Wrong process!");
  NS_ASSERTION(mKeyRange, "Must have a key range here!");

  PROFILER_LABEL("IndexedDB", "GetHelper::DoDatabaseWork [IDBObjectStore.cpp]");

  nsCString keyRangeClause;
  mKeyRange->GetBindingClause(NS_LITERAL_CSTRING("key_value"), keyRangeClause);

  NS_ASSERTION(!keyRangeClause.IsEmpty(), "Huh?!");

  nsCString query = NS_LITERAL_CSTRING("SELECT data, file_ids FROM object_data "
                                       "WHERE object_store_id = :osid") +
                    keyRangeClause + NS_LITERAL_CSTRING(" LIMIT 1");

  nsCOMPtr<mozIStorageStatement> stmt = mTransaction->GetCachedStatement(query);
  IDB_ENSURE_TRUE(stmt, NS_ERROR_DOM_INDEXEDDB_UNKNOWN_ERR);

  mozStorageStatementScoper scoper(stmt);

  nsresult rv =
    stmt->BindInt64ByName(NS_LITERAL_CSTRING("osid"), mObjectStore->Id());
  IDB_ENSURE_SUCCESS(rv, NS_ERROR_DOM_INDEXEDDB_UNKNOWN_ERR);

  rv = mKeyRange->BindToStatement(stmt);
  NS_ENSURE_SUCCESS(rv, rv);

  bool hasResult;
  rv = stmt->ExecuteStep(&hasResult);
  IDB_ENSURE_SUCCESS(rv, NS_ERROR_DOM_INDEXEDDB_UNKNOWN_ERR);

  if (hasResult) {
    rv = IDBObjectStore::GetStructuredCloneReadInfoFromStatement(stmt, 0, 1,
      mDatabase, mCloneReadInfo);
    NS_ENSURE_SUCCESS(rv, rv);
  }

  return NS_OK;
}

nsresult
GetHelper::GetSuccessResult(JSContext* aCx,
                            JS::MutableHandle<JS::Value> aVal)
{
  bool result = IDBObjectStore::DeserializeValue(aCx, mCloneReadInfo, aVal);

  mCloneReadInfo.mCloneBuffer.clear();

  NS_ENSURE_TRUE(result, NS_ERROR_DOM_DATA_CLONE_ERR);
  return NS_OK;
}

void
GetHelper::ReleaseMainThreadObjects()
{
  mKeyRange = nullptr;
  IDBObjectStore::ClearCloneReadInfo(mCloneReadInfo);
  ObjectStoreHelper::ReleaseMainThreadObjects();
}

nsresult
GetHelper::PackArgumentsForParentProcess(ObjectStoreRequestParams& aParams)
{
  NS_ASSERTION(NS_IsMainThread(), "Wrong thread!");
  NS_ASSERTION(!IndexedDatabaseManager::IsMainProcess(), "Wrong process!");
  NS_ASSERTION(mKeyRange, "This should never be null!");

  PROFILER_MAIN_THREAD_LABEL("IndexedDB",
                             "GetHelper::PackArgumentsForParentProcess "
                             "[IDBObjectStore.cpp]");

  GetParams params;

  mKeyRange->ToSerializedKeyRange(params.keyRange());

  aParams = params;
  return NS_OK;
}

AsyncConnectionHelper::ChildProcessSendResult
GetHelper::SendResponseToChildProcess(nsresult aResultCode)
{
  NS_ASSERTION(NS_IsMainThread(), "Wrong thread!");
  NS_ASSERTION(IndexedDatabaseManager::IsMainProcess(), "Wrong process!");

  PROFILER_MAIN_THREAD_LABEL("IndexedDB",
                             "GetHelper::SendResponseToChildProcess "
                             "[IDBObjectStore.cpp]");

  IndexedDBRequestParentBase* actor = mRequest->GetActorParent();
  NS_ASSERTION(actor, "How did we get this far without an actor?");

  InfallibleTArray<PBlobParent*> blobsParent;

  if (NS_SUCCEEDED(aResultCode)) {
    IDBDatabase* database = mObjectStore->Transaction()->Database();
    NS_ASSERTION(database, "This should never be null!");

    ContentParent* contentParent = database->GetContentParent();
    NS_ASSERTION(contentParent, "This should never be null!");

    FileManager* fileManager = database->Manager();
    NS_ASSERTION(fileManager, "This should never be null!");

    const nsTArray<StructuredCloneFile>& files = mCloneReadInfo.mFiles;

    aResultCode =
      IDBObjectStore::ConvertBlobsToActors(contentParent, fileManager, files,
                                           blobsParent);
    if (NS_FAILED(aResultCode)) {
      NS_WARNING("ConvertBlobsToActors failed!");
    }
  }

  ResponseValue response;
  if (NS_FAILED(aResultCode)) {
    response = aResultCode;
  }
  else {
    GetResponse getResponse;
    getResponse.cloneInfo() = mCloneReadInfo;
    getResponse.blobsParent().SwapElements(blobsParent);
    response = getResponse;
  }

  if (!actor->SendResponse(response)) {
    return Error;
  }

  return Success_Sent;
}

nsresult
GetHelper::UnpackResponseFromParentProcess(const ResponseValue& aResponseValue)
{
  NS_ASSERTION(aResponseValue.type() == ResponseValue::TGetResponse,
               "Bad response type!");

  const GetResponse& getResponse = aResponseValue.get_GetResponse();
  const SerializedStructuredCloneReadInfo& cloneInfo = getResponse.cloneInfo();

  NS_ASSERTION((!cloneInfo.dataLength && !cloneInfo.data) ||
               (cloneInfo.dataLength && cloneInfo.data),
               "Inconsistent clone info!");

  if (!mCloneReadInfo.SetFromSerialized(cloneInfo)) {
    IDB_WARNING("Failed to copy clone buffer!");
    return NS_ERROR_DOM_INDEXEDDB_UNKNOWN_ERR;
  }

  IDBObjectStore::ConvertActorsToBlobs(getResponse.blobsChild(),
                                       mCloneReadInfo.mFiles);
  return NS_OK;
}

nsresult
DeleteHelper::DoDatabaseWork(mozIStorageConnection* /*aConnection */)
{
  NS_ASSERTION(!NS_IsMainThread(), "Wrong thread!");
  NS_ASSERTION(IndexedDatabaseManager::IsMainProcess(), "Wrong process!");
  NS_ASSERTION(mKeyRange, "Must have a key range here!");

  PROFILER_LABEL("IndexedDB", "DeleteHelper::DoDatabaseWork");

  nsCString keyRangeClause;
  mKeyRange->GetBindingClause(NS_LITERAL_CSTRING("key_value"), keyRangeClause);

  NS_ASSERTION(!keyRangeClause.IsEmpty(), "Huh?!");

  nsCString query = NS_LITERAL_CSTRING("DELETE FROM object_data "
                                       "WHERE object_store_id = :osid") +
                    keyRangeClause;

  nsCOMPtr<mozIStorageStatement> stmt = mTransaction->GetCachedStatement(query);
  IDB_ENSURE_TRUE(stmt, NS_ERROR_DOM_INDEXEDDB_UNKNOWN_ERR);

  mozStorageStatementScoper scoper(stmt);

  nsresult rv = stmt->BindInt64ByName(NS_LITERAL_CSTRING("osid"),
                                      mObjectStore->Id());
  IDB_ENSURE_SUCCESS(rv, NS_ERROR_DOM_INDEXEDDB_UNKNOWN_ERR);

  rv = mKeyRange->BindToStatement(stmt);
  NS_ENSURE_SUCCESS(rv, rv);

  rv = stmt->Execute();
  IDB_ENSURE_SUCCESS(rv, NS_ERROR_DOM_INDEXEDDB_UNKNOWN_ERR);

  return NS_OK;
}

nsresult
DeleteHelper::GetSuccessResult(JSContext* aCx,
                               JS::MutableHandle<JS::Value> aVal)
{
  aVal.setUndefined();
  return NS_OK;
}

nsresult
DeleteHelper::PackArgumentsForParentProcess(ObjectStoreRequestParams& aParams)
{
  NS_ASSERTION(NS_IsMainThread(), "Wrong thread!");
  NS_ASSERTION(!IndexedDatabaseManager::IsMainProcess(), "Wrong process!");
  NS_ASSERTION(mKeyRange, "This should never be null!");

  PROFILER_MAIN_THREAD_LABEL("IndexedDB",
                             "DeleteHelper::PackArgumentsForParentProcess");

  DeleteParams params;

  mKeyRange->ToSerializedKeyRange(params.keyRange());

  aParams = params;
  return NS_OK;
}

AsyncConnectionHelper::ChildProcessSendResult
DeleteHelper::SendResponseToChildProcess(nsresult aResultCode)
{
  NS_ASSERTION(NS_IsMainThread(), "Wrong thread!");
  NS_ASSERTION(IndexedDatabaseManager::IsMainProcess(), "Wrong process!");

  PROFILER_MAIN_THREAD_LABEL("IndexedDB",
                             "DeleteHelper::SendResponseToChildProcess");

  IndexedDBRequestParentBase* actor = mRequest->GetActorParent();
  NS_ASSERTION(actor, "How did we get this far without an actor?");

  ResponseValue response;
  if (NS_FAILED(aResultCode)) {
    response = aResultCode;
  }
  else {
    response = DeleteResponse();
  }

  if (!actor->SendResponse(response)) {
    return Error;
  }

  return Success_Sent;
}

nsresult
DeleteHelper::UnpackResponseFromParentProcess(
                                            const ResponseValue& aResponseValue)
{
  NS_ASSERTION(aResponseValue.type() == ResponseValue::TDeleteResponse,
               "Bad response type!");

  return NS_OK;
}

nsresult
ClearHelper::DoDatabaseWork(mozIStorageConnection* aConnection)
{
  NS_ASSERTION(!NS_IsMainThread(), "Wrong thread!");
  NS_ASSERTION(IndexedDatabaseManager::IsMainProcess(), "Wrong process!");
  NS_ASSERTION(aConnection, "Passed a null connection!");

  PROFILER_LABEL("IndexedDB", "ClearHelper::DoDatabaseWork");

  nsCOMPtr<mozIStorageStatement> stmt =
    mTransaction->GetCachedStatement(
      NS_LITERAL_CSTRING("DELETE FROM object_data "
                         "WHERE object_store_id = :osid"));
  IDB_ENSURE_TRUE(stmt, NS_ERROR_DOM_INDEXEDDB_UNKNOWN_ERR);

  mozStorageStatementScoper scoper(stmt);

  nsresult rv = stmt->BindInt64ByName(NS_LITERAL_CSTRING("osid"),
                                      mObjectStore->Id());
  IDB_ENSURE_SUCCESS(rv, NS_ERROR_DOM_INDEXEDDB_UNKNOWN_ERR);

  rv = stmt->Execute();
  IDB_ENSURE_SUCCESS(rv, NS_ERROR_DOM_INDEXEDDB_UNKNOWN_ERR);

  return NS_OK;
}

nsresult
ClearHelper::PackArgumentsForParentProcess(ObjectStoreRequestParams& aParams)
{
  NS_ASSERTION(NS_IsMainThread(), "Wrong thread!");
  NS_ASSERTION(!IndexedDatabaseManager::IsMainProcess(), "Wrong process!");

  PROFILER_MAIN_THREAD_LABEL("IndexedDB",
                             "ClearHelper::PackArgumentsForParentProcess");

  aParams = ClearParams();
  return NS_OK;
}

AsyncConnectionHelper::ChildProcessSendResult
ClearHelper::SendResponseToChildProcess(nsresult aResultCode)
{
  NS_ASSERTION(NS_IsMainThread(), "Wrong thread!");
  NS_ASSERTION(IndexedDatabaseManager::IsMainProcess(), "Wrong process!");

  PROFILER_MAIN_THREAD_LABEL("IndexedDB",
                             "ClearHelper::SendResponseToChildProcess");

  IndexedDBRequestParentBase* actor = mRequest->GetActorParent();
  NS_ASSERTION(actor, "How did we get this far without an actor?");

  ResponseValue response;
  if (NS_FAILED(aResultCode)) {
    response = aResultCode;
  }
  else {
    response = ClearResponse();
  }

  if (!actor->SendResponse(response)) {
    return Error;
  }

  return Success_Sent;
}

nsresult
ClearHelper::UnpackResponseFromParentProcess(
                                            const ResponseValue& aResponseValue)
{
  NS_ASSERTION(aResponseValue.type() == ResponseValue::TClearResponse,
               "Bad response type!");

  return NS_OK;
}

nsresult
OpenCursorHelper::DoDatabaseWork(mozIStorageConnection* aConnection)
{
  NS_ASSERTION(!NS_IsMainThread(), "Wrong thread!");
  NS_ASSERTION(IndexedDatabaseManager::IsMainProcess(), "Wrong process!");

  PROFILER_LABEL("IndexedDB",
                 "OpenCursorHelper::DoDatabaseWork [IDBObjectStore.cpp]");

  NS_NAMED_LITERAL_CSTRING(keyValue, "key_value");

  nsCString keyRangeClause;
  if (mKeyRange) {
    mKeyRange->GetBindingClause(keyValue, keyRangeClause);
  }

  nsAutoCString directionClause;
  switch (mDirection) {
    case IDBCursor::NEXT:
    case IDBCursor::NEXT_UNIQUE:
      directionClause.AssignLiteral(" ORDER BY key_value ASC");
      break;

    case IDBCursor::PREV:
    case IDBCursor::PREV_UNIQUE:
      directionClause.AssignLiteral(" ORDER BY key_value DESC");
      break;

    default:
      NS_NOTREACHED("Unknown direction type!");
  }

  nsCString firstQuery = NS_LITERAL_CSTRING("SELECT key_value, data, file_ids "
                                            "FROM object_data "
                                            "WHERE object_store_id = :id") +
                         keyRangeClause + directionClause +
                         NS_LITERAL_CSTRING(" LIMIT 1");

  nsCOMPtr<mozIStorageStatement> stmt =
    mTransaction->GetCachedStatement(firstQuery);
  IDB_ENSURE_TRUE(stmt, NS_ERROR_DOM_INDEXEDDB_UNKNOWN_ERR);

  mozStorageStatementScoper scoper(stmt);

  nsresult rv = stmt->BindInt64ByName(NS_LITERAL_CSTRING("id"),
                                      mObjectStore->Id());
  IDB_ENSURE_SUCCESS(rv, NS_ERROR_DOM_INDEXEDDB_UNKNOWN_ERR);

  if (mKeyRange) {
    rv = mKeyRange->BindToStatement(stmt);
    NS_ENSURE_SUCCESS(rv, rv);
  }

  bool hasResult;
  rv = stmt->ExecuteStep(&hasResult);
  IDB_ENSURE_SUCCESS(rv, NS_ERROR_DOM_INDEXEDDB_UNKNOWN_ERR);

  if (!hasResult) {
    mKey.Unset();
    return NS_OK;
  }

  rv = mKey.SetFromStatement(stmt, 0);
  NS_ENSURE_SUCCESS(rv, rv);

  rv = IDBObjectStore::GetStructuredCloneReadInfoFromStatement(stmt, 1, 2,
    mDatabase, mCloneReadInfo);
  NS_ENSURE_SUCCESS(rv, rv);

  // Now we need to make the query to get the next match.
  keyRangeClause.Truncate();
  nsAutoCString continueToKeyRangeClause;

  NS_NAMED_LITERAL_CSTRING(currentKey, "current_key");
  NS_NAMED_LITERAL_CSTRING(rangeKey, "range_key");

  switch (mDirection) {
    case IDBCursor::NEXT:
    case IDBCursor::NEXT_UNIQUE:
      AppendConditionClause(keyValue, currentKey, false, false,
                            keyRangeClause);
      AppendConditionClause(keyValue, currentKey, false, true,
                            continueToKeyRangeClause);
      if (mKeyRange && !mKeyRange->Upper().IsUnset()) {
        AppendConditionClause(keyValue, rangeKey, true,
                              !mKeyRange->IsUpperOpen(), keyRangeClause);
        AppendConditionClause(keyValue, rangeKey, true,
                              !mKeyRange->IsUpperOpen(),
                              continueToKeyRangeClause);
        mRangeKey = mKeyRange->Upper();
      }
      break;

    case IDBCursor::PREV:
    case IDBCursor::PREV_UNIQUE:
      AppendConditionClause(keyValue, currentKey, true, false, keyRangeClause);
      AppendConditionClause(keyValue, currentKey, true, true,
                           continueToKeyRangeClause);
      if (mKeyRange && !mKeyRange->Lower().IsUnset()) {
        AppendConditionClause(keyValue, rangeKey, false,
                              !mKeyRange->IsLowerOpen(), keyRangeClause);
        AppendConditionClause(keyValue, rangeKey, false,
                              !mKeyRange->IsLowerOpen(),
                              continueToKeyRangeClause);
        mRangeKey = mKeyRange->Lower();
      }
      break;

    default:
      NS_NOTREACHED("Unknown direction type!");
  }

  NS_NAMED_LITERAL_CSTRING(queryStart, "SELECT key_value, data, file_ids "
                                       "FROM object_data "
                                       "WHERE object_store_id = :id");

  mContinueQuery = queryStart + keyRangeClause + directionClause +
                   NS_LITERAL_CSTRING(" LIMIT ");

  mContinueToQuery = queryStart + continueToKeyRangeClause + directionClause +
                     NS_LITERAL_CSTRING(" LIMIT ");

  return NS_OK;
}

nsresult
OpenCursorHelper::EnsureCursor()
{
  if (mCursor || mKey.IsUnset()) {
    return NS_OK;
  }

  mSerializedCloneReadInfo = mCloneReadInfo;

  NS_ASSERTION(mSerializedCloneReadInfo.data &&
               mSerializedCloneReadInfo.dataLength,
               "Shouldn't be possible!");

  nsRefPtr<IDBCursor> cursor =
    IDBCursor::Create(mRequest, mTransaction, mObjectStore, mDirection,
                      mRangeKey, mContinueQuery, mContinueToQuery, mKey,
                      Move(mCloneReadInfo));
  IDB_ENSURE_TRUE(cursor, NS_ERROR_DOM_INDEXEDDB_UNKNOWN_ERR);

  NS_ASSERTION(!mCloneReadInfo.mCloneBuffer.data(), "Should have swapped!");

  mCursor.swap(cursor);
  return NS_OK;
}

nsresult
OpenCursorHelper::GetSuccessResult(JSContext* aCx,
                                   JS::MutableHandle<JS::Value> aVal)
{
  nsresult rv = EnsureCursor();
  NS_ENSURE_SUCCESS(rv, rv);

  if (mCursor) {
    rv = WrapNative(aCx, mCursor, aVal);
    IDB_ENSURE_SUCCESS(rv, NS_ERROR_DOM_INDEXEDDB_UNKNOWN_ERR);
  }
  else {
    aVal.setUndefined();
  }

  return NS_OK;
}

void
OpenCursorHelper::ReleaseMainThreadObjects()
{
  mKeyRange = nullptr;
  IDBObjectStore::ClearCloneReadInfo(mCloneReadInfo);

  mCursor = nullptr;

  // These don't need to be released on the main thread but they're only valid
  // as long as mCursor is set.
  mSerializedCloneReadInfo.data = nullptr;
  mSerializedCloneReadInfo.dataLength = 0;

  ObjectStoreHelper::ReleaseMainThreadObjects();
}

nsresult
OpenCursorHelper::PackArgumentsForParentProcess(
                                              ObjectStoreRequestParams& aParams)
{
  NS_ASSERTION(NS_IsMainThread(), "Wrong thread!");
  NS_ASSERTION(!IndexedDatabaseManager::IsMainProcess(), "Wrong process!");

  PROFILER_MAIN_THREAD_LABEL("IndexedDB",
                             "OpenCursorHelper::PackArgumentsForParentProcess "
                             "[IDBObjectStore.cpp]");

  OpenCursorParams params;

  if (mKeyRange) {
    KeyRange keyRange;
    mKeyRange->ToSerializedKeyRange(keyRange);
    params.optionalKeyRange() = keyRange;
  }
  else {
    params.optionalKeyRange() = mozilla::void_t();
  }

  params.direction() = mDirection;

  aParams = params;
  return NS_OK;
}

AsyncConnectionHelper::ChildProcessSendResult
OpenCursorHelper::SendResponseToChildProcess(nsresult aResultCode)
{
  NS_ASSERTION(NS_IsMainThread(), "Wrong thread!");
  NS_ASSERTION(IndexedDatabaseManager::IsMainProcess(), "Wrong process!");
  NS_ASSERTION(!mCursor, "Shouldn't have this yet!");

  PROFILER_MAIN_THREAD_LABEL("IndexedDB",
                             "OpenCursorHelper::SendResponseToChildProcess "
                             "[IDBObjectStore.cpp]");

  IndexedDBRequestParentBase* actor = mRequest->GetActorParent();
  NS_ASSERTION(actor, "How did we get this far without an actor?");

  InfallibleTArray<PBlobParent*> blobsParent;

  if (NS_SUCCEEDED(aResultCode)) {
    IDBDatabase* database = mObjectStore->Transaction()->Database();
    NS_ASSERTION(database, "This should never be null!");

    ContentParent* contentParent = database->GetContentParent();
    NS_ASSERTION(contentParent, "This should never be null!");

    FileManager* fileManager = database->Manager();
    NS_ASSERTION(fileManager, "This should never be null!");

    const nsTArray<StructuredCloneFile>& files = mCloneReadInfo.mFiles;

    aResultCode =
      IDBObjectStore::ConvertBlobsToActors(contentParent, fileManager, files,
                                           blobsParent);
    if (NS_FAILED(aResultCode)) {
      NS_WARNING("ConvertBlobsToActors failed!");
    }
  }

  if (NS_SUCCEEDED(aResultCode)) {
    nsresult rv = EnsureCursor();
    if (NS_FAILED(rv)) {
      NS_WARNING("EnsureCursor failed!");
      aResultCode = rv;
    }
  }

  ResponseValue response;
  if (NS_FAILED(aResultCode)) {
    response = aResultCode;
  }
  else {
    OpenCursorResponse openCursorResponse;

    if (!mCursor) {
      openCursorResponse = mozilla::void_t();
    }
    else {
      IndexedDBObjectStoreParent* objectStoreActor =
        mObjectStore->GetActorParent();
      NS_ASSERTION(objectStoreActor, "Must have an actor here!");

      IndexedDBRequestParentBase* requestActor = mRequest->GetActorParent();
      NS_ASSERTION(requestActor, "Must have an actor here!");

      NS_ASSERTION(mSerializedCloneReadInfo.data &&
                   mSerializedCloneReadInfo.dataLength,
                   "Shouldn't be possible!");

      ObjectStoreCursorConstructorParams params;
      params.requestParent() = requestActor;
      params.direction() = mDirection;
      params.key() = mKey;
      params.optionalCloneInfo() = mSerializedCloneReadInfo;
      params.blobsParent().SwapElements(blobsParent);

      if (!objectStoreActor->OpenCursor(mCursor, params, openCursorResponse)) {
        return Error;
      }
    }

    response = openCursorResponse;
  }

  if (!actor->SendResponse(response)) {
    return Error;
  }

  return Success_Sent;
}

nsresult
OpenCursorHelper::UnpackResponseFromParentProcess(
                                            const ResponseValue& aResponseValue)
{
  NS_ASSERTION(aResponseValue.type() == ResponseValue::TOpenCursorResponse,
               "Bad response type!");
  NS_ASSERTION(aResponseValue.get_OpenCursorResponse().type() ==
               OpenCursorResponse::Tvoid_t ||
               aResponseValue.get_OpenCursorResponse().type() ==
               OpenCursorResponse::TPIndexedDBCursorChild,
               "Bad response union type!");
  NS_ASSERTION(!mCursor, "Shouldn't have this yet!");

  const OpenCursorResponse& response =
    aResponseValue.get_OpenCursorResponse();

  switch (response.type()) {
    case OpenCursorResponse::Tvoid_t:
      break;

    case OpenCursorResponse::TPIndexedDBCursorChild: {
      IndexedDBCursorChild* actor =
        static_cast<IndexedDBCursorChild*>(
          response.get_PIndexedDBCursorChild());

      mCursor = actor->ForgetStrongCursor();
      NS_ASSERTION(mCursor, "This should never be null!");

    } break;

    default:
      MOZ_CRASH();
  }

  return NS_OK;
}

nsresult
OpenKeyCursorHelper::DoDatabaseWork(mozIStorageConnection* /* aConnection */)
{
  MOZ_ASSERT(!NS_IsMainThread());
  MOZ_ASSERT(IndexedDatabaseManager::IsMainProcess());

  PROFILER_LABEL("IndexedDB",
                 "OpenKeyCursorHelper::DoDatabaseWork [IDBObjectStore.cpp]");

  NS_NAMED_LITERAL_CSTRING(keyValue, "key_value");
  NS_NAMED_LITERAL_CSTRING(id, "id");
  NS_NAMED_LITERAL_CSTRING(openLimit, " LIMIT ");

  nsAutoCString queryStart = NS_LITERAL_CSTRING("SELECT ") + keyValue +
                             NS_LITERAL_CSTRING(" FROM object_data WHERE "
                                                "object_store_id = :") +
                             id;

  nsAutoCString keyRangeClause;
  if (mKeyRange) {
    mKeyRange->GetBindingClause(keyValue, keyRangeClause);
  }

  nsAutoCString directionClause = NS_LITERAL_CSTRING(" ORDER BY ") + keyValue;
  switch (mDirection) {
    case IDBCursor::NEXT:
    case IDBCursor::NEXT_UNIQUE:
      directionClause.AppendLiteral(" ASC");
      break;

    case IDBCursor::PREV:
    case IDBCursor::PREV_UNIQUE:
      directionClause.AppendLiteral(" DESC");
      break;

    default:
      MOZ_CRASH("Unknown direction type!");
  }

  nsCString firstQuery = queryStart + keyRangeClause + directionClause +
                         openLimit + NS_LITERAL_CSTRING("1");

  nsCOMPtr<mozIStorageStatement> stmt =
    mTransaction->GetCachedStatement(firstQuery);
  IDB_ENSURE_TRUE(stmt, NS_ERROR_DOM_INDEXEDDB_UNKNOWN_ERR);

  mozStorageStatementScoper scoper(stmt);

  nsresult rv = stmt->BindInt64ByName(id, mObjectStore->Id());
  IDB_ENSURE_SUCCESS(rv, NS_ERROR_DOM_INDEXEDDB_UNKNOWN_ERR);

  if (mKeyRange) {
    rv = mKeyRange->BindToStatement(stmt);
    NS_ENSURE_SUCCESS(rv, rv);
  }

  bool hasResult;
  rv = stmt->ExecuteStep(&hasResult);
  IDB_ENSURE_SUCCESS(rv, NS_ERROR_DOM_INDEXEDDB_UNKNOWN_ERR);

  if (!hasResult) {
    mKey.Unset();
    return NS_OK;
  }

  rv = mKey.SetFromStatement(stmt, 0);
  NS_ENSURE_SUCCESS(rv, rv);

  // Now we need to make the query to get the next match.
  keyRangeClause.Truncate();
  nsAutoCString continueToKeyRangeClause;

  NS_NAMED_LITERAL_CSTRING(currentKey, "current_key");
  NS_NAMED_LITERAL_CSTRING(rangeKey, "range_key");

  switch (mDirection) {
    case IDBCursor::NEXT:
    case IDBCursor::NEXT_UNIQUE:
      AppendConditionClause(keyValue, currentKey, false, false,
                            keyRangeClause);
      AppendConditionClause(keyValue, currentKey, false, true,
                            continueToKeyRangeClause);
      if (mKeyRange && !mKeyRange->Upper().IsUnset()) {
        AppendConditionClause(keyValue, rangeKey, true,
                              !mKeyRange->IsUpperOpen(), keyRangeClause);
        AppendConditionClause(keyValue, rangeKey, true,
                              !mKeyRange->IsUpperOpen(),
                              continueToKeyRangeClause);
        mRangeKey = mKeyRange->Upper();
      }
      break;

    case IDBCursor::PREV:
    case IDBCursor::PREV_UNIQUE:
      AppendConditionClause(keyValue, currentKey, true, false, keyRangeClause);
      AppendConditionClause(keyValue, currentKey, true, true,
                            continueToKeyRangeClause);
      if (mKeyRange && !mKeyRange->Lower().IsUnset()) {
        AppendConditionClause(keyValue, rangeKey, false,
                              !mKeyRange->IsLowerOpen(), keyRangeClause);
        AppendConditionClause(keyValue, rangeKey, false,
                              !mKeyRange->IsLowerOpen(),
                              continueToKeyRangeClause);
        mRangeKey = mKeyRange->Lower();
      }
      break;

    default:
      MOZ_CRASH("Unknown direction type!");
  }

  mContinueQuery = queryStart + keyRangeClause + directionClause + openLimit;
  mContinueToQuery = queryStart + continueToKeyRangeClause + directionClause +
                     openLimit;

  return NS_OK;
}

nsresult
OpenKeyCursorHelper::EnsureCursor()
{
  MOZ_ASSERT(NS_IsMainThread());
>>>>>>> 849b0f7c

  if (isAutoIncrement && HasValidKeyPath()) {
    MOZ_ASSERT(aKey.IsUnset());

    rv = GetKeyPath().ExtractOrCreateKey(aCx, aValue, aKey, &GetAddInfoCallback,
                                         &data);
  } else {
    rv = GetAddInfoCallback(aCx, &data);
  }

  return rv;
}

already_AddRefed<IDBRequest>
IDBObjectStore::AddOrPut(JSContext* aCx,
                         JS::Handle<JS::Value> aValue,
                         JS::Handle<JS::Value> aKey,
                         bool aOverwrite,
                         ErrorResult& aRv)
{
  AssertIsOnOwningThread();
  MOZ_ASSERT(aCx);

  if (!mTransaction->IsOpen()) {
    aRv.Throw(NS_ERROR_DOM_INDEXEDDB_TRANSACTION_INACTIVE_ERR);
    return nullptr;
  }

  if (!mTransaction->IsWriteAllowed()) {
    aRv.Throw(NS_ERROR_DOM_INDEXEDDB_READ_ONLY_ERR);
    return nullptr;
  }

  JS::Rooted<JS::Value> value(aCx, aValue);
  Key key;
  StructuredCloneWriteInfo cloneWriteInfo;
  nsTArray<IndexUpdateInfo> updateInfo;

  aRv = GetAddInfo(aCx, value, aKey, cloneWriteInfo, key, updateInfo);
  if (aRv.Failed()) {
    return nullptr;
  }

  FallibleTArray<uint8_t> cloneData;
  if (NS_WARN_IF(!cloneData.SetLength(cloneWriteInfo.mCloneBuffer.nbytes()))) {
    aRv = NS_ERROR_OUT_OF_MEMORY;
    return nullptr;
  }

  // XXX Remove this
  memcpy(cloneData.Elements(), cloneWriteInfo.mCloneBuffer.data(),
         cloneWriteInfo.mCloneBuffer.nbytes());

  cloneWriteInfo.mCloneBuffer.clear();

  ObjectStoreAddPutParams commonParams;
  commonParams.objectStoreId() = Id();
  commonParams.cloneInfo().data().SwapElements(cloneData);
  commonParams.cloneInfo().offsetToKeyProp() = cloneWriteInfo.mOffsetToKeyProp;
  commonParams.key() = key;
  commonParams.indexUpdateInfos().SwapElements(updateInfo);

  RequestParams params;
  if (aOverwrite) {
    params = ObjectStorePutParams(commonParams);
  } else {
    params = ObjectStoreAddParams(commonParams);
  }

  nsRefPtr<IDBRequest> request = GenerateRequest(this);
  MOZ_ASSERT(request);

  BackgroundRequestChild* actor = new BackgroundRequestChild(request);

  mTransaction->StartRequest(actor, params);

#ifdef IDB_PROFILER_USE_MARKS
  if (aOverwrite) {
    IDB_PROFILER_MARK("IndexedDB Request %llu: "
                      "database(%s).transaction(%s).objectStore(%s).%s(%s)",
                      "IDBRequest[%llu] MT IDBObjectStore.put()",
                      request->GetSerialNumber(),
                      IDB_PROFILER_STRING(Transaction()->Database()),
                      IDB_PROFILER_STRING(Transaction()),
                      IDB_PROFILER_STRING(this),
                      key.IsUnset() ? "" : IDB_PROFILER_STRING(key));
  }
  else {
    IDB_PROFILER_MARK("IndexedDB Request %llu: "
                      "database(%s).transaction(%s).objectStore(%s).add(%s)",
                      "IDBRequest[%llu] MT IDBObjectStore.add()",
                      request->GetSerialNumber(),
                      IDB_PROFILER_STRING(Transaction()->Database()),
                      IDB_PROFILER_STRING(Transaction()),
                      IDB_PROFILER_STRING(this),
                      key.IsUnset() ? "" : IDB_PROFILER_STRING(key));
  }
#endif

  return request.forget();
}

already_AddRefed<IDBRequest>
IDBObjectStore::GetAllInternal(bool aKeysOnly,
                               JSContext* aCx,
                               JS::Handle<JS::Value> aKey,
                               const Optional<uint32_t>& aLimit,
                               ErrorResult& aRv)
{
  AssertIsOnOwningThread();

  if (!mTransaction->IsOpen()) {
    aRv.Throw(NS_ERROR_DOM_INDEXEDDB_TRANSACTION_INACTIVE_ERR);
    return nullptr;
  }

  nsRefPtr<IDBKeyRange> keyRange;
  aRv = IDBKeyRange::FromJSVal(aCx, aKey, getter_AddRefs(keyRange));
  if (NS_WARN_IF(aRv.Failed())) {
    return nullptr;
  }

  const int64_t id = Id();

  OptionalKeyRange optionalKeyRange;
  if (keyRange) {
    SerializedKeyRange serializedKeyRange;
    keyRange->ToSerialized(serializedKeyRange);
    optionalKeyRange = serializedKeyRange;
  } else {
    optionalKeyRange = void_t();
  }

  const uint32_t limit = aLimit.WasPassed() ? aLimit.Value() : 0;

  RequestParams params;
  if (aKeysOnly) {
    params = ObjectStoreGetAllKeysParams(id, optionalKeyRange, limit);
  } else {
    params = ObjectStoreGetAllParams(id, optionalKeyRange, limit);
  }

  nsRefPtr<IDBRequest> request = GenerateRequest(this);
  MOZ_ASSERT(request);

  BackgroundRequestChild* actor = new BackgroundRequestChild(request);

  mTransaction->StartRequest(actor, params);

#ifdef IDB_PROFILER_USE_MARKS
  if (aKeysOnly) {
    IDB_PROFILER_MARK("IndexedDB Request %llu: "
                      "database(%s).transaction(%s).objectStore(%s)."
                      "getAllKeys(%s, %lu)",
                      "IDBRequest[%llu] MT IDBObjectStore.getAllKeys()",
                      request->GetSerialNumber(),
                      IDB_PROFILER_STRING(Transaction()->Database()),
                      IDB_PROFILER_STRING(Transaction()),
                      IDB_PROFILER_STRING(this),
                      IDB_PROFILER_STRING(aKeyRange),
                      aLimit);
  } else {
    IDB_PROFILER_MARK("IndexedDB Request %llu: "
                      "database(%s).transaction(%s).objectStore(%s)."
                      "getAll(%s, %lu)",
                      "IDBRequest[%llu] MT IDBObjectStore.getAll()",
                      request->GetSerialNumber(),
                      IDB_PROFILER_STRING(Transaction()->Database()),
                      IDB_PROFILER_STRING(Transaction()),
                      IDB_PROFILER_STRING(this),
                      IDB_PROFILER_STRING(aKeyRange),
                      aLimit);
  }
#endif

  return request.forget();
}

already_AddRefed<IDBRequest>
IDBObjectStore::Clear(ErrorResult& aRv)
{
  AssertIsOnOwningThread();

  if (!mTransaction->IsOpen()) {
    aRv.Throw(NS_ERROR_DOM_INDEXEDDB_TRANSACTION_INACTIVE_ERR);
    return nullptr;
  }

  if (!mTransaction->IsWriteAllowed()) {
    aRv.Throw(NS_ERROR_DOM_INDEXEDDB_READ_ONLY_ERR);
    return nullptr;
  }

  ObjectStoreClearParams params;
  params.objectStoreId() = Id();

  nsRefPtr<IDBRequest> request = GenerateRequest(this);
  MOZ_ASSERT(request);

  BackgroundRequestChild* actor = new BackgroundRequestChild(request);

  mTransaction->StartRequest(actor, params);

  IDB_PROFILER_MARK("IndexedDB Request %llu: "
                    "database(%s).transaction(%s).objectStore(%s).clear()",
                    "IDBRequest[%llu] MT IDBObjectStore.clear()",
                    request->GetSerialNumber(),
                    IDB_PROFILER_STRING(Transaction()->Database()),
                    IDB_PROFILER_STRING(Transaction()),
                    IDB_PROFILER_STRING(this));

  return request.forget();
}

already_AddRefed<IDBIndex>
IDBObjectStore::Index(const nsAString& aName, ErrorResult &aRv)
{
  AssertIsOnOwningThread();

  if (mTransaction->IsFinished()) {
    aRv.Throw(NS_ERROR_DOM_INVALID_STATE_ERR);
    return nullptr;
  }

  const nsTArray<IndexMetadata>& indexes = mSpec->indexes();

  const IndexMetadata* metadata = nullptr;

  for (uint32_t idxCount = indexes.Length(), idxIndex = 0;
       idxIndex < idxCount;
       idxIndex++) {
    const IndexMetadata& index = indexes[idxIndex];
    if (index.name() == aName) {
      metadata = &index;
      break;
    }
  }

  if (!metadata) {
    aRv.Throw(NS_ERROR_DOM_INDEXEDDB_NOT_FOUND_ERR);
    return nullptr;
  }

  const int64_t desiredId = metadata->id();

  nsRefPtr<IDBIndex> index;

  for (uint32_t idxCount = mIndexes.Length(), idxIndex = 0;
       idxIndex < idxCount;
       idxIndex++) {
    nsRefPtr<IDBIndex>& existingIndex = mIndexes[idxIndex];

    if (existingIndex->Id() == desiredId) {
      index = existingIndex;
      break;
    }
  }

  if (!index) {
    index = IDBIndex::Create(this, *metadata);
    MOZ_ASSERT(index);

    mIndexes.AppendElement(index);
  }

  return index.forget();
}

NS_IMPL_CYCLE_COLLECTION_CLASS(IDBObjectStore)

NS_IMPL_CYCLE_COLLECTION_TRACE_BEGIN(IDBObjectStore)
  NS_IMPL_CYCLE_COLLECTION_TRACE_PRESERVED_WRAPPER
  NS_IMPL_CYCLE_COLLECTION_TRACE_JSVAL_MEMBER_CALLBACK(mCachedKeyPath)
NS_IMPL_CYCLE_COLLECTION_TRACE_END

NS_IMPL_CYCLE_COLLECTION_TRAVERSE_BEGIN(IDBObjectStore)
  NS_IMPL_CYCLE_COLLECTION_TRAVERSE_SCRIPT_OBJECTS
  NS_IMPL_CYCLE_COLLECTION_TRAVERSE(mTransaction)
  NS_IMPL_CYCLE_COLLECTION_TRAVERSE(mIndexes);
NS_IMPL_CYCLE_COLLECTION_TRAVERSE_END

NS_IMPL_CYCLE_COLLECTION_UNLINK_BEGIN(IDBObjectStore)
  NS_IMPL_CYCLE_COLLECTION_UNLINK_PRESERVED_WRAPPER

  // Don't unlink mTransaction!

  NS_IMPL_CYCLE_COLLECTION_UNLINK(mIndexes);

  tmp->mCachedKeyPath = JSVAL_VOID;

  if (tmp->mRooted) {
    mozilla::DropJSObjects(tmp);
    tmp->mRooted = false;
  }
NS_IMPL_CYCLE_COLLECTION_UNLINK_END

NS_INTERFACE_MAP_BEGIN_CYCLE_COLLECTION(IDBObjectStore)
  NS_WRAPPERCACHE_INTERFACE_MAP_ENTRY
  NS_INTERFACE_MAP_ENTRY(nsISupports)
NS_INTERFACE_MAP_END

NS_IMPL_CYCLE_COLLECTING_ADDREF(IDBObjectStore)
NS_IMPL_CYCLE_COLLECTING_RELEASE(IDBObjectStore)

JSObject*
IDBObjectStore::WrapObject(JSContext* aCx)
{
  return IDBObjectStoreBinding::Wrap(aCx, this);
}

nsPIDOMWindow*
IDBObjectStore::GetParentObject() const
{
  return mTransaction->GetParentObject();
}

JS::Value
IDBObjectStore::GetKeyPath(JSContext* aCx, ErrorResult& aRv)
{
  NS_ASSERTION(NS_IsMainThread(), "Wrong thread!");

  if (!mCachedKeyPath.isUndefined()) {
    return mCachedKeyPath;
  }

  aRv = GetKeyPath().ToJSVal(aCx, mCachedKeyPath);
  ENSURE_SUCCESS(aRv, JSVAL_VOID);

  if (mCachedKeyPath.isGCThing()) {
    mozilla::HoldJSObjects(this);
    mRooted = true;
  }

  return mCachedKeyPath;
}

already_AddRefed<DOMStringList>
IDBObjectStore::IndexNames()
{
  AssertIsOnOwningThread();

  const nsTArray<IndexMetadata>& indexes = mSpec->indexes();

  nsRefPtr<DOMStringList> list = new DOMStringList();

  if (!indexes.IsEmpty()) {
    nsTArray<nsString>& listNames = list->StringArray();
    listNames.SetCapacity(indexes.Length());

    for (uint32_t index = 0; index < indexes.Length(); index++) {
      listNames.InsertElementSorted(indexes[index].name());
    }
  }

  return list.forget();
}

already_AddRefed<IDBRequest>
IDBObjectStore::Get(JSContext* aCx,
                    JS::Handle<JS::Value> aKey,
                    ErrorResult& aRv)
{
  AssertIsOnOwningThread();

  if (!mTransaction->IsOpen()) {
    aRv.Throw(NS_ERROR_DOM_INDEXEDDB_TRANSACTION_INACTIVE_ERR);
    return nullptr;
  }

  nsRefPtr<IDBKeyRange> keyRange;
  aRv = IDBKeyRange::FromJSVal(aCx, aKey, getter_AddRefs(keyRange));
  if (aRv.Failed()) {
    return nullptr;
  }

  if (!keyRange) {
    // Must specify a key or keyRange for get().
    aRv.Throw(NS_ERROR_DOM_INDEXEDDB_DATA_ERR);
    return nullptr;
  }

  ObjectStoreGetParams params;
  params.objectStoreId() = Id();
  keyRange->ToSerialized(params.keyRange());

  nsRefPtr<IDBRequest> request = GenerateRequest(this);
  MOZ_ASSERT(request);

  BackgroundRequestChild* actor = new BackgroundRequestChild(request);

  mTransaction->StartRequest(actor, params);

  IDB_PROFILER_MARK("IndexedDB Request %llu: "
                    "database(%s).transaction(%s).objectStore(%s).get(%s)",
                    "IDBRequest[%llu] MT IDBObjectStore.get()",
                    request->GetSerialNumber(),
                    IDB_PROFILER_STRING(Transaction()->Database()),
                    IDB_PROFILER_STRING(Transaction()),
                    IDB_PROFILER_STRING(this), IDB_PROFILER_STRING(aKeyRange));

  return request.forget();
}

already_AddRefed<IDBRequest>
IDBObjectStore::Delete(JSContext* aCx,
                       JS::Handle<JS::Value> aKey,
                       ErrorResult& aRv)
{
  AssertIsOnOwningThread();

  if (!mTransaction->IsOpen()) {
    aRv.Throw(NS_ERROR_DOM_INDEXEDDB_TRANSACTION_INACTIVE_ERR);
    return nullptr;
  }

  if (!mTransaction->IsWriteAllowed()) {
    aRv.Throw(NS_ERROR_DOM_INDEXEDDB_READ_ONLY_ERR);
    return nullptr;
  }

  nsRefPtr<IDBKeyRange> keyRange;
  aRv = IDBKeyRange::FromJSVal(aCx, aKey, getter_AddRefs(keyRange));
  if (NS_WARN_IF((aRv.Failed()))) {
    return nullptr;
  }

  if (!keyRange) {
    // Must specify a key or keyRange for delete().
    aRv.Throw(NS_ERROR_DOM_INDEXEDDB_DATA_ERR);
    return nullptr;
  }

  ObjectStoreDeleteParams params;
  params.objectStoreId() = Id();
  keyRange->ToSerialized(params.keyRange());

  nsRefPtr<IDBRequest> request = GenerateRequest(this);
  MOZ_ASSERT(request);

  BackgroundRequestChild* actor = new BackgroundRequestChild(request);

  mTransaction->StartRequest(actor, params);

  IDB_PROFILER_MARK("IndexedDB Request %llu: "
                    "database(%s).transaction(%s).objectStore(%s).delete(%s)",
                    "IDBRequest[%llu] MT IDBObjectStore.delete()",
                    request->GetSerialNumber(),
                    IDB_PROFILER_STRING(Transaction()->Database()),
                    IDB_PROFILER_STRING(Transaction()),
                    IDB_PROFILER_STRING(this), IDB_PROFILER_STRING(aKeyRange));

  return request.forget();
}

already_AddRefed<IDBIndex>
IDBObjectStore::CreateIndex(JSContext* aCx,
                            const nsAString& aName,
                            const nsAString& aKeyPath,
                            const IDBIndexParameters& aOptionalParameters,
                            ErrorResult& aRv)
{
  AssertIsOnOwningThread();

  KeyPath keyPath(0);
  if (NS_FAILED(KeyPath::Parse(aCx, aKeyPath, &keyPath)) ||
      !keyPath.IsValid()) {
    aRv.Throw(NS_ERROR_DOM_SYNTAX_ERR);
    return nullptr;
  }

  return CreateIndexInternal(aCx, aName, keyPath, aOptionalParameters, aRv);
}

already_AddRefed<IDBIndex>
IDBObjectStore::CreateIndex(JSContext* aCx,
                            const nsAString& aName,
                            const Sequence<nsString >& aKeyPath,
                            const IDBIndexParameters& aOptionalParameters,
                            ErrorResult& aRv)
{
  AssertIsOnOwningThread();

  KeyPath keyPath(0);
  if (aKeyPath.IsEmpty() ||
      NS_FAILED(KeyPath::Parse(aCx, aKeyPath, &keyPath)) ||
      !keyPath.IsValid()) {
    aRv.Throw(NS_ERROR_DOM_SYNTAX_ERR);
    return nullptr;
  }

  return CreateIndexInternal(aCx, aName, keyPath, aOptionalParameters, aRv);
}

already_AddRefed<IDBIndex>
IDBObjectStore::CreateIndexInternal(
                                  JSContext* aCx,
                                  const nsAString& aName,
                                  const KeyPath& aKeyPath,
                                  const IDBIndexParameters& aOptionalParameters,
                                  ErrorResult& aRv)
{
  AssertIsOnOwningThread();

  IDBTransaction* transaction = IDBTransaction::GetCurrent();

  if (!transaction ||
      transaction != mTransaction ||
      mTransaction->GetMode() != IDBTransaction::VERSION_CHANGE) {
    aRv.Throw(NS_ERROR_DOM_INDEXEDDB_NOT_ALLOWED_ERR);
    return nullptr;
  }

  MOZ_ASSERT(transaction->IsOpen());

  auto& indexes = const_cast<nsTArray<IndexMetadata>&>(mSpec->indexes());
  for (uint32_t count = indexes.Length(), index = 0;
       index < count;
       index++) {
    if (aName == indexes[index].name()) {
      aRv.Throw(NS_ERROR_DOM_INDEXEDDB_CONSTRAINT_ERR);
      return nullptr;
    }
  }

  if (aOptionalParameters.mMultiEntry && aKeyPath.IsArray()) {
    aRv.Throw(NS_ERROR_DOM_INVALID_ACCESS_ERR);
    return nullptr;
  }

#ifdef DEBUG
  for (uint32_t count = mIndexes.Length(), index = 0;
       index < count;
       index++) {
    MOZ_ASSERT(mIndexes[index]->Name() != aName);
  }
#endif

  const IndexMetadata* oldMetadataElements =
    indexes.IsEmpty() ? nullptr : indexes.Elements();

  IndexMetadata* metadata = indexes.AppendElement(
    IndexMetadata(transaction->NextIndexId(), nsString(aName), aKeyPath,
                  aOptionalParameters.mUnique,
                  aOptionalParameters.mMultiEntry));

  if (oldMetadataElements &&
      oldMetadataElements != indexes.Elements()) {
    MOZ_ASSERT(indexes.Length() > 1);

    // Array got moved, update the spec pointers for all live indexes.
    RefreshSpec(/* aMayDelete */ false);
  }

  transaction->CreateIndex(this, *metadata);

  nsRefPtr<IDBIndex> index = IDBIndex::Create(this, *metadata);
  MOZ_ASSERT(index);

  mIndexes.AppendElement(index);

  IDB_PROFILER_MARK("IndexedDB Pseudo-request: "
                    "database(%s).transaction(%s).objectStore(%s)."
                    "createIndex(%s)",
                    "MT IDBObjectStore.createIndex()",
                    IDB_PROFILER_STRING(Transaction()->Database()),
                    IDB_PROFILER_STRING(Transaction()),
                    IDB_PROFILER_STRING(this), IDB_PROFILER_STRING(index));

  return index.forget();
}

void
IDBObjectStore::DeleteIndex(const nsAString& aName, ErrorResult& aRv)
{
  AssertIsOnOwningThread();

  IDBTransaction* transaction = IDBTransaction::GetCurrent();

  if (!transaction ||
      transaction != mTransaction ||
      mTransaction->GetMode() != IDBTransaction::VERSION_CHANGE) {
    aRv.Throw(NS_ERROR_DOM_INDEXEDDB_NOT_ALLOWED_ERR);
    return;
  }

  MOZ_ASSERT(transaction->IsOpen());

  auto& metadataArray = const_cast<nsTArray<IndexMetadata>&>(mSpec->indexes());

  int64_t foundId = 0;

  for (uint32_t metadataCount = metadataArray.Length(), metadataIndex = 0;
       metadataIndex < metadataCount;
       metadataIndex++) {
    const IndexMetadata& metadata = metadataArray[metadataIndex];
    MOZ_ASSERT(metadata.id());

    if (aName == metadata.name()) {
      foundId = metadata.id();

      // Must do this before altering the metadata array!
      for (uint32_t indexCount = mIndexes.Length(), indexIndex = 0;
           indexIndex < indexCount;
           indexIndex++) {
        nsRefPtr<IDBIndex>& index = mIndexes[indexIndex];

        if (index->Id() == foundId) {
          index->NoteDeletion();
          mIndexes.RemoveElementAt(indexIndex);
          break;
        }
      }

      metadataArray.RemoveElementAt(metadataIndex);

      RefreshSpec(/* aMayDelete */ false);
      break;
    }
  }

  if (!foundId) {
    aRv.Throw(NS_ERROR_DOM_INDEXEDDB_NOT_FOUND_ERR);
    return;
  }

  transaction->DeleteIndex(this, foundId);

  IDB_PROFILER_MARK("IndexedDB Pseudo-request: "
                    "database(%s).transaction(%s).objectStore(%s)."
                    "deleteIndex(\"%s\")",
                    "MT IDBObjectStore.deleteIndex()",
                    IDB_PROFILER_STRING(Transaction()->Database()),
                    IDB_PROFILER_STRING(Transaction()),
                    IDB_PROFILER_STRING(this),
                    NS_ConvertUTF16toUTF8(aName).get());
}

already_AddRefed<IDBRequest>
IDBObjectStore::Count(JSContext* aCx,
                      JS::Handle<JS::Value> aKey,
                      ErrorResult& aRv)
{
  if (!mTransaction->IsOpen()) {
    aRv.Throw(NS_ERROR_DOM_INDEXEDDB_TRANSACTION_INACTIVE_ERR);
    return nullptr;
  }

  nsRefPtr<IDBKeyRange> keyRange;
  aRv = IDBKeyRange::FromJSVal(aCx, aKey, getter_AddRefs(keyRange));
  if (aRv.Failed()) {
    return nullptr;
  }

  ObjectStoreCountParams params;
  params.objectStoreId() = Id();

  if (keyRange) {
    SerializedKeyRange serializedKeyRange;
    keyRange->ToSerialized(serializedKeyRange);
    params.optionalKeyRange() = serializedKeyRange;
  } else {
    params.optionalKeyRange() = void_t();
  }

  nsRefPtr<IDBRequest> request = GenerateRequest(this);
  MOZ_ASSERT(request);

  BackgroundRequestChild* actor = new BackgroundRequestChild(request);

  mTransaction->StartRequest(actor, params);

  IDB_PROFILER_MARK("IndexedDB Request %llu: "
                    "database(%s).transaction(%s).objectStore(%s).count(%s)",
                    "IDBRequest[%llu] MT IDBObjectStore.count()",
                    request->GetSerialNumber(),
                    IDB_PROFILER_STRING(Transaction()->Database()),
                    IDB_PROFILER_STRING(Transaction()),
                    IDB_PROFILER_STRING(this), IDB_PROFILER_STRING(aKeyRange));

  return request.forget();
}

already_AddRefed<IDBRequest>
IDBObjectStore::OpenCursorInternal(bool aKeysOnly,
                                   JSContext* aCx,
                                   JS::Handle<JS::Value> aRange,
                                   IDBCursorDirection aDirection,
                                   ErrorResult& aRv)
{
  AssertIsOnOwningThread();

  if (!mTransaction->IsOpen()) {
    aRv.Throw(NS_ERROR_DOM_INDEXEDDB_TRANSACTION_INACTIVE_ERR);
    return nullptr;
  }

  nsRefPtr<IDBKeyRange> keyRange;
  aRv = IDBKeyRange::FromJSVal(aCx, aRange, getter_AddRefs(keyRange));
  if (NS_WARN_IF(aRv.Failed())) {
    return nullptr;
  }

  int64_t objectStoreId = Id();

  OptionalKeyRange optionalKeyRange;

  if (keyRange) {
    SerializedKeyRange serializedKeyRange;
    keyRange->ToSerialized(serializedKeyRange);

    optionalKeyRange = Move(serializedKeyRange);
  } else {
    optionalKeyRange = void_t();
  }

  IDBCursor::Direction direction = IDBCursor::ConvertDirection(aDirection);

  OpenCursorParams params;
  if (aKeysOnly) {
    ObjectStoreOpenKeyCursorParams openParams;
    openParams.objectStoreId() = objectStoreId;
    openParams.optionalKeyRange() = Move(optionalKeyRange);
    openParams.direction() = direction;

    params = Move(openParams);
  } else {
    ObjectStoreOpenCursorParams openParams;
    openParams.objectStoreId() = objectStoreId;
    openParams.optionalKeyRange() = Move(optionalKeyRange);
    openParams.direction() = direction;

    params = Move(openParams);
  }

  nsRefPtr<IDBRequest> request = GenerateRequest(this);
  MOZ_ASSERT(request);

  BackgroundCursorChild* actor =
    new BackgroundCursorChild(request, this, direction);

  mTransaction->OpenCursor(actor, params);

#ifdef IDB_PROFILER_USE_MARKS
  if (aKeysOnly) {
    IDB_PROFILER_MARK("IndexedDB Request %llu: "
                      "database(%s).transaction(%s).objectStore(%s)."
                      "openKeyCursor(%s, %s)",
                      "IDBRequest[%llu] MT IDBObjectStore.openKeyCursor()",
                      request->GetSerialNumber(),
                      IDB_PROFILER_STRING(Transaction()->Database()),
                      IDB_PROFILER_STRING(Transaction()),
                      IDB_PROFILER_STRING(this), IDB_PROFILER_STRING(aKeyRange),
                      IDB_PROFILER_STRING(direction));
  } else {
    IDB_PROFILER_MARK("IndexedDB Request %llu: "
                      "database(%s).transaction(%s).objectStore(%s)."
                      "openCursor(%s, %s)",
                      "IDBRequest[%llu] MT IDBObjectStore.openKeyCursor()",
                      request->GetSerialNumber(),
                      IDB_PROFILER_STRING(Transaction()->Database()),
                      IDB_PROFILER_STRING(Transaction()),
                      IDB_PROFILER_STRING(this), IDB_PROFILER_STRING(aKeyRange),
                      IDB_PROFILER_STRING(direction));
  }
#endif

  return request.forget();
}

void
IDBObjectStore::RefreshSpec(bool aMayDelete)
{
  AssertIsOnOwningThread();
  MOZ_ASSERT_IF(mDeletedSpec, mSpec == mDeletedSpec);

  const DatabaseSpec* dbSpec = mTransaction->Database()->Spec();
  MOZ_ASSERT(dbSpec);

  const nsTArray<ObjectStoreSpec>& objectStores = dbSpec->objectStores();

  bool found = false;

  for (uint32_t objCount = objectStores.Length(), objIndex = 0;
       objIndex < objCount;
       objIndex++) {
    const ObjectStoreSpec& objSpec = objectStores[objIndex];

    if (objSpec.metadata().id() == Id()) {
      mSpec = &objSpec;

      for (uint32_t idxCount = mIndexes.Length(), idxIndex = 0;
           idxIndex < idxCount;
           idxIndex++) {
        mIndexes[idxIndex]->RefreshMetadata(aMayDelete);
      }

      found = true;
      break;
    }
  }

  MOZ_ASSERT_IF(!aMayDelete && !mDeletedSpec, found);

  if (found) {
    MOZ_ASSERT(mSpec != mDeletedSpec);
    mDeletedSpec = nullptr;
  } else {
    NoteDeletion();
  }
}

const ObjectStoreSpec&
IDBObjectStore::Spec() const
{
  AssertIsOnOwningThread();
  MOZ_ASSERT(mSpec);

  return *mSpec;
}

void
IDBObjectStore::NoteDeletion()
{
  AssertIsOnOwningThread();
  MOZ_ASSERT(mSpec);
  MOZ_ASSERT(Id() == mSpec->metadata().id());

  if (mDeletedSpec) {
    MOZ_ASSERT(mDeletedSpec == mSpec);
    return;
  }

  // Copy the spec here.
  mDeletedSpec = new ObjectStoreSpec(*mSpec);
  mDeletedSpec->indexes().Clear();

  mSpec = mDeletedSpec;

  if (!mIndexes.IsEmpty()) {
    for (uint32_t count = mIndexes.Length(), index = 0;
         index < count;
         index++) {
      mIndexes[index]->NoteDeletion();
    }
  }
}

const nsString&
IDBObjectStore::Name() const
{
  AssertIsOnOwningThread();
  MOZ_ASSERT(mSpec);

  return mSpec->metadata().name();
}

bool
IDBObjectStore::AutoIncrement() const
{
  AssertIsOnOwningThread();
  MOZ_ASSERT(mSpec);

  return mSpec->metadata().autoIncrement();
}

const KeyPath&
IDBObjectStore::GetKeyPath() const
{
  AssertIsOnOwningThread();
  MOZ_ASSERT(mSpec);

  return mSpec->metadata().keyPath();
}

bool
IDBObjectStore::HasValidKeyPath() const
{
  AssertIsOnOwningThread();
  MOZ_ASSERT(mSpec);

  return GetKeyPath().IsValid();
}
<|MERGE_RESOLUTION|>--- conflicted
+++ resolved
@@ -297,426 +297,6 @@
         return nullptr;
       }
 
-<<<<<<< HEAD
-=======
-  // Out-params.
-  Key mKey;
-  nsCString mContinueQuery;
-  nsCString mContinueToQuery;
-  Key mRangeKey;
-
-  // Only used in the parent process.
-  nsRefPtr<IDBCursor> mCursor;
-};
-
-class CreateIndexHelper : public NoRequestObjectStoreHelper
-{
-public:
-  CreateIndexHelper(IDBTransaction* aTransaction, IDBIndex* aIndex)
-  : NoRequestObjectStoreHelper(aTransaction, aIndex->ObjectStore()),
-    mIndex(aIndex)
-  {
-    if (sTLSIndex == BAD_TLS_INDEX) {
-      PR_NewThreadPrivateIndex(&sTLSIndex, DestroyTLSEntry);
-    }
-
-    NS_ASSERTION(sTLSIndex != BAD_TLS_INDEX,
-                 "PR_NewThreadPrivateIndex failed!");
-  }
-
-  virtual nsresult DoDatabaseWork(mozIStorageConnection* aConnection)
-                                  MOZ_OVERRIDE;
-
-  virtual void ReleaseMainThreadObjects() MOZ_OVERRIDE;
-
-private:
-  nsresult InsertDataFromObjectStore(mozIStorageConnection* aConnection);
-
-  static void DestroyTLSEntry(void* aPtr);
-
-  static unsigned sTLSIndex;
-
-  // In-params.
-  nsRefPtr<IDBIndex> mIndex;
-};
-
-unsigned CreateIndexHelper::sTLSIndex = unsigned(BAD_TLS_INDEX);
-
-class DeleteIndexHelper : public NoRequestObjectStoreHelper
-{
-public:
-  DeleteIndexHelper(IDBTransaction* aTransaction,
-                    IDBObjectStore* aObjectStore,
-                    const nsAString& aName)
-  : NoRequestObjectStoreHelper(aTransaction, aObjectStore), mName(aName)
-  { }
-
-  virtual nsresult DoDatabaseWork(mozIStorageConnection* aConnection)
-                                  MOZ_OVERRIDE;
-
-private:
-  // In-params
-  nsString mName;
-};
-
-class GetAllHelper : public ObjectStoreHelper
-{
-public:
-  GetAllHelper(IDBTransaction* aTransaction,
-               IDBRequest* aRequest,
-               IDBObjectStore* aObjectStore,
-               IDBKeyRange* aKeyRange,
-               const uint32_t aLimit)
-  : ObjectStoreHelper(aTransaction, aRequest, aObjectStore),
-    mKeyRange(aKeyRange), mLimit(aLimit)
-  { }
-
-  ~GetAllHelper()
-  {
-    for (uint32_t index = 0; index < mCloneReadInfos.Length(); index++) {
-      IDBObjectStore::ClearCloneReadInfo(mCloneReadInfos[index]);
-    }
-  }
-
-  virtual nsresult DoDatabaseWork(mozIStorageConnection* aConnection)
-                                  MOZ_OVERRIDE;
-
-  virtual nsresult GetSuccessResult(JSContext* aCx,
-                                    JS::MutableHandle<JS::Value> aVal) MOZ_OVERRIDE;
-
-  virtual void ReleaseMainThreadObjects() MOZ_OVERRIDE;
-
-  virtual nsresult
-  PackArgumentsForParentProcess(ObjectStoreRequestParams& aParams) MOZ_OVERRIDE;
-
-  virtual ChildProcessSendResult
-  SendResponseToChildProcess(nsresult aResultCode) MOZ_OVERRIDE;
-
-  virtual nsresult
-  UnpackResponseFromParentProcess(const ResponseValue& aResponseValue)
-                                  MOZ_OVERRIDE;
-
-protected:
-  // In-params.
-  nsRefPtr<IDBKeyRange> mKeyRange;
-  const uint32_t mLimit;
-
-private:
-  // Out-params.
-  nsTArray<StructuredCloneReadInfo> mCloneReadInfos;
-};
-
-class GetAllKeysHelper MOZ_FINAL : public ObjectStoreHelper
-{
-public:
-  GetAllKeysHelper(IDBTransaction* aTransaction,
-                   IDBRequest* aRequest,
-                   IDBObjectStore* aObjectStore,
-                   IDBKeyRange* aKeyRange,
-                   const uint32_t aLimit)
-  : ObjectStoreHelper(aTransaction, aRequest, aObjectStore),
-    mKeyRange(aKeyRange), mLimit(aLimit)
-  { }
-
-  virtual nsresult
-  DoDatabaseWork(mozIStorageConnection* aConnection) MOZ_OVERRIDE;
-
-  virtual nsresult
-  GetSuccessResult(JSContext* aCx, JS::MutableHandle<JS::Value> aVal)
-                   MOZ_OVERRIDE;
-
-  virtual void
-  ReleaseMainThreadObjects() MOZ_OVERRIDE;
-
-  virtual nsresult
-  PackArgumentsForParentProcess(ObjectStoreRequestParams& aParams) MOZ_OVERRIDE;
-
-  virtual ChildProcessSendResult
-  SendResponseToChildProcess(nsresult aResultCode) MOZ_OVERRIDE;
-
-  virtual nsresult
-  UnpackResponseFromParentProcess(const ResponseValue& aResponseValue)
-                                  MOZ_OVERRIDE;
-
-private:
-  ~GetAllKeysHelper()
-  { }
-
-  nsRefPtr<IDBKeyRange> mKeyRange;
-  const uint32_t mLimit;
-  nsTArray<Key> mKeys;
-};
-
-class CountHelper : public ObjectStoreHelper
-{
-public:
-  CountHelper(IDBTransaction* aTransaction,
-              IDBRequest* aRequest,
-              IDBObjectStore* aObjectStore,
-              IDBKeyRange* aKeyRange)
-  : ObjectStoreHelper(aTransaction, aRequest, aObjectStore),
-    mKeyRange(aKeyRange), mCount(0)
-  { }
-
-  virtual nsresult DoDatabaseWork(mozIStorageConnection* aConnection)
-                                  MOZ_OVERRIDE;
-
-  virtual nsresult GetSuccessResult(JSContext* aCx,
-                                    JS::MutableHandle<JS::Value> aVal) MOZ_OVERRIDE;
-
-  virtual void ReleaseMainThreadObjects() MOZ_OVERRIDE;
-
-  virtual nsresult
-  PackArgumentsForParentProcess(ObjectStoreRequestParams& aParams) MOZ_OVERRIDE;
-
-  virtual ChildProcessSendResult
-  SendResponseToChildProcess(nsresult aResultCode) MOZ_OVERRIDE;
-
-  virtual nsresult
-  UnpackResponseFromParentProcess(const ResponseValue& aResponseValue)
-                                  MOZ_OVERRIDE;
-
-private:
-  nsRefPtr<IDBKeyRange> mKeyRange;
-  uint64_t mCount;
-};
-
-class MOZ_STACK_CLASS AutoRemoveIndex
-{
-public:
-  AutoRemoveIndex(ObjectStoreInfo* aObjectStoreInfo,
-                  const nsAString& aIndexName)
-  : mObjectStoreInfo(aObjectStoreInfo), mIndexName(aIndexName)
-  { }
-
-  ~AutoRemoveIndex()
-  {
-    if (mObjectStoreInfo) {
-      for (uint32_t i = 0; i < mObjectStoreInfo->indexes.Length(); i++) {
-        if (mObjectStoreInfo->indexes[i].name == mIndexName) {
-          mObjectStoreInfo->indexes.RemoveElementAt(i);
-          break;
-        }
-      }
-    }
-  }
-
-  void forget()
-  {
-    mObjectStoreInfo = nullptr;
-  }
-
-private:
-  ObjectStoreInfo* mObjectStoreInfo;
-  nsString mIndexName;
-};
-
-class ThreadLocalJSRuntime
-{
-  JSRuntime* mRuntime;
-  JSContext* mContext;
-  JSObject* mGlobal;
-
-  static const JSClass sGlobalClass;
-  static const unsigned sRuntimeHeapSize = 768 * 1024;
-
-  ThreadLocalJSRuntime()
-  : mRuntime(nullptr), mContext(nullptr), mGlobal(nullptr)
-  {
-      MOZ_COUNT_CTOR(ThreadLocalJSRuntime);
-  }
-
-  nsresult Init()
-  {
-    mRuntime = JS_NewRuntime(sRuntimeHeapSize, JS_NO_HELPER_THREADS);
-    NS_ENSURE_TRUE(mRuntime, NS_ERROR_OUT_OF_MEMORY);
-
-    /*
-     * Not setting this will cause JS_CHECK_RECURSION to report false
-     * positives
-     */
-    JS_SetNativeStackQuota(mRuntime, 128 * sizeof(size_t) * 1024); 
-
-    mContext = JS_NewContext(mRuntime, 0);
-    NS_ENSURE_TRUE(mContext, NS_ERROR_OUT_OF_MEMORY);
-
-    JSAutoRequest ar(mContext);
-
-    mGlobal = JS_NewGlobalObject(mContext, &sGlobalClass, nullptr,
-                                 JS::FireOnNewGlobalHook);
-    NS_ENSURE_TRUE(mGlobal, NS_ERROR_OUT_OF_MEMORY);
-
-    js::SetDefaultObjectForContext(mContext, mGlobal);
-    return NS_OK;
-  }
-
- public:
-  static ThreadLocalJSRuntime *Create()
-  {
-    ThreadLocalJSRuntime *entry = new ThreadLocalJSRuntime();
-    NS_ENSURE_TRUE(entry, nullptr);
-
-    if (NS_FAILED(entry->Init())) {
-      delete entry;
-      return nullptr;
-    }
-
-    return entry;
-  }
-
-  JSContext *Context() const
-  {
-    return mContext;
-  }
-
-  JSObject *Global() const
-  {
-    return mGlobal;
-  }
-
-  ~ThreadLocalJSRuntime()
-  {
-    MOZ_COUNT_DTOR(ThreadLocalJSRuntime);
-
-    if (mContext) {
-      JS_DestroyContext(mContext);
-    }
-
-    if (mRuntime) {
-      JS_DestroyRuntime(mRuntime);
-    }
-  }
-};
-
-const JSClass ThreadLocalJSRuntime::sGlobalClass = {
-  "IndexedDBTransactionThreadGlobal",
-  JSCLASS_GLOBAL_FLAGS,
-  JS_PropertyStub, JS_DeletePropertyStub, JS_PropertyStub, JS_StrictPropertyStub,
-  JS_EnumerateStub, JS_ResolveStub, JS_ConvertStub,
-  nullptr, nullptr, nullptr, nullptr,
-  JS_GlobalObjectTraceHook
-};
-
-inline
-already_AddRefed<IDBRequest>
-GenerateRequest(IDBObjectStore* aObjectStore)
-{
-  NS_ASSERTION(NS_IsMainThread(), "Wrong thread!");
-  IDBDatabase* database = aObjectStore->Transaction()->Database();
-  return IDBRequest::Create(aObjectStore, database,
-                            aObjectStore->Transaction());
-}
-
-struct MOZ_STACK_CLASS GetAddInfoClosure
-{
-  IDBObjectStore* mThis;
-  StructuredCloneWriteInfo& mCloneWriteInfo;
-  JS::Handle<JS::Value> mValue;
-};
-
-nsresult
-GetAddInfoCallback(JSContext* aCx, void* aClosure)
-{
-  GetAddInfoClosure* data = static_cast<GetAddInfoClosure*>(aClosure);
-
-  data->mCloneWriteInfo.mOffsetToKeyProp = 0;
-  data->mCloneWriteInfo.mTransaction = data->mThis->Transaction();
-
-  if (!IDBObjectStore::SerializeValue(aCx, data->mCloneWriteInfo, data->mValue)) {
-    return NS_ERROR_DOM_DATA_CLONE_ERR;
-  }
-
-  return NS_OK;
-}
-
-inline
-BlobChild*
-ActorFromRemoteBlob(nsIDOMBlob* aBlob)
-{
-  NS_ASSERTION(!IndexedDatabaseManager::IsMainProcess(), "Wrong process!");
-  NS_ASSERTION(NS_IsMainThread(), "Wrong thread!");
-
-  nsCOMPtr<nsIRemoteBlob> remoteBlob = do_QueryInterface(aBlob);
-  if (remoteBlob) {
-    BlobChild* actor =
-      static_cast<BlobChild*>(static_cast<PBlobChild*>(remoteBlob->GetPBlob()));
-    NS_ASSERTION(actor, "Null actor?!");
-    return actor;
-  }
-  return nullptr;
-}
-
-inline
-bool
-ResolveMysteryFile(nsIDOMBlob* aBlob, const nsString& aName,
-                   const nsString& aContentType, uint64_t aSize,
-                   uint64_t aLastModifiedDate)
-{
-  BlobChild* actor = ActorFromRemoteBlob(aBlob);
-  if (actor) {
-    return actor->SetMysteryBlobInfo(aName, aContentType,
-                                     aSize, aLastModifiedDate);
-  }
-  return true;
-}
-
-inline
-bool
-ResolveMysteryBlob(nsIDOMBlob* aBlob, const nsString& aContentType,
-                   uint64_t aSize)
-{
-  BlobChild* actor = ActorFromRemoteBlob(aBlob);
-  if (actor) {
-    return actor->SetMysteryBlobInfo(aContentType, aSize);
-  }
-  return true;
-}
-
-class MainThreadDeserializationTraits
-{
-public:
-  static JSObject* CreateAndWrapFileHandle(JSContext* aCx,
-                                           IDBDatabase* aDatabase,
-                                           StructuredCloneFile& aFile,
-                                           const FileHandleData& aData)
-  {
-    MOZ_ASSERT(NS_IsMainThread());
-
-    nsRefPtr<FileInfo>& fileInfo = aFile.mFileInfo;
-
-    nsRefPtr<IDBFileHandle> fileHandle = IDBFileHandle::Create(aData.name,
-      aData.type, aDatabase, fileInfo.forget());
-
-    return fileHandle->WrapObject(aCx);
-  }
-
-  static JSObject* CreateAndWrapBlobOrFile(JSContext* aCx,
-                                           IDBDatabase* aDatabase,
-                                           StructuredCloneFile& aFile,
-                                           const BlobOrFileData& aData)
-  {
-    MOZ_ASSERT(NS_IsMainThread());
-
-    MOZ_ASSERT(aData.tag == SCTAG_DOM_FILE ||
-               aData.tag == SCTAG_DOM_FILE_WITHOUT_LASTMODIFIEDDATE ||
-               aData.tag == SCTAG_DOM_BLOB);
-
-    nsresult rv = NS_OK;
-
-    nsRefPtr<FileInfo>& fileInfo = aFile.mFileInfo;
-
-    nsCOMPtr<nsIFile> nativeFile;
-    if (!aFile.mFile) {
-      FileManager* fileManager = aDatabase->Manager();
-        NS_ASSERTION(fileManager, "This should never be null!");
-
-      nsCOMPtr<nsIFile> directory = fileManager->GetDirectory();
-      if (!directory) {
-        NS_WARNING("Failed to get directory!");
-        return nullptr;
-      }
-
->>>>>>> 849b0f7c
       nativeFile = fileManager->GetFileForId(directory, fileInfo->Id());
       if (!nativeFile) {
         NS_WARNING("Failed to get file!");
@@ -1201,119 +781,6 @@
   IDBTransaction* transaction = cloneWriteInfo->mTransaction;
   FileManager* fileManager = transaction->Database()->Manager();
 
-<<<<<<< HEAD
-=======
-  NS_ASSERTION(aTag == SCTAG_DOM_FILE ||
-               aTag == SCTAG_DOM_FILE_WITHOUT_LASTMODIFIEDDATE, "Huh?!");
-
-  uint64_t lastModifiedDate;
-  if (aTag == SCTAG_DOM_FILE_WITHOUT_LASTMODIFIEDDATE) {
-    lastModifiedDate = UINT64_MAX;
-  }
-  else {
-    if(!JS_ReadBytes(aReader, &lastModifiedDate, sizeof(lastModifiedDate))) {
-      NS_WARNING("Failed to read lastModifiedDate");
-      return false;
-    }
-    lastModifiedDate = NativeEndian::swapFromLittleEndian(lastModifiedDate);
-  }
-  aRetval->lastModifiedDate = lastModifiedDate;
-
-  nsCString name;
-  if (!StructuredCloneReadString(aReader, name)) {
-    return false;
-  }
-  CopyUTF8toUTF16(name, aRetval->name);
-
-  return true;
-}
-
-// static
-template <class DeserializationTraits>
-JSObject*
-IDBObjectStore::StructuredCloneReadCallback(JSContext* aCx,
-                                            JSStructuredCloneReader* aReader,
-                                            uint32_t aTag,
-                                            uint32_t aData,
-                                            void* aClosure)
-{
-  // We need to statically assert that our tag values are what we expect
-  // so that if people accidentally change them they notice.
-  static_assert(SCTAG_DOM_BLOB == 0xFFFF8001 &&
-                SCTAG_DOM_FILE_WITHOUT_LASTMODIFIEDDATE == 0xFFFF8002 &&
-                SCTAG_DOM_FILEHANDLE == 0xFFFF8004 &&
-                SCTAG_DOM_FILE == 0xFFFF8005,
-                "You changed our structured clone tag values and just ate "
-                "everyone's IndexedDB data.  I hope you are happy.");
-
-  if (aTag == SCTAG_DOM_FILE_WITHOUT_LASTMODIFIEDDATE ||
-      aTag == SCTAG_DOM_FILEHANDLE ||
-      aTag == SCTAG_DOM_BLOB ||
-      aTag == SCTAG_DOM_FILE) {
-    StructuredCloneReadInfo* cloneReadInfo =
-      reinterpret_cast<StructuredCloneReadInfo*>(aClosure);
-
-    if (aData >= cloneReadInfo->mFiles.Length()) {
-      NS_ERROR("Bad blob index!");
-      return nullptr;
-    }
-
-    StructuredCloneFile& file = cloneReadInfo->mFiles[aData];
-    IDBDatabase* database = cloneReadInfo->mDatabase;
-
-    if (aTag == SCTAG_DOM_FILEHANDLE) {
-      FileHandleData data;
-      if (!ReadFileHandle(aReader, &data)) {
-        return nullptr;
-      }
-
-      return DeserializationTraits::CreateAndWrapFileHandle(aCx, database,
-                                                            file, data);
-    }
-
-    BlobOrFileData data;
-    if (!ReadBlobOrFile(aReader, aTag, &data)) {
-      return nullptr;
-    }
-
-    return DeserializationTraits::CreateAndWrapBlobOrFile(aCx, database,
-                                                          file, data);
-  }
-
-  const JSStructuredCloneCallbacks* runtimeCallbacks =
-    js::GetContextStructuredCloneCallbacks(aCx);
-
-  if (runtimeCallbacks) {
-    return runtimeCallbacks->read(aCx, aReader, aTag, aData, nullptr);
-  }
-
-  return nullptr;
-}
-
-// static
-bool
-IDBObjectStore::StructuredCloneWriteCallback(JSContext* aCx,
-                                             JSStructuredCloneWriter* aWriter,
-                                             JS::Handle<JSObject*> aObj,
-                                             void* aClosure)
-{
-  StructuredCloneWriteInfo* cloneWriteInfo =
-    reinterpret_cast<StructuredCloneWriteInfo*>(aClosure);
-
-  if (JS_GetClass(aObj) == &sDummyPropJSClass) {
-    NS_ASSERTION(cloneWriteInfo->mOffsetToKeyProp == 0,
-                 "We should not have been here before!");
-    cloneWriteInfo->mOffsetToKeyProp = js_GetSCOffset(aWriter);
-
-    uint64_t value = 0;
-    // Omit endian swap
-    return JS_WriteBytes(aWriter, &value, sizeof(value));
-  }
-
-  IDBTransaction* transaction = cloneWriteInfo->mTransaction;
-  FileManager* fileManager = transaction->Database()->Manager();
-
->>>>>>> 849b0f7c
   FileHandle* fileHandle = nullptr;
   if (NS_SUCCEEDED(UNWRAP_OBJECT(FileHandle, aObj, fileHandle))) {
     nsRefPtr<FileInfo> fileInfo = fileHandle->GetFileInfo();
@@ -1602,2189 +1069,7 @@
     }
   }
 
-<<<<<<< HEAD
   GetAddInfoClosure data = { this, aCloneWriteInfo, aValue };
-=======
-  Key key(aKey);
-
-  nsTArray<IndexUpdateInfo> updateInfo(aUpdateInfoArray);
-
-  nsRefPtr<AddHelper> helper =
-    new AddHelper(mTransaction, request, this, Move(cloneWriteInfo), key,
-                  aOverwrite, updateInfo);
-
-  nsresult rv = helper->DispatchToTransactionPool();
-  IDB_ENSURE_SUCCESS(rv, NS_ERROR_DOM_INDEXEDDB_UNKNOWN_ERR);
-
-#ifdef IDB_PROFILER_USE_MARKS
-  if (aOverwrite) {
-    IDB_PROFILER_MARK("IndexedDB Request %llu: "
-                      "database(%s).transaction(%s).objectStore(%s).%s(%s)",
-                      "IDBRequest[%llu] MT IDBObjectStore.put()",
-                      request->GetSerialNumber(),
-                      IDB_PROFILER_STRING(Transaction()->Database()),
-                      IDB_PROFILER_STRING(Transaction()),
-                      IDB_PROFILER_STRING(this),
-                      key.IsUnset() ? "" : IDB_PROFILER_STRING(key));
-  }
-  else {
-    IDB_PROFILER_MARK("IndexedDB Request %llu: "
-                      "database(%s).transaction(%s).objectStore(%s).add(%s)",
-                      "IDBRequest[%llu] MT IDBObjectStore.add()",
-                      request->GetSerialNumber(),
-                      IDB_PROFILER_STRING(Transaction()->Database()),
-                      IDB_PROFILER_STRING(Transaction()),
-                      IDB_PROFILER_STRING(this),
-                      key.IsUnset() ? "" : IDB_PROFILER_STRING(key));
-  }
-#endif
-
-  request.forget(_retval);
-  return NS_OK;
-}
-
-already_AddRefed<IDBRequest>
-IDBObjectStore::GetInternal(IDBKeyRange* aKeyRange, ErrorResult& aRv)
-{
-  NS_ASSERTION(NS_IsMainThread(), "Wrong thread!");
-  NS_ASSERTION(aKeyRange, "Null pointer!");
-
-  if (!mTransaction->IsOpen()) {
-    aRv.Throw(NS_ERROR_DOM_INDEXEDDB_TRANSACTION_INACTIVE_ERR);
-    return nullptr;
-  }
-
-  nsRefPtr<IDBRequest> request = GenerateRequest(this);
-  if (!request) {
-    IDB_WARNING("Failed to generate request!");
-    aRv.Throw(NS_ERROR_DOM_INDEXEDDB_UNKNOWN_ERR);
-    return nullptr;
-  }
-
-  nsRefPtr<GetHelper> helper =
-    new GetHelper(mTransaction, request, this, aKeyRange);
-
-  nsresult rv = helper->DispatchToTransactionPool();
-  if (NS_FAILED(rv)) {
-    IDB_WARNING("Failed to dispatch!");
-    aRv.Throw(NS_ERROR_DOM_INDEXEDDB_UNKNOWN_ERR);
-    return nullptr;
-  }
-
-  IDB_PROFILER_MARK("IndexedDB Request %llu: "
-                    "database(%s).transaction(%s).objectStore(%s).get(%s)",
-                    "IDBRequest[%llu] MT IDBObjectStore.get()",
-                    request->GetSerialNumber(),
-                    IDB_PROFILER_STRING(Transaction()->Database()),
-                    IDB_PROFILER_STRING(Transaction()),
-                    IDB_PROFILER_STRING(this), IDB_PROFILER_STRING(aKeyRange));
-
-  return request.forget();
-}
-
-already_AddRefed<IDBRequest>
-IDBObjectStore::GetAllInternal(IDBKeyRange* aKeyRange,
-                               uint32_t aLimit, ErrorResult& aRv)
-{
-  NS_ASSERTION(NS_IsMainThread(), "Wrong thread!");
-
-  if (!mTransaction->IsOpen()) {
-    aRv.Throw(NS_ERROR_DOM_INDEXEDDB_TRANSACTION_INACTIVE_ERR);
-    return nullptr;
-  }
-
-  nsRefPtr<IDBRequest> request = GenerateRequest(this);
-  if (!request) {
-    IDB_WARNING("Failed to generate request!");
-    aRv.Throw(NS_ERROR_DOM_INDEXEDDB_UNKNOWN_ERR);
-    return nullptr;
-  }
-
-  nsRefPtr<GetAllHelper> helper =
-    new GetAllHelper(mTransaction, request, this, aKeyRange, aLimit);
-
-  nsresult rv = helper->DispatchToTransactionPool();
-  if (NS_FAILED(rv)) {
-    IDB_WARNING("Failed to dispatch!");
-    aRv.Throw(NS_ERROR_DOM_INDEXEDDB_UNKNOWN_ERR);
-    return nullptr;
-  }
-
-  IDB_PROFILER_MARK("IndexedDB Request %llu: "
-                    "database(%s).transaction(%s).objectStore(%s)."
-                    "getAll(%s, %lu)",
-                    "IDBRequest[%llu] MT IDBObjectStore.getAll()",
-                    request->GetSerialNumber(),
-                    IDB_PROFILER_STRING(Transaction()->Database()),
-                    IDB_PROFILER_STRING(Transaction()),
-                    IDB_PROFILER_STRING(this), IDB_PROFILER_STRING(aKeyRange),
-                    aLimit);
-
-  return request.forget();
-}
-
-already_AddRefed<IDBRequest>
-IDBObjectStore::GetAllKeysInternal(IDBKeyRange* aKeyRange, uint32_t aLimit,
-                                   ErrorResult& aRv)
-{
-  MOZ_ASSERT(NS_IsMainThread());
-
-  if (!mTransaction->IsOpen()) {
-    aRv.Throw(NS_ERROR_DOM_INDEXEDDB_TRANSACTION_INACTIVE_ERR);
-    return nullptr;
-  }
-
-  nsRefPtr<IDBRequest> request = GenerateRequest(this);
-  if (!request) {
-    IDB_WARNING("Failed to generate request!");
-    aRv.Throw(NS_ERROR_DOM_INDEXEDDB_UNKNOWN_ERR);
-    return nullptr;
-  }
-
-  nsRefPtr<GetAllKeysHelper> helper =
-    new GetAllKeysHelper(mTransaction, request, this, aKeyRange, aLimit);
-
-  nsresult rv = helper->DispatchToTransactionPool();
-  if (NS_FAILED(rv)) {
-    IDB_WARNING("Failed to dispatch!");
-    aRv.Throw(NS_ERROR_DOM_INDEXEDDB_UNKNOWN_ERR);
-    return nullptr;
-  }
-
-  IDB_PROFILER_MARK("IndexedDB Request %llu: "
-                    "database(%s).transaction(%s).objectStore(%s)."
-                    "getAllKeys(%s, %lu)",
-                    "IDBRequest[%llu] MT IDBObjectStore.getAllKeys()",
-                    request->GetSerialNumber(),
-                    IDB_PROFILER_STRING(Transaction()->Database()),
-                    IDB_PROFILER_STRING(Transaction()),
-                    IDB_PROFILER_STRING(this), IDB_PROFILER_STRING(aKeyRange),
-                    aLimit);
-
-  return request.forget();
-}
-
-already_AddRefed<IDBRequest>
-IDBObjectStore::DeleteInternal(IDBKeyRange* aKeyRange,
-                               ErrorResult& aRv)
-{
-  NS_ASSERTION(NS_IsMainThread(), "Wrong thread!");
-  NS_ASSERTION(aKeyRange, "Null key range!");
-
-  if (!mTransaction->IsOpen()) {
-    aRv.Throw(NS_ERROR_DOM_INDEXEDDB_TRANSACTION_INACTIVE_ERR);
-    return nullptr;
-  }
-
-  if (!IsWriteAllowed()) {
-    aRv.Throw(NS_ERROR_DOM_INDEXEDDB_READ_ONLY_ERR);
-    return nullptr;
-  }
-
-  nsRefPtr<IDBRequest> request = GenerateRequest(this);
-  if (!request) {
-    IDB_WARNING("Failed to generate request!");
-    aRv.Throw(NS_ERROR_DOM_INDEXEDDB_UNKNOWN_ERR);
-    return nullptr;
-  }
-
-  nsRefPtr<DeleteHelper> helper =
-    new DeleteHelper(mTransaction, request, this, aKeyRange);
-
-  nsresult rv = helper->DispatchToTransactionPool();
-  if (NS_FAILED(rv)) {
-    IDB_WARNING("Failed to dispatch!");
-    aRv.Throw(NS_ERROR_DOM_INDEXEDDB_UNKNOWN_ERR);
-    return nullptr;
-  }
-
-  IDB_PROFILER_MARK("IndexedDB Request %llu: "
-                    "database(%s).transaction(%s).objectStore(%s).delete(%s)",
-                    "IDBRequest[%llu] MT IDBObjectStore.delete()",
-                    request->GetSerialNumber(),
-                    IDB_PROFILER_STRING(Transaction()->Database()),
-                    IDB_PROFILER_STRING(Transaction()),
-                    IDB_PROFILER_STRING(this), IDB_PROFILER_STRING(aKeyRange));
-
-  return request.forget();
-}
-
-already_AddRefed<IDBRequest>
-IDBObjectStore::Clear(ErrorResult& aRv)
-{
-  NS_ASSERTION(NS_IsMainThread(), "Wrong thread!");
-
-  if (!mTransaction->IsOpen()) {
-    aRv.Throw(NS_ERROR_DOM_INDEXEDDB_TRANSACTION_INACTIVE_ERR);
-    return nullptr;
-  }
-
-  if (!IsWriteAllowed()) {
-    aRv.Throw(NS_ERROR_DOM_INDEXEDDB_READ_ONLY_ERR);
-    return nullptr;
-  }
-
-  nsRefPtr<IDBRequest> request = GenerateRequest(this);
-  if (!request) {
-    IDB_WARNING("Failed to generate request!");
-    aRv.Throw(NS_ERROR_DOM_INDEXEDDB_UNKNOWN_ERR);
-    return nullptr;
-  }
-
-  nsRefPtr<ClearHelper> helper(new ClearHelper(mTransaction, request, this));
-
-  nsresult rv = helper->DispatchToTransactionPool();
-  if (NS_FAILED(rv)) {
-    IDB_WARNING("Failed to dispatch!");
-    aRv.Throw(NS_ERROR_DOM_INDEXEDDB_UNKNOWN_ERR);
-    return nullptr;
-  }
-
-  IDB_PROFILER_MARK("IndexedDB Request %llu: "
-                    "database(%s).transaction(%s).objectStore(%s).clear()",
-                    "IDBRequest[%llu] MT IDBObjectStore.clear()",
-                    request->GetSerialNumber(),
-                    IDB_PROFILER_STRING(Transaction()->Database()),
-                    IDB_PROFILER_STRING(Transaction()),
-                    IDB_PROFILER_STRING(this));
-
-  return request.forget();
-}
-
-already_AddRefed<IDBRequest>
-IDBObjectStore::CountInternal(IDBKeyRange* aKeyRange, ErrorResult& aRv)
-{
-  NS_ASSERTION(NS_IsMainThread(), "Wrong thread!");
-
-  if (!mTransaction->IsOpen()) {
-    aRv.Throw(NS_ERROR_DOM_INDEXEDDB_TRANSACTION_INACTIVE_ERR);
-    return nullptr;
-  }
-
-  nsRefPtr<IDBRequest> request = GenerateRequest(this);
-  if (!request) {
-    IDB_WARNING("Failed to generate request!");
-    aRv.Throw(NS_ERROR_DOM_INDEXEDDB_UNKNOWN_ERR);
-    return nullptr;
-  }
-
-  nsRefPtr<CountHelper> helper =
-    new CountHelper(mTransaction, request, this, aKeyRange);
-  nsresult rv = helper->DispatchToTransactionPool();
-  if (NS_FAILED(rv)) {
-    IDB_WARNING("Failed to dispatch!");
-    aRv.Throw(NS_ERROR_DOM_INDEXEDDB_UNKNOWN_ERR);
-    return nullptr;
-  }
-
-  IDB_PROFILER_MARK("IndexedDB Request %llu: "
-                    "database(%s).transaction(%s).objectStore(%s).count(%s)",
-                    "IDBRequest[%llu] MT IDBObjectStore.count()",
-                    request->GetSerialNumber(),
-                    IDB_PROFILER_STRING(Transaction()->Database()),
-                    IDB_PROFILER_STRING(Transaction()),
-                    IDB_PROFILER_STRING(this), IDB_PROFILER_STRING(aKeyRange));
-
-  return request.forget();
-}
-
-already_AddRefed<IDBRequest>
-IDBObjectStore::OpenCursorInternal(IDBKeyRange* aKeyRange,
-                                   size_t aDirection, ErrorResult& aRv)
-{
-  NS_ASSERTION(NS_IsMainThread(), "Wrong thread!");
-
-  if (!mTransaction->IsOpen()) {
-    aRv.Throw(NS_ERROR_DOM_INDEXEDDB_TRANSACTION_INACTIVE_ERR);
-    return nullptr;
-  }
-
-  IDBCursor::Direction direction =
-    static_cast<IDBCursor::Direction>(aDirection);
-
-  nsRefPtr<IDBRequest> request = GenerateRequest(this);
-  if (!request) {
-    IDB_WARNING("Failed to generate request!");
-    aRv.Throw(NS_ERROR_DOM_INDEXEDDB_UNKNOWN_ERR);
-    return nullptr;
-  }
-
-  nsRefPtr<OpenCursorHelper> helper =
-    new OpenCursorHelper(mTransaction, request, this, aKeyRange, direction);
-
-  nsresult rv = helper->DispatchToTransactionPool();
-  if (NS_FAILED(rv)) {
-    IDB_WARNING("Failed to dispatch!");
-    aRv.Throw(NS_ERROR_DOM_INDEXEDDB_UNKNOWN_ERR);
-    return nullptr;
-  }
-
-  IDB_PROFILER_MARK("IndexedDB Request %llu: "
-                    "database(%s).transaction(%s).objectStore(%s)."
-                    "openCursor(%s, %s)",
-                    "IDBRequest[%llu] MT IDBObjectStore.openCursor()",
-                    request->GetSerialNumber(),
-                    IDB_PROFILER_STRING(Transaction()->Database()),
-                    IDB_PROFILER_STRING(Transaction()),
-                    IDB_PROFILER_STRING(this), IDB_PROFILER_STRING(aKeyRange),
-                    IDB_PROFILER_STRING(direction));
-
-  return request.forget();
-}
-
-nsresult
-IDBObjectStore::OpenCursorFromChildProcess(
-                            IDBRequest* aRequest,
-                            size_t aDirection,
-                            const Key& aKey,
-                            const SerializedStructuredCloneReadInfo& aCloneInfo,
-                            nsTArray<StructuredCloneFile>& aBlobs,
-                            IDBCursor** _retval)
-{
-  NS_ASSERTION(NS_IsMainThread(), "Wrong thread!");
-  NS_ASSERTION((!aCloneInfo.dataLength && !aCloneInfo.data) ||
-               (aCloneInfo.dataLength && aCloneInfo.data),
-               "Inconsistent clone info!");
-
-  IDBCursor::Direction direction =
-    static_cast<IDBCursor::Direction>(aDirection);
-
-  StructuredCloneReadInfo cloneInfo;
-
-  if (!cloneInfo.SetFromSerialized(aCloneInfo)) {
-    IDB_WARNING("Failed to copy clone buffer!");
-    return NS_ERROR_DOM_INDEXEDDB_UNKNOWN_ERR;
-  }
-
-  cloneInfo.mFiles.SwapElements(aBlobs);
-
-  nsRefPtr<IDBCursor> cursor =
-    IDBCursor::Create(aRequest, mTransaction, this, direction, Key(),
-                      EmptyCString(), EmptyCString(), aKey, Move(cloneInfo));
-  IDB_ENSURE_TRUE(cursor, NS_ERROR_DOM_INDEXEDDB_UNKNOWN_ERR);
-
-  NS_ASSERTION(!cloneInfo.mCloneBuffer.data(), "Should have swapped!");
-
-  cursor.forget(_retval);
-  return NS_OK;
-}
-
-nsresult
-IDBObjectStore::OpenCursorFromChildProcess(IDBRequest* aRequest,
-                                           size_t aDirection,
-                                           const Key& aKey,
-                                           IDBCursor** _retval)
-{
-  MOZ_ASSERT(NS_IsMainThread());
-  MOZ_ASSERT(aRequest);
-
-  auto direction = static_cast<IDBCursor::Direction>(aDirection);
-
-  nsRefPtr<IDBCursor> cursor =
-    IDBCursor::Create(aRequest, mTransaction, this, direction, Key(),
-                      EmptyCString(), EmptyCString(), aKey);
-  IDB_ENSURE_TRUE(cursor, NS_ERROR_DOM_INDEXEDDB_UNKNOWN_ERR);
-
-  cursor.forget(_retval);
-  return NS_OK;
-}
-
-already_AddRefed<IDBRequest>
-IDBObjectStore::OpenKeyCursorInternal(IDBKeyRange* aKeyRange, size_t aDirection,
-                                      ErrorResult& aRv)
-{
-  MOZ_ASSERT(NS_IsMainThread());
-
-  if (!mTransaction->IsOpen()) {
-    aRv.Throw(NS_ERROR_DOM_INDEXEDDB_TRANSACTION_INACTIVE_ERR);
-    return nullptr;
-  }
-
-  nsRefPtr<IDBRequest> request = GenerateRequest(this);
-  if (!request) {
-    IDB_WARNING("Failed to generate request!");
-    aRv.Throw(NS_ERROR_DOM_INDEXEDDB_UNKNOWN_ERR);
-    return nullptr;
-  }
-
-  auto direction = static_cast<IDBCursor::Direction>(aDirection);
-
-  nsRefPtr<OpenKeyCursorHelper> helper =
-    new OpenKeyCursorHelper(mTransaction, request, this, aKeyRange, direction);
-
-  nsresult rv = helper->DispatchToTransactionPool();
-  if (NS_FAILED(rv)) {
-    IDB_WARNING("Failed to dispatch!");
-    aRv.Throw(NS_ERROR_DOM_INDEXEDDB_UNKNOWN_ERR);
-    return nullptr;
-  }
-
-  IDB_PROFILER_MARK("IndexedDB Request %llu: "
-                    "database(%s).transaction(%s).objectStore(%s)."
-                    "openKeyCursor(%s, %s)",
-                    "IDBRequest[%llu] MT IDBObjectStore.openKeyCursor()",
-                    request->GetSerialNumber(),
-                    IDB_PROFILER_STRING(Transaction()->Database()),
-                    IDB_PROFILER_STRING(Transaction()),
-                    IDB_PROFILER_STRING(this), IDB_PROFILER_STRING(aKeyRange),
-                    IDB_PROFILER_STRING(direction));
-
-  return request.forget();
-}
-
-void
-IDBObjectStore::SetInfo(ObjectStoreInfo* aInfo)
-{
-  NS_ASSERTION(NS_IsMainThread(), "Wrong thread");
-  NS_ASSERTION(aInfo != mInfo, "This is nonsense");
-
-  mInfo = aInfo;
-}
-
-already_AddRefed<IDBIndex>
-IDBObjectStore::CreateIndexInternal(const IndexInfo& aInfo, ErrorResult& aRv)
-{
-  NS_ASSERTION(NS_IsMainThread(), "Wrong thread!");
-
-  IndexInfo* indexInfo = mInfo->indexes.AppendElement();
-
-  indexInfo->name = aInfo.name;
-  indexInfo->id = aInfo.id;
-  indexInfo->keyPath = aInfo.keyPath;
-  indexInfo->unique = aInfo.unique;
-  indexInfo->multiEntry = aInfo.multiEntry;
-
-  // Don't leave this in the list if we fail below!
-  AutoRemoveIndex autoRemove(mInfo, aInfo.name);
-
-  nsRefPtr<IDBIndex> index = IDBIndex::Create(this, indexInfo, true);
-
-  mCreatedIndexes.AppendElement(index);
-
-  if (IndexedDatabaseManager::IsMainProcess()) {
-    nsRefPtr<CreateIndexHelper> helper =
-      new CreateIndexHelper(mTransaction, index);
-
-    nsresult rv = helper->DispatchToTransactionPool();
-    if (NS_FAILED(rv)) {
-      IDB_WARNING("Failed to dispatch!");
-      aRv.Throw(NS_ERROR_DOM_INDEXEDDB_UNKNOWN_ERR);
-      return nullptr;
-    }
-  }
-
-  autoRemove.forget();
-
-  IDB_PROFILER_MARK("IndexedDB Pseudo-request: "
-                    "database(%s).transaction(%s).objectStore(%s)."
-                    "createIndex(%s)",
-                    "MT IDBObjectStore.createIndex()",
-                    IDB_PROFILER_STRING(Transaction()->Database()),
-                    IDB_PROFILER_STRING(Transaction()),
-                    IDB_PROFILER_STRING(this), IDB_PROFILER_STRING(index));
-
-  return index.forget();
-}
-
-already_AddRefed<IDBIndex>
-IDBObjectStore::Index(const nsAString& aName, ErrorResult &aRv)
-{
-  NS_ASSERTION(NS_IsMainThread(), "Wrong thread!");
-
-  if (mTransaction->IsFinished()) {
-    aRv.Throw(NS_ERROR_DOM_INDEXEDDB_TRANSACTION_INACTIVE_ERR);
-    return nullptr;
-  }
-
-  IndexInfo* indexInfo = nullptr;
-  uint32_t indexCount = mInfo->indexes.Length();
-  for (uint32_t index = 0; index < indexCount; index++) {
-    if (mInfo->indexes[index].name == aName) {
-      indexInfo = &(mInfo->indexes[index]);
-      break;
-    }
-  }
-
-  if (!indexInfo) {
-    aRv.Throw(NS_ERROR_DOM_INDEXEDDB_NOT_FOUND_ERR);
-    return nullptr;
-  }
-
-  nsRefPtr<IDBIndex> retval;
-  for (uint32_t i = 0; i < mCreatedIndexes.Length(); i++) {
-    nsRefPtr<IDBIndex>& index = mCreatedIndexes[i];
-    if (index->Name() == aName) {
-      retval = index;
-      break;
-    }
-  }
-
-  if (!retval) {
-    retval = IDBIndex::Create(this, indexInfo, false);
-    if (!retval) {
-      IDB_WARNING("Failed to create index!");
-      aRv.Throw(NS_ERROR_DOM_INDEXEDDB_UNKNOWN_ERR);
-      return nullptr;
-    }
-
-    if (!mCreatedIndexes.AppendElement(retval)) {
-      IDB_WARNING("Out of memory!");
-      aRv.Throw(NS_ERROR_DOM_INDEXEDDB_UNKNOWN_ERR);
-      return nullptr;
-    }
-  }
-
-  return retval.forget();
-}
-
-NS_IMPL_CYCLE_COLLECTION_CLASS(IDBObjectStore)
-
-NS_IMPL_CYCLE_COLLECTION_TRACE_BEGIN(IDBObjectStore)
-  NS_IMPL_CYCLE_COLLECTION_TRACE_PRESERVED_WRAPPER
-  NS_IMPL_CYCLE_COLLECTION_TRACE_JSVAL_MEMBER_CALLBACK(mCachedKeyPath)
-NS_IMPL_CYCLE_COLLECTION_TRACE_END
-
-NS_IMPL_CYCLE_COLLECTION_TRAVERSE_BEGIN(IDBObjectStore)
-  NS_IMPL_CYCLE_COLLECTION_TRAVERSE_SCRIPT_OBJECTS
-  NS_IMPL_CYCLE_COLLECTION_TRAVERSE(mTransaction)
-
-  for (uint32_t i = 0; i < tmp->mCreatedIndexes.Length(); i++) {
-    NS_CYCLE_COLLECTION_NOTE_EDGE_NAME(cb, "mCreatedIndexes[i]");
-    cb.NoteXPCOMChild(static_cast<nsISupports*>(tmp->mCreatedIndexes[i].get()));
-  }
-NS_IMPL_CYCLE_COLLECTION_TRAVERSE_END
-
-NS_IMPL_CYCLE_COLLECTION_UNLINK_BEGIN(IDBObjectStore)
-  NS_IMPL_CYCLE_COLLECTION_UNLINK_PRESERVED_WRAPPER
-
-  // Don't unlink mTransaction!
-
-  tmp->mCreatedIndexes.Clear();
-
-  tmp->mCachedKeyPath = JSVAL_VOID;
-
-  if (tmp->mRooted) {
-    mozilla::DropJSObjects(tmp);
-    tmp->mRooted = false;
-  }
-NS_IMPL_CYCLE_COLLECTION_UNLINK_END
-
-NS_INTERFACE_MAP_BEGIN_CYCLE_COLLECTION(IDBObjectStore)
-  NS_WRAPPERCACHE_INTERFACE_MAP_ENTRY
-  NS_INTERFACE_MAP_ENTRY(nsISupports)
-NS_INTERFACE_MAP_END
-
-NS_IMPL_CYCLE_COLLECTING_ADDREF(IDBObjectStore)
-NS_IMPL_CYCLE_COLLECTING_RELEASE(IDBObjectStore)
-
-JSObject*
-IDBObjectStore::WrapObject(JSContext* aCx)
-{
-  return IDBObjectStoreBinding::Wrap(aCx, this);
-}
-
-JS::Value
-IDBObjectStore::GetKeyPath(JSContext* aCx, ErrorResult& aRv)
-{
-  NS_ASSERTION(NS_IsMainThread(), "Wrong thread!");
-
-  if (!mCachedKeyPath.isUndefined()) {
-    return mCachedKeyPath;
-  }
-
-  aRv = GetKeyPath().ToJSVal(aCx, mCachedKeyPath);
-  ENSURE_SUCCESS(aRv, JSVAL_VOID);
-
-  if (mCachedKeyPath.isGCThing()) {
-    mozilla::HoldJSObjects(this);
-    mRooted = true;
-  }
-
-  return mCachedKeyPath;
-}
-
-already_AddRefed<DOMStringList>
-IDBObjectStore::GetIndexNames(ErrorResult& aRv)
-{
-  NS_ASSERTION(NS_IsMainThread(), "Wrong thread!");
-
-  nsRefPtr<DOMStringList> list(new DOMStringList());
-
-  nsTArray<nsString>& names = list->StringArray();
-  uint32_t count = mInfo->indexes.Length();
-  names.SetCapacity(count);
-
-  for (uint32_t index = 0; index < count; index++) {
-    names.InsertElementSorted(mInfo->indexes[index].name);
-  }
-
-  return list.forget();
-}
-
-already_AddRefed<IDBRequest>
-IDBObjectStore::Get(JSContext* aCx, JS::Handle<JS::Value> aKey,
-                    ErrorResult& aRv)
-{
-  NS_ASSERTION(NS_IsMainThread(), "Wrong thread!");
-
-  if (!mTransaction->IsOpen()) {
-    aRv.Throw(NS_ERROR_DOM_INDEXEDDB_TRANSACTION_INACTIVE_ERR);
-    return nullptr;
-  }
-
-  nsRefPtr<IDBKeyRange> keyRange;
-  aRv = IDBKeyRange::FromJSVal(aCx, aKey, getter_AddRefs(keyRange));
-  ENSURE_SUCCESS(aRv, nullptr);
-
-  if (!keyRange) {
-    // Must specify a key or keyRange for get().
-    aRv.Throw(NS_ERROR_DOM_INDEXEDDB_DATA_ERR);
-    return nullptr;
-  }
-
-  return GetInternal(keyRange, aRv);
-}
-
-already_AddRefed<IDBRequest>
-IDBObjectStore::GetAll(JSContext* aCx,
-                       JS::Handle<JS::Value> aKey,
-                       const Optional<uint32_t>& aLimit, ErrorResult& aRv)
-{
-  NS_ASSERTION(NS_IsMainThread(), "Wrong thread!");
-
-  if (!mTransaction->IsOpen()) {
-    aRv.Throw(NS_ERROR_DOM_INDEXEDDB_TRANSACTION_INACTIVE_ERR);
-    return nullptr;
-  }
-
-  nsRefPtr<IDBKeyRange> keyRange;
-  aRv = IDBKeyRange::FromJSVal(aCx, aKey, getter_AddRefs(keyRange));
-  ENSURE_SUCCESS(aRv, nullptr);
-
-  uint32_t limit = UINT32_MAX;
-  if (aLimit.WasPassed() && aLimit.Value() != 0) {
-    limit = aLimit.Value();
-  }
-
-  return GetAllInternal(keyRange, limit, aRv);
-}
-
-already_AddRefed<IDBRequest>
-IDBObjectStore::Delete(JSContext* aCx, JS::Handle<JS::Value> aKey,
-                       ErrorResult& aRv)
-{
-  NS_ASSERTION(NS_IsMainThread(), "Wrong thread!");
-
-  if (!mTransaction->IsOpen()) {
-    aRv.Throw(NS_ERROR_DOM_INDEXEDDB_TRANSACTION_INACTIVE_ERR);
-    return nullptr;
-  }
-
-  if (!IsWriteAllowed()) {
-    aRv.Throw(NS_ERROR_DOM_INDEXEDDB_READ_ONLY_ERR);
-    return nullptr;
-  }
-
-  nsRefPtr<IDBKeyRange> keyRange;
-  aRv = IDBKeyRange::FromJSVal(aCx, aKey, getter_AddRefs(keyRange));
-  ENSURE_SUCCESS(aRv, nullptr);
-
-  if (!keyRange) {
-    // Must specify a key or keyRange for delete().
-    aRv.Throw(NS_ERROR_DOM_INDEXEDDB_DATA_ERR);
-    return nullptr;
-  }
-
-  return DeleteInternal(keyRange, aRv);
-}
-
-already_AddRefed<IDBRequest>
-IDBObjectStore::OpenCursor(JSContext* aCx,
-                           JS::Handle<JS::Value> aRange,
-                           IDBCursorDirection aDirection, ErrorResult& aRv)
-{
-  NS_ASSERTION(NS_IsMainThread(), "Wrong thread!");
-
-  if (!mTransaction->IsOpen()) {
-    aRv.Throw(NS_ERROR_DOM_INDEXEDDB_TRANSACTION_INACTIVE_ERR);
-    return nullptr;
-  }
-
-  nsRefPtr<IDBKeyRange> keyRange;
-  aRv = IDBKeyRange::FromJSVal(aCx, aRange, getter_AddRefs(keyRange));
-  ENSURE_SUCCESS(aRv, nullptr);
-
-  IDBCursor::Direction direction = IDBCursor::ConvertDirection(aDirection);
-  size_t argDirection = static_cast<size_t>(direction);
-
-  return OpenCursorInternal(keyRange, argDirection, aRv);
-}
-
-already_AddRefed<IDBIndex>
-IDBObjectStore::CreateIndex(JSContext* aCx, const nsAString& aName,
-                            const nsAString& aKeyPath,
-                            const IDBIndexParameters& aOptionalParameters,
-                            ErrorResult& aRv)
-{
-  NS_ASSERTION(NS_IsMainThread(), "Wrong thread!");
-
-  KeyPath keyPath(0);
-  if (NS_FAILED(KeyPath::Parse(aCx, aKeyPath, &keyPath)) ||
-      !keyPath.IsValid()) {
-    aRv.Throw(NS_ERROR_DOM_SYNTAX_ERR);
-    return nullptr;
-  }
-
-  return CreateIndex(aCx, aName, keyPath, aOptionalParameters, aRv);
-}
-
-already_AddRefed<IDBIndex>
-IDBObjectStore::CreateIndex(JSContext* aCx, const nsAString& aName,
-                            const Sequence<nsString >& aKeyPath,
-                            const IDBIndexParameters& aOptionalParameters,
-                            ErrorResult& aRv)
-{
-  NS_PRECONDITION(NS_IsMainThread(), "Wrong thread!");
-
-  if (!aKeyPath.Length()) {
-    aRv.Throw(NS_ERROR_DOM_SYNTAX_ERR);
-    return nullptr;
-  }
-
-  KeyPath keyPath(0);
-  if (NS_FAILED(KeyPath::Parse(aCx, aKeyPath, &keyPath))) {
-    aRv.Throw(NS_ERROR_DOM_SYNTAX_ERR);
-    return nullptr;
-  }
-
-  return CreateIndex(aCx, aName, keyPath, aOptionalParameters, aRv);
-}
-
-already_AddRefed<IDBIndex>
-IDBObjectStore::CreateIndex(JSContext* aCx, const nsAString& aName,
-                            KeyPath& aKeyPath,
-                            const IDBIndexParameters& aOptionalParameters,
-                            ErrorResult& aRv)
-{
-  // Check name and current mode
-  IDBTransaction* transaction = AsyncConnectionHelper::GetCurrentTransaction();
-
-  if (!transaction ||
-      transaction != mTransaction ||
-      mTransaction->GetMode() != IDBTransaction::VERSION_CHANGE) {
-    aRv.Throw(NS_ERROR_DOM_INDEXEDDB_NOT_ALLOWED_ERR);
-    return nullptr;
-  }
-
-  bool found = false;
-  uint32_t indexCount = mInfo->indexes.Length();
-  for (uint32_t index = 0; index < indexCount; index++) {
-    if (mInfo->indexes[index].name == aName) {
-      found = true;
-      break;
-    }
-  }
-
-  if (found) {
-    aRv.Throw(NS_ERROR_DOM_INDEXEDDB_CONSTRAINT_ERR);
-    return nullptr;
-  }
-
-  NS_ASSERTION(mTransaction->IsOpen(), "Impossible!");
-
-#ifdef DEBUG
-  for (uint32_t index = 0; index < mCreatedIndexes.Length(); index++) {
-    if (mCreatedIndexes[index]->Name() == aName) {
-      NS_ERROR("Already created this one!");
-    }
-  }
-#endif
-
-  if (aOptionalParameters.mMultiEntry && aKeyPath.IsArray()) {
-    aRv.Throw(NS_ERROR_DOM_INVALID_ACCESS_ERR);
-    return nullptr;
-  }
-
-  DatabaseInfo* databaseInfo = mTransaction->DBInfo();
-
-  IndexInfo info;
-
-  info.name = aName;
-  info.id = databaseInfo->nextIndexId++;
-  info.keyPath = aKeyPath;
-  info.unique = aOptionalParameters.mUnique;
-  info.multiEntry = aOptionalParameters.mMultiEntry;
-
-  return CreateIndexInternal(info, aRv);
-}
-
-void
-IDBObjectStore::DeleteIndex(const nsAString& aName, ErrorResult& aRv)
-{
-  NS_ASSERTION(NS_IsMainThread(), "Wrong thread!");
-
-  IDBTransaction* transaction = AsyncConnectionHelper::GetCurrentTransaction();
-
-  if (!transaction ||
-      transaction != mTransaction ||
-      mTransaction->GetMode() != IDBTransaction::VERSION_CHANGE) {
-    aRv.Throw(NS_ERROR_DOM_INDEXEDDB_NOT_ALLOWED_ERR);
-    return;
-  }
-
-  NS_ASSERTION(mTransaction->IsOpen(), "Impossible!");
-
-  uint32_t index = 0;
-  for (; index < mInfo->indexes.Length(); index++) {
-    if (mInfo->indexes[index].name == aName) {
-      break;
-    }
-  }
-
-  if (index == mInfo->indexes.Length()) {
-    aRv.Throw(NS_ERROR_DOM_INDEXEDDB_NOT_FOUND_ERR);
-    return;
-  }
-
-  if (IndexedDatabaseManager::IsMainProcess()) {
-    nsRefPtr<DeleteIndexHelper> helper =
-      new DeleteIndexHelper(mTransaction, this, aName);
-
-    nsresult rv = helper->DispatchToTransactionPool();
-    if (NS_FAILED(rv)) {
-      IDB_WARNING("Failed to dispatch!");
-      aRv.Throw(NS_ERROR_DOM_INDEXEDDB_UNKNOWN_ERR);
-      return;
-    }
-  }
-  else {
-    NS_ASSERTION(mActorChild, "Must have an actor here!");
-
-    mActorChild->SendDeleteIndex(nsString(aName));
-  }
-
-  mInfo->indexes.RemoveElementAt(index);
-
-  for (uint32_t i = 0; i < mCreatedIndexes.Length(); i++) {
-    if (mCreatedIndexes[i]->Name() == aName) {
-      mCreatedIndexes.RemoveElementAt(i);
-      break;
-    }
-  }
-
-  IDB_PROFILER_MARK("IndexedDB Pseudo-request: "
-                    "database(%s).transaction(%s).objectStore(%s)."
-                    "deleteIndex(\"%s\")",
-                    "MT IDBObjectStore.deleteIndex()",
-                    IDB_PROFILER_STRING(Transaction()->Database()),
-                    IDB_PROFILER_STRING(Transaction()),
-                    IDB_PROFILER_STRING(this),
-                    NS_ConvertUTF16toUTF8(aName).get());
-}
-
-already_AddRefed<IDBRequest>
-IDBObjectStore::Count(JSContext* aCx,
-                      JS::Handle<JS::Value> aKey,
-                      ErrorResult& aRv)
-{
-  if (!mTransaction->IsOpen()) {
-    aRv.Throw(NS_ERROR_DOM_INDEXEDDB_TRANSACTION_INACTIVE_ERR);
-    return nullptr;
-  }
-
-  nsRefPtr<IDBKeyRange> keyRange;
-  aRv = IDBKeyRange::FromJSVal(aCx, aKey, getter_AddRefs(keyRange));
-  ENSURE_SUCCESS(aRv, nullptr);
-
-  return CountInternal(keyRange, aRv);
-}
-
-already_AddRefed<IDBRequest>
-IDBObjectStore::GetAllKeys(JSContext* aCx,
-                           JS::Handle<JS::Value> aKey,
-                           const Optional<uint32_t>& aLimit, ErrorResult& aRv)
-{
-  MOZ_ASSERT(NS_IsMainThread());
-
-  if (!mTransaction->IsOpen()) {
-    aRv.Throw(NS_ERROR_DOM_INDEXEDDB_TRANSACTION_INACTIVE_ERR);
-    return nullptr;
-  }
-
-  nsRefPtr<IDBKeyRange> keyRange;
-  aRv = IDBKeyRange::FromJSVal(aCx, aKey, getter_AddRefs(keyRange));
-  ENSURE_SUCCESS(aRv, nullptr);
-
-  uint32_t limit = UINT32_MAX;
-  if (aLimit.WasPassed() && aLimit.Value() != 0) {
-    limit = aLimit.Value();
-  }
-
-  return GetAllKeysInternal(keyRange, limit, aRv);
-}
-
-already_AddRefed<IDBRequest>
-IDBObjectStore::OpenKeyCursor(JSContext* aCx,
-                              JS::Handle<JS::Value> aRange,
-                              IDBCursorDirection aDirection, ErrorResult& aRv)
-{
-  MOZ_ASSERT(NS_IsMainThread());
-
-  if (!mTransaction->IsOpen()) {
-    aRv.Throw(NS_ERROR_DOM_INDEXEDDB_TRANSACTION_INACTIVE_ERR);
-    return nullptr;
-  }
-
-  nsRefPtr<IDBKeyRange> keyRange;
-  aRv = IDBKeyRange::FromJSVal(aCx, aRange, getter_AddRefs(keyRange));
-  ENSURE_SUCCESS(aRv, nullptr);
-
-  IDBCursor::Direction direction = IDBCursor::ConvertDirection(aDirection);
-
-  return OpenKeyCursorInternal(keyRange, static_cast<size_t>(direction), aRv);
-}
-
-inline nsresult
-CopyData(nsIInputStream* aInputStream, nsIOutputStream* aOutputStream)
-{
-  NS_ASSERTION(!NS_IsMainThread(), "Wrong thread!");
-  NS_ASSERTION(IndexedDatabaseManager::IsMainProcess(), "Wrong process!");
-
-  PROFILER_LABEL("IndexedDB", "CopyData");
-
-  nsresult rv;
-
-  do {
-    char copyBuffer[FILE_COPY_BUFFER_SIZE];
-
-    uint32_t numRead;
-    rv = aInputStream->Read(copyBuffer, sizeof(copyBuffer), &numRead);
-    NS_ENSURE_SUCCESS(rv, rv);
-
-    if (!numRead) {
-      break;
-    }
-
-    uint32_t numWrite;
-    rv = aOutputStream->Write(copyBuffer, numRead, &numWrite);
-    if (rv == NS_ERROR_FILE_NO_DEVICE_SPACE) {
-      rv = NS_ERROR_DOM_INDEXEDDB_QUOTA_ERR;
-    }
-    NS_ENSURE_SUCCESS(rv, rv);
-
-    NS_ENSURE_TRUE(numWrite == numRead, NS_ERROR_FAILURE);
-  } while (true);
-
-  rv = aOutputStream->Flush();
-  NS_ENSURE_SUCCESS(rv, rv);
-
-  return NS_OK;
-}
-
-void
-ObjectStoreHelper::ReleaseMainThreadObjects()
-{
-  mObjectStore = nullptr;
-  AsyncConnectionHelper::ReleaseMainThreadObjects();
-}
-
-nsresult
-ObjectStoreHelper::Dispatch(nsIEventTarget* aDatabaseThread)
-{
-  NS_ASSERTION(NS_IsMainThread(), "Wrong thread!");
-
-  PROFILER_MAIN_THREAD_LABEL("IndexedDB", "ObjectStoreHelper::Dispatch");
-
-  if (IndexedDatabaseManager::IsMainProcess()) {
-    return AsyncConnectionHelper::Dispatch(aDatabaseThread);
-  }
-
-  // If we've been invalidated then there's no point sending anything to the
-  // parent process.
-  if (mObjectStore->Transaction()->Database()->IsInvalidated()) {
-    IDB_REPORT_INTERNAL_ERR();
-    return NS_ERROR_DOM_INDEXEDDB_UNKNOWN_ERR;
-  }
-
-  IndexedDBObjectStoreChild* objectStoreActor = mObjectStore->GetActorChild();
-  NS_ASSERTION(objectStoreActor, "Must have an actor here!");
-
-  ObjectStoreRequestParams params;
-  nsresult rv = PackArgumentsForParentProcess(params);
-  IDB_ENSURE_SUCCESS(rv, NS_ERROR_DOM_INDEXEDDB_UNKNOWN_ERR);
-
-  NoDispatchEventTarget target;
-  rv = AsyncConnectionHelper::Dispatch(&target);
-  IDB_ENSURE_SUCCESS(rv, NS_ERROR_DOM_INDEXEDDB_UNKNOWN_ERR);
-
-  mActor =
-    new IndexedDBObjectStoreRequestChild(this, mObjectStore, params.type());
-  objectStoreActor->SendPIndexedDBRequestConstructor(mActor, params);
-
-  return NS_OK;
-}
-
-void
-NoRequestObjectStoreHelper::ReleaseMainThreadObjects()
-{
-  NS_ASSERTION(IndexedDatabaseManager::IsMainProcess(), "Wrong process!");
-  mObjectStore = nullptr;
-  AsyncConnectionHelper::ReleaseMainThreadObjects();
-}
-
-nsresult
-NoRequestObjectStoreHelper::UnpackResponseFromParentProcess(
-                                            const ResponseValue& aResponseValue)
-{
-  MOZ_CRASH();
-}
-
-AsyncConnectionHelper::ChildProcessSendResult
-NoRequestObjectStoreHelper::SendResponseToChildProcess(nsresult aResultCode)
-{
-  NS_ASSERTION(IndexedDatabaseManager::IsMainProcess(), "Wrong process!");
-  return Success_NotSent;
-}
-
-nsresult
-NoRequestObjectStoreHelper::OnSuccess()
-{
-  NS_ASSERTION(IndexedDatabaseManager::IsMainProcess(), "Wrong process!");
-  return NS_OK;
-}
-
-void
-NoRequestObjectStoreHelper::OnError()
-{
-  NS_ASSERTION(IndexedDatabaseManager::IsMainProcess(), "Wrong process!");
-  mTransaction->Abort(GetResultCode());
-}
-
-// This is a duplicate of the js engine's byte munging in StructuredClone.cpp
-uint64_t
-ReinterpretDoubleAsUInt64(double d)
-{
-  union {
-    double d;
-    uint64_t u;
-  } pun;
-  pun.d = d;
-  return pun.u;
-}
-
-nsresult
-AddHelper::DoDatabaseWork(mozIStorageConnection* aConnection)
-{
-  NS_ASSERTION(!NS_IsMainThread(), "Wrong thread!");
-  NS_ASSERTION(IndexedDatabaseManager::IsMainProcess(), "Wrong process!");
-  NS_ASSERTION(aConnection, "Passed a null connection!");
-
-  PROFILER_LABEL("IndexedDB", "AddHelper::DoDatabaseWork");
-
-  if (IndexedDatabaseManager::InLowDiskSpaceMode()) {
-    NS_WARNING("Refusing to add more data because disk space is low!");
-    return NS_ERROR_DOM_INDEXEDDB_QUOTA_ERR;
-  }
-
-  nsresult rv;
-  bool keyUnset = mKey.IsUnset();
-  int64_t osid = mObjectStore->Id();
-  const KeyPath& keyPath = mObjectStore->GetKeyPath();
-
-  // The "|| keyUnset" here is mostly a debugging tool. If a key isn't
-  // specified we should never have a collision and so it shouldn't matter
-  // if we allow overwrite or not. By not allowing overwrite we raise
-  // detectable errors rather than corrupting data
-  nsCOMPtr<mozIStorageStatement> stmt = !mOverwrite || keyUnset ?
-    mTransaction->GetCachedStatement(
-      "INSERT INTO object_data (object_store_id, key_value, data, file_ids) "
-      "VALUES (:osid, :key_value, :data, :file_ids)") :
-    mTransaction->GetCachedStatement(
-      "INSERT OR REPLACE INTO object_data (object_store_id, key_value, data, "
-                                          "file_ids) "
-      "VALUES (:osid, :key_value, :data, :file_ids)");
-  IDB_ENSURE_TRUE(stmt, NS_ERROR_DOM_INDEXEDDB_UNKNOWN_ERR);
-
-  mozStorageStatementScoper scoper(stmt);
-
-  rv = stmt->BindInt64ByName(NS_LITERAL_CSTRING("osid"), osid);
-  IDB_ENSURE_SUCCESS(rv, NS_ERROR_DOM_INDEXEDDB_UNKNOWN_ERR);
-
-  NS_ASSERTION(!keyUnset || mObjectStore->IsAutoIncrement(),
-               "Should have key unless autoincrement");
-
-  int64_t autoIncrementNum = 0;
-
-  if (mObjectStore->IsAutoIncrement()) {
-    if (keyUnset) {
-      autoIncrementNum = mObjectStore->Info()->nextAutoIncrementId;
-
-      MOZ_ASSERT(autoIncrementNum > 0,
-                 "Generated key must always be a positive integer");
-
-      if (autoIncrementNum > (1LL << 53)) {
-        IDB_REPORT_INTERNAL_ERR();
-        return NS_ERROR_DOM_INDEXEDDB_UNKNOWN_ERR;
-      }
-
-      mKey.SetFromInteger(autoIncrementNum);
-    }
-    else if (mKey.IsFloat() &&
-             mKey.ToFloat() >= mObjectStore->Info()->nextAutoIncrementId) {
-      autoIncrementNum = floor(mKey.ToFloat());
-    }
-
-    if (keyUnset && keyPath.IsValid()) {
-      // Special case where someone put an object into an autoIncrement'ing
-      // objectStore with no key in its keyPath set. We needed to figure out
-      // which row id we would get above before we could set that properly.
-
-      LittleEndian::writeUint64((char*)mCloneWriteInfo.mCloneBuffer.data() +
-                                mCloneWriteInfo.mOffsetToKeyProp,
-                                ReinterpretDoubleAsUInt64(static_cast<double>(
-                                                          autoIncrementNum)));
-    }
-  }
-
-  mKey.BindToStatement(stmt, NS_LITERAL_CSTRING("key_value"));
-
-
-  // Compress the bytes before adding into the database.
-  const char* uncompressed =
-    reinterpret_cast<const char*>(mCloneWriteInfo.mCloneBuffer.data());
-  size_t uncompressedLength = mCloneWriteInfo.mCloneBuffer.nbytes();
-
-  // We don't have a smart pointer class that calls moz_free, so we need to
-  // manage | compressed | manually.
-  {
-    size_t compressedLength = snappy::MaxCompressedLength(uncompressedLength);
-    // moz_malloc is equivalent to NS_Alloc, which we use because mozStorage
-    // expects to be able to free the adopted pointer with NS_Free.
-    char* compressed = (char*)moz_malloc(compressedLength);
-    NS_ENSURE_TRUE(compressed, NS_ERROR_OUT_OF_MEMORY);
-
-    snappy::RawCompress(uncompressed, uncompressedLength, compressed,
-                        &compressedLength);
-
-    uint8_t* dataBuffer = reinterpret_cast<uint8_t*>(compressed);
-    size_t dataBufferLength = compressedLength;
-
-    // If this call succeeds, | compressed | is now owned by the statement, and
-    // we are no longer responsible for it.
-    rv = stmt->BindAdoptedBlobByName(NS_LITERAL_CSTRING("data"), dataBuffer,
-                                     dataBufferLength);
-    if (NS_FAILED(rv)) {
-      moz_free(compressed);
-    }
-    IDB_ENSURE_SUCCESS(rv, NS_ERROR_DOM_INDEXEDDB_UNKNOWN_ERR);
-  }
-
-  // Handle blobs
-  uint32_t length = mCloneWriteInfo.mFiles.Length();
-  if (length) {
-    nsRefPtr<FileManager> fileManager = mDatabase->Manager();
-
-    nsCOMPtr<nsIFile> directory = fileManager->GetDirectory();
-    IDB_ENSURE_TRUE(directory, NS_ERROR_DOM_INDEXEDDB_UNKNOWN_ERR);
-
-    nsCOMPtr<nsIFile> journalDirectory = fileManager->EnsureJournalDirectory();
-    IDB_ENSURE_TRUE(journalDirectory, NS_ERROR_DOM_INDEXEDDB_UNKNOWN_ERR);
-
-    nsAutoString fileIds;
-
-    for (uint32_t index = 0; index < length; index++) {
-      StructuredCloneFile& cloneFile = mCloneWriteInfo.mFiles[index];
-
-      FileInfo* fileInfo = cloneFile.mFileInfo;
-      nsIInputStream* inputStream = cloneFile.mInputStream;
-
-      int64_t id = fileInfo->Id();
-      if (inputStream) {
-        // Create a journal file first
-        nsCOMPtr<nsIFile> nativeFile =
-          fileManager->GetFileForId(journalDirectory, id);
-        IDB_ENSURE_TRUE(nativeFile, NS_ERROR_DOM_INDEXEDDB_UNKNOWN_ERR);
-
-        rv = nativeFile->Create(nsIFile::NORMAL_FILE_TYPE, 0644);
-        IDB_ENSURE_TRUE(nativeFile, NS_ERROR_DOM_INDEXEDDB_UNKNOWN_ERR);
-
-        // Now we can copy the blob
-        nativeFile = fileManager->GetFileForId(directory, id);
-        IDB_ENSURE_TRUE(nativeFile, NS_ERROR_DOM_INDEXEDDB_UNKNOWN_ERR);
-
-        IDBDatabase* database = mObjectStore->Transaction()->Database();
-        nsRefPtr<FileOutputStream> outputStream =
-          FileOutputStream::Create(database->Type(), database->Group(),
-                                   database->Origin(), nativeFile);
-        IDB_ENSURE_TRUE(outputStream, NS_ERROR_DOM_INDEXEDDB_UNKNOWN_ERR);
-
-        rv = CopyData(inputStream, outputStream);
-        if (NS_FAILED(rv) &&
-            NS_ERROR_GET_MODULE(rv) != NS_ERROR_MODULE_DOM_INDEXEDDB) {
-          IDB_REPORT_INTERNAL_ERR();
-          rv = NS_ERROR_DOM_INDEXEDDB_UNKNOWN_ERR;
-        }
-        NS_ENSURE_SUCCESS(rv, rv);
-
-        cloneFile.mFile->AddFileInfo(fileInfo);
-      }
-
-      if (index) {
-        fileIds.Append(NS_LITERAL_STRING(" "));
-      }
-      fileIds.AppendInt(id);
-    }
-
-    rv = stmt->BindStringByName(NS_LITERAL_CSTRING("file_ids"), fileIds);
-  }
-  else {
-    rv = stmt->BindNullByName(NS_LITERAL_CSTRING("file_ids"));
-  }
-  IDB_ENSURE_SUCCESS(rv, NS_ERROR_DOM_INDEXEDDB_UNKNOWN_ERR);
-
-  rv = stmt->Execute();
-  if (rv == NS_ERROR_STORAGE_CONSTRAINT) {
-    NS_ASSERTION(!keyUnset, "Generated key had a collision!?");
-    return NS_ERROR_DOM_INDEXEDDB_CONSTRAINT_ERR;
-  }
-  IDB_ENSURE_SUCCESS(rv, NS_ERROR_DOM_INDEXEDDB_UNKNOWN_ERR);
-
-  int64_t objectDataId;
-  rv = aConnection->GetLastInsertRowID(&objectDataId);
-  IDB_ENSURE_SUCCESS(rv, NS_ERROR_DOM_INDEXEDDB_UNKNOWN_ERR);
-
-  // Update our indexes if needed.
-  if (mOverwrite || !mIndexUpdateInfo.IsEmpty()) {
-    rv = IDBObjectStore::UpdateIndexes(mTransaction, osid, mKey, mOverwrite,
-                                       objectDataId, mIndexUpdateInfo);
-    if (rv == NS_ERROR_STORAGE_CONSTRAINT) {
-      return NS_ERROR_DOM_INDEXEDDB_CONSTRAINT_ERR;
-    }
-    IDB_ENSURE_SUCCESS(rv, NS_ERROR_DOM_INDEXEDDB_UNKNOWN_ERR);
-  }
-
-  if (autoIncrementNum) {
-    mObjectStore->Info()->nextAutoIncrementId = autoIncrementNum + 1;
-  }
-
-  return NS_OK;
-}
-
-nsresult
-AddHelper::GetSuccessResult(JSContext* aCx,
-                            JS::MutableHandle<JS::Value> aVal)
-{
-  NS_ASSERTION(!mKey.IsUnset(), "Badness!");
-
-  mCloneWriteInfo.mCloneBuffer.clear();
-
-  return mKey.ToJSVal(aCx, aVal);
-}
-
-void
-AddHelper::ReleaseMainThreadObjects()
-{
-  IDBObjectStore::ClearCloneWriteInfo(mCloneWriteInfo);
-  ObjectStoreHelper::ReleaseMainThreadObjects();
-}
-
-nsresult
-AddHelper::PackArgumentsForParentProcess(ObjectStoreRequestParams& aParams)
-{
-  NS_ASSERTION(NS_IsMainThread(), "Wrong thread!");
-  NS_ASSERTION(!IndexedDatabaseManager::IsMainProcess(), "Wrong process!");
-
-  PROFILER_MAIN_THREAD_LABEL("IndexedDB",
-                             "AddHelper::PackArgumentsForParentProcess");
-
-  AddPutParams commonParams;
-  commonParams.cloneInfo() = mCloneWriteInfo;
-  commonParams.key() = mKey;
-  commonParams.indexUpdateInfos().AppendElements(mIndexUpdateInfo);
-
-  const nsTArray<StructuredCloneFile>& files = mCloneWriteInfo.mFiles;
-
-  if (!files.IsEmpty()) {
-    uint32_t fileCount = files.Length();
-
-    InfallibleTArray<PBlobChild*>& blobsChild = commonParams.blobsChild();
-    blobsChild.SetCapacity(fileCount);
-
-    ContentChild* contentChild = ContentChild::GetSingleton();
-    NS_ASSERTION(contentChild, "This should never be null!");
-
-    for (uint32_t index = 0; index < fileCount; index++) {
-      const StructuredCloneFile& file = files[index];
-
-      NS_ASSERTION(file.mFile, "This should never be null!");
-      NS_ASSERTION(!file.mFileInfo, "This is not yet supported!");
-
-      BlobChild* actor =
-        contentChild->GetOrCreateActorForBlob(file.mFile);
-      if (!actor) {
-        IDB_REPORT_INTERNAL_ERR();
-        return NS_ERROR_DOM_INDEXEDDB_UNKNOWN_ERR;
-      }
-      blobsChild.AppendElement(actor);
-    }
-  }
-
-  if (mOverwrite) {
-    PutParams putParams;
-    putParams.commonParams() = commonParams;
-    aParams = putParams;
-  }
-  else {
-    AddParams addParams;
-    addParams.commonParams() = commonParams;
-    aParams = addParams;
-  }
-
-  return NS_OK;
-}
-
-AsyncConnectionHelper::ChildProcessSendResult
-AddHelper::SendResponseToChildProcess(nsresult aResultCode)
-{
-  NS_ASSERTION(NS_IsMainThread(), "Wrong thread!");
-  NS_ASSERTION(IndexedDatabaseManager::IsMainProcess(), "Wrong process!");
-
-  PROFILER_MAIN_THREAD_LABEL("IndexedDB",
-                             "AddHelper::SendResponseToChildProcess");
-
-  IndexedDBRequestParentBase* actor = mRequest->GetActorParent();
-  NS_ASSERTION(actor, "How did we get this far without an actor?");
-
-  ResponseValue response;
-  if (NS_FAILED(aResultCode)) {
-    response =  aResultCode;
-  }
-  else if (mOverwrite) {
-    PutResponse putResponse;
-    putResponse.key() = mKey;
-    response = putResponse;
-  }
-  else {
-    AddResponse addResponse;
-    addResponse.key() = mKey;
-    response = addResponse;
-  }
-
-  if (!actor->SendResponse(response)) {
-    return Error;
-  }
-
-  return Success_Sent;
-}
-
-nsresult
-AddHelper::UnpackResponseFromParentProcess(const ResponseValue& aResponseValue)
-{
-  NS_ASSERTION(aResponseValue.type() == ResponseValue::TAddResponse ||
-               aResponseValue.type() == ResponseValue::TPutResponse,
-               "Bad response type!");
-
-  mKey = mOverwrite ?
-         aResponseValue.get_PutResponse().key() :
-         aResponseValue.get_AddResponse().key();
-
-  return NS_OK;
-}
-
-nsresult
-GetHelper::DoDatabaseWork(mozIStorageConnection* /* aConnection */)
-{
-  NS_ASSERTION(!NS_IsMainThread(), "Wrong thread!");
-  NS_ASSERTION(IndexedDatabaseManager::IsMainProcess(), "Wrong process!");
-  NS_ASSERTION(mKeyRange, "Must have a key range here!");
-
-  PROFILER_LABEL("IndexedDB", "GetHelper::DoDatabaseWork [IDBObjectStore.cpp]");
-
-  nsCString keyRangeClause;
-  mKeyRange->GetBindingClause(NS_LITERAL_CSTRING("key_value"), keyRangeClause);
-
-  NS_ASSERTION(!keyRangeClause.IsEmpty(), "Huh?!");
-
-  nsCString query = NS_LITERAL_CSTRING("SELECT data, file_ids FROM object_data "
-                                       "WHERE object_store_id = :osid") +
-                    keyRangeClause + NS_LITERAL_CSTRING(" LIMIT 1");
-
-  nsCOMPtr<mozIStorageStatement> stmt = mTransaction->GetCachedStatement(query);
-  IDB_ENSURE_TRUE(stmt, NS_ERROR_DOM_INDEXEDDB_UNKNOWN_ERR);
-
-  mozStorageStatementScoper scoper(stmt);
-
-  nsresult rv =
-    stmt->BindInt64ByName(NS_LITERAL_CSTRING("osid"), mObjectStore->Id());
-  IDB_ENSURE_SUCCESS(rv, NS_ERROR_DOM_INDEXEDDB_UNKNOWN_ERR);
-
-  rv = mKeyRange->BindToStatement(stmt);
-  NS_ENSURE_SUCCESS(rv, rv);
-
-  bool hasResult;
-  rv = stmt->ExecuteStep(&hasResult);
-  IDB_ENSURE_SUCCESS(rv, NS_ERROR_DOM_INDEXEDDB_UNKNOWN_ERR);
-
-  if (hasResult) {
-    rv = IDBObjectStore::GetStructuredCloneReadInfoFromStatement(stmt, 0, 1,
-      mDatabase, mCloneReadInfo);
-    NS_ENSURE_SUCCESS(rv, rv);
-  }
-
-  return NS_OK;
-}
-
-nsresult
-GetHelper::GetSuccessResult(JSContext* aCx,
-                            JS::MutableHandle<JS::Value> aVal)
-{
-  bool result = IDBObjectStore::DeserializeValue(aCx, mCloneReadInfo, aVal);
-
-  mCloneReadInfo.mCloneBuffer.clear();
-
-  NS_ENSURE_TRUE(result, NS_ERROR_DOM_DATA_CLONE_ERR);
-  return NS_OK;
-}
-
-void
-GetHelper::ReleaseMainThreadObjects()
-{
-  mKeyRange = nullptr;
-  IDBObjectStore::ClearCloneReadInfo(mCloneReadInfo);
-  ObjectStoreHelper::ReleaseMainThreadObjects();
-}
-
-nsresult
-GetHelper::PackArgumentsForParentProcess(ObjectStoreRequestParams& aParams)
-{
-  NS_ASSERTION(NS_IsMainThread(), "Wrong thread!");
-  NS_ASSERTION(!IndexedDatabaseManager::IsMainProcess(), "Wrong process!");
-  NS_ASSERTION(mKeyRange, "This should never be null!");
-
-  PROFILER_MAIN_THREAD_LABEL("IndexedDB",
-                             "GetHelper::PackArgumentsForParentProcess "
-                             "[IDBObjectStore.cpp]");
-
-  GetParams params;
-
-  mKeyRange->ToSerializedKeyRange(params.keyRange());
-
-  aParams = params;
-  return NS_OK;
-}
-
-AsyncConnectionHelper::ChildProcessSendResult
-GetHelper::SendResponseToChildProcess(nsresult aResultCode)
-{
-  NS_ASSERTION(NS_IsMainThread(), "Wrong thread!");
-  NS_ASSERTION(IndexedDatabaseManager::IsMainProcess(), "Wrong process!");
-
-  PROFILER_MAIN_THREAD_LABEL("IndexedDB",
-                             "GetHelper::SendResponseToChildProcess "
-                             "[IDBObjectStore.cpp]");
-
-  IndexedDBRequestParentBase* actor = mRequest->GetActorParent();
-  NS_ASSERTION(actor, "How did we get this far without an actor?");
-
-  InfallibleTArray<PBlobParent*> blobsParent;
-
-  if (NS_SUCCEEDED(aResultCode)) {
-    IDBDatabase* database = mObjectStore->Transaction()->Database();
-    NS_ASSERTION(database, "This should never be null!");
-
-    ContentParent* contentParent = database->GetContentParent();
-    NS_ASSERTION(contentParent, "This should never be null!");
-
-    FileManager* fileManager = database->Manager();
-    NS_ASSERTION(fileManager, "This should never be null!");
-
-    const nsTArray<StructuredCloneFile>& files = mCloneReadInfo.mFiles;
-
-    aResultCode =
-      IDBObjectStore::ConvertBlobsToActors(contentParent, fileManager, files,
-                                           blobsParent);
-    if (NS_FAILED(aResultCode)) {
-      NS_WARNING("ConvertBlobsToActors failed!");
-    }
-  }
-
-  ResponseValue response;
-  if (NS_FAILED(aResultCode)) {
-    response = aResultCode;
-  }
-  else {
-    GetResponse getResponse;
-    getResponse.cloneInfo() = mCloneReadInfo;
-    getResponse.blobsParent().SwapElements(blobsParent);
-    response = getResponse;
-  }
-
-  if (!actor->SendResponse(response)) {
-    return Error;
-  }
-
-  return Success_Sent;
-}
-
-nsresult
-GetHelper::UnpackResponseFromParentProcess(const ResponseValue& aResponseValue)
-{
-  NS_ASSERTION(aResponseValue.type() == ResponseValue::TGetResponse,
-               "Bad response type!");
-
-  const GetResponse& getResponse = aResponseValue.get_GetResponse();
-  const SerializedStructuredCloneReadInfo& cloneInfo = getResponse.cloneInfo();
-
-  NS_ASSERTION((!cloneInfo.dataLength && !cloneInfo.data) ||
-               (cloneInfo.dataLength && cloneInfo.data),
-               "Inconsistent clone info!");
-
-  if (!mCloneReadInfo.SetFromSerialized(cloneInfo)) {
-    IDB_WARNING("Failed to copy clone buffer!");
-    return NS_ERROR_DOM_INDEXEDDB_UNKNOWN_ERR;
-  }
-
-  IDBObjectStore::ConvertActorsToBlobs(getResponse.blobsChild(),
-                                       mCloneReadInfo.mFiles);
-  return NS_OK;
-}
-
-nsresult
-DeleteHelper::DoDatabaseWork(mozIStorageConnection* /*aConnection */)
-{
-  NS_ASSERTION(!NS_IsMainThread(), "Wrong thread!");
-  NS_ASSERTION(IndexedDatabaseManager::IsMainProcess(), "Wrong process!");
-  NS_ASSERTION(mKeyRange, "Must have a key range here!");
-
-  PROFILER_LABEL("IndexedDB", "DeleteHelper::DoDatabaseWork");
-
-  nsCString keyRangeClause;
-  mKeyRange->GetBindingClause(NS_LITERAL_CSTRING("key_value"), keyRangeClause);
-
-  NS_ASSERTION(!keyRangeClause.IsEmpty(), "Huh?!");
-
-  nsCString query = NS_LITERAL_CSTRING("DELETE FROM object_data "
-                                       "WHERE object_store_id = :osid") +
-                    keyRangeClause;
-
-  nsCOMPtr<mozIStorageStatement> stmt = mTransaction->GetCachedStatement(query);
-  IDB_ENSURE_TRUE(stmt, NS_ERROR_DOM_INDEXEDDB_UNKNOWN_ERR);
-
-  mozStorageStatementScoper scoper(stmt);
-
-  nsresult rv = stmt->BindInt64ByName(NS_LITERAL_CSTRING("osid"),
-                                      mObjectStore->Id());
-  IDB_ENSURE_SUCCESS(rv, NS_ERROR_DOM_INDEXEDDB_UNKNOWN_ERR);
-
-  rv = mKeyRange->BindToStatement(stmt);
-  NS_ENSURE_SUCCESS(rv, rv);
-
-  rv = stmt->Execute();
-  IDB_ENSURE_SUCCESS(rv, NS_ERROR_DOM_INDEXEDDB_UNKNOWN_ERR);
-
-  return NS_OK;
-}
-
-nsresult
-DeleteHelper::GetSuccessResult(JSContext* aCx,
-                               JS::MutableHandle<JS::Value> aVal)
-{
-  aVal.setUndefined();
-  return NS_OK;
-}
-
-nsresult
-DeleteHelper::PackArgumentsForParentProcess(ObjectStoreRequestParams& aParams)
-{
-  NS_ASSERTION(NS_IsMainThread(), "Wrong thread!");
-  NS_ASSERTION(!IndexedDatabaseManager::IsMainProcess(), "Wrong process!");
-  NS_ASSERTION(mKeyRange, "This should never be null!");
-
-  PROFILER_MAIN_THREAD_LABEL("IndexedDB",
-                             "DeleteHelper::PackArgumentsForParentProcess");
-
-  DeleteParams params;
-
-  mKeyRange->ToSerializedKeyRange(params.keyRange());
-
-  aParams = params;
-  return NS_OK;
-}
-
-AsyncConnectionHelper::ChildProcessSendResult
-DeleteHelper::SendResponseToChildProcess(nsresult aResultCode)
-{
-  NS_ASSERTION(NS_IsMainThread(), "Wrong thread!");
-  NS_ASSERTION(IndexedDatabaseManager::IsMainProcess(), "Wrong process!");
-
-  PROFILER_MAIN_THREAD_LABEL("IndexedDB",
-                             "DeleteHelper::SendResponseToChildProcess");
-
-  IndexedDBRequestParentBase* actor = mRequest->GetActorParent();
-  NS_ASSERTION(actor, "How did we get this far without an actor?");
-
-  ResponseValue response;
-  if (NS_FAILED(aResultCode)) {
-    response = aResultCode;
-  }
-  else {
-    response = DeleteResponse();
-  }
-
-  if (!actor->SendResponse(response)) {
-    return Error;
-  }
-
-  return Success_Sent;
-}
-
-nsresult
-DeleteHelper::UnpackResponseFromParentProcess(
-                                            const ResponseValue& aResponseValue)
-{
-  NS_ASSERTION(aResponseValue.type() == ResponseValue::TDeleteResponse,
-               "Bad response type!");
-
-  return NS_OK;
-}
-
-nsresult
-ClearHelper::DoDatabaseWork(mozIStorageConnection* aConnection)
-{
-  NS_ASSERTION(!NS_IsMainThread(), "Wrong thread!");
-  NS_ASSERTION(IndexedDatabaseManager::IsMainProcess(), "Wrong process!");
-  NS_ASSERTION(aConnection, "Passed a null connection!");
-
-  PROFILER_LABEL("IndexedDB", "ClearHelper::DoDatabaseWork");
-
-  nsCOMPtr<mozIStorageStatement> stmt =
-    mTransaction->GetCachedStatement(
-      NS_LITERAL_CSTRING("DELETE FROM object_data "
-                         "WHERE object_store_id = :osid"));
-  IDB_ENSURE_TRUE(stmt, NS_ERROR_DOM_INDEXEDDB_UNKNOWN_ERR);
-
-  mozStorageStatementScoper scoper(stmt);
-
-  nsresult rv = stmt->BindInt64ByName(NS_LITERAL_CSTRING("osid"),
-                                      mObjectStore->Id());
-  IDB_ENSURE_SUCCESS(rv, NS_ERROR_DOM_INDEXEDDB_UNKNOWN_ERR);
-
-  rv = stmt->Execute();
-  IDB_ENSURE_SUCCESS(rv, NS_ERROR_DOM_INDEXEDDB_UNKNOWN_ERR);
-
-  return NS_OK;
-}
-
-nsresult
-ClearHelper::PackArgumentsForParentProcess(ObjectStoreRequestParams& aParams)
-{
-  NS_ASSERTION(NS_IsMainThread(), "Wrong thread!");
-  NS_ASSERTION(!IndexedDatabaseManager::IsMainProcess(), "Wrong process!");
-
-  PROFILER_MAIN_THREAD_LABEL("IndexedDB",
-                             "ClearHelper::PackArgumentsForParentProcess");
-
-  aParams = ClearParams();
-  return NS_OK;
-}
-
-AsyncConnectionHelper::ChildProcessSendResult
-ClearHelper::SendResponseToChildProcess(nsresult aResultCode)
-{
-  NS_ASSERTION(NS_IsMainThread(), "Wrong thread!");
-  NS_ASSERTION(IndexedDatabaseManager::IsMainProcess(), "Wrong process!");
-
-  PROFILER_MAIN_THREAD_LABEL("IndexedDB",
-                             "ClearHelper::SendResponseToChildProcess");
-
-  IndexedDBRequestParentBase* actor = mRequest->GetActorParent();
-  NS_ASSERTION(actor, "How did we get this far without an actor?");
-
-  ResponseValue response;
-  if (NS_FAILED(aResultCode)) {
-    response = aResultCode;
-  }
-  else {
-    response = ClearResponse();
-  }
-
-  if (!actor->SendResponse(response)) {
-    return Error;
-  }
-
-  return Success_Sent;
-}
-
-nsresult
-ClearHelper::UnpackResponseFromParentProcess(
-                                            const ResponseValue& aResponseValue)
-{
-  NS_ASSERTION(aResponseValue.type() == ResponseValue::TClearResponse,
-               "Bad response type!");
-
-  return NS_OK;
-}
-
-nsresult
-OpenCursorHelper::DoDatabaseWork(mozIStorageConnection* aConnection)
-{
-  NS_ASSERTION(!NS_IsMainThread(), "Wrong thread!");
-  NS_ASSERTION(IndexedDatabaseManager::IsMainProcess(), "Wrong process!");
-
-  PROFILER_LABEL("IndexedDB",
-                 "OpenCursorHelper::DoDatabaseWork [IDBObjectStore.cpp]");
-
-  NS_NAMED_LITERAL_CSTRING(keyValue, "key_value");
-
-  nsCString keyRangeClause;
-  if (mKeyRange) {
-    mKeyRange->GetBindingClause(keyValue, keyRangeClause);
-  }
-
-  nsAutoCString directionClause;
-  switch (mDirection) {
-    case IDBCursor::NEXT:
-    case IDBCursor::NEXT_UNIQUE:
-      directionClause.AssignLiteral(" ORDER BY key_value ASC");
-      break;
-
-    case IDBCursor::PREV:
-    case IDBCursor::PREV_UNIQUE:
-      directionClause.AssignLiteral(" ORDER BY key_value DESC");
-      break;
-
-    default:
-      NS_NOTREACHED("Unknown direction type!");
-  }
-
-  nsCString firstQuery = NS_LITERAL_CSTRING("SELECT key_value, data, file_ids "
-                                            "FROM object_data "
-                                            "WHERE object_store_id = :id") +
-                         keyRangeClause + directionClause +
-                         NS_LITERAL_CSTRING(" LIMIT 1");
-
-  nsCOMPtr<mozIStorageStatement> stmt =
-    mTransaction->GetCachedStatement(firstQuery);
-  IDB_ENSURE_TRUE(stmt, NS_ERROR_DOM_INDEXEDDB_UNKNOWN_ERR);
-
-  mozStorageStatementScoper scoper(stmt);
-
-  nsresult rv = stmt->BindInt64ByName(NS_LITERAL_CSTRING("id"),
-                                      mObjectStore->Id());
-  IDB_ENSURE_SUCCESS(rv, NS_ERROR_DOM_INDEXEDDB_UNKNOWN_ERR);
-
-  if (mKeyRange) {
-    rv = mKeyRange->BindToStatement(stmt);
-    NS_ENSURE_SUCCESS(rv, rv);
-  }
-
-  bool hasResult;
-  rv = stmt->ExecuteStep(&hasResult);
-  IDB_ENSURE_SUCCESS(rv, NS_ERROR_DOM_INDEXEDDB_UNKNOWN_ERR);
-
-  if (!hasResult) {
-    mKey.Unset();
-    return NS_OK;
-  }
-
-  rv = mKey.SetFromStatement(stmt, 0);
-  NS_ENSURE_SUCCESS(rv, rv);
-
-  rv = IDBObjectStore::GetStructuredCloneReadInfoFromStatement(stmt, 1, 2,
-    mDatabase, mCloneReadInfo);
-  NS_ENSURE_SUCCESS(rv, rv);
-
-  // Now we need to make the query to get the next match.
-  keyRangeClause.Truncate();
-  nsAutoCString continueToKeyRangeClause;
-
-  NS_NAMED_LITERAL_CSTRING(currentKey, "current_key");
-  NS_NAMED_LITERAL_CSTRING(rangeKey, "range_key");
-
-  switch (mDirection) {
-    case IDBCursor::NEXT:
-    case IDBCursor::NEXT_UNIQUE:
-      AppendConditionClause(keyValue, currentKey, false, false,
-                            keyRangeClause);
-      AppendConditionClause(keyValue, currentKey, false, true,
-                            continueToKeyRangeClause);
-      if (mKeyRange && !mKeyRange->Upper().IsUnset()) {
-        AppendConditionClause(keyValue, rangeKey, true,
-                              !mKeyRange->IsUpperOpen(), keyRangeClause);
-        AppendConditionClause(keyValue, rangeKey, true,
-                              !mKeyRange->IsUpperOpen(),
-                              continueToKeyRangeClause);
-        mRangeKey = mKeyRange->Upper();
-      }
-      break;
-
-    case IDBCursor::PREV:
-    case IDBCursor::PREV_UNIQUE:
-      AppendConditionClause(keyValue, currentKey, true, false, keyRangeClause);
-      AppendConditionClause(keyValue, currentKey, true, true,
-                           continueToKeyRangeClause);
-      if (mKeyRange && !mKeyRange->Lower().IsUnset()) {
-        AppendConditionClause(keyValue, rangeKey, false,
-                              !mKeyRange->IsLowerOpen(), keyRangeClause);
-        AppendConditionClause(keyValue, rangeKey, false,
-                              !mKeyRange->IsLowerOpen(),
-                              continueToKeyRangeClause);
-        mRangeKey = mKeyRange->Lower();
-      }
-      break;
-
-    default:
-      NS_NOTREACHED("Unknown direction type!");
-  }
-
-  NS_NAMED_LITERAL_CSTRING(queryStart, "SELECT key_value, data, file_ids "
-                                       "FROM object_data "
-                                       "WHERE object_store_id = :id");
-
-  mContinueQuery = queryStart + keyRangeClause + directionClause +
-                   NS_LITERAL_CSTRING(" LIMIT ");
-
-  mContinueToQuery = queryStart + continueToKeyRangeClause + directionClause +
-                     NS_LITERAL_CSTRING(" LIMIT ");
-
-  return NS_OK;
-}
-
-nsresult
-OpenCursorHelper::EnsureCursor()
-{
-  if (mCursor || mKey.IsUnset()) {
-    return NS_OK;
-  }
-
-  mSerializedCloneReadInfo = mCloneReadInfo;
-
-  NS_ASSERTION(mSerializedCloneReadInfo.data &&
-               mSerializedCloneReadInfo.dataLength,
-               "Shouldn't be possible!");
-
-  nsRefPtr<IDBCursor> cursor =
-    IDBCursor::Create(mRequest, mTransaction, mObjectStore, mDirection,
-                      mRangeKey, mContinueQuery, mContinueToQuery, mKey,
-                      Move(mCloneReadInfo));
-  IDB_ENSURE_TRUE(cursor, NS_ERROR_DOM_INDEXEDDB_UNKNOWN_ERR);
-
-  NS_ASSERTION(!mCloneReadInfo.mCloneBuffer.data(), "Should have swapped!");
-
-  mCursor.swap(cursor);
-  return NS_OK;
-}
-
-nsresult
-OpenCursorHelper::GetSuccessResult(JSContext* aCx,
-                                   JS::MutableHandle<JS::Value> aVal)
-{
-  nsresult rv = EnsureCursor();
-  NS_ENSURE_SUCCESS(rv, rv);
-
-  if (mCursor) {
-    rv = WrapNative(aCx, mCursor, aVal);
-    IDB_ENSURE_SUCCESS(rv, NS_ERROR_DOM_INDEXEDDB_UNKNOWN_ERR);
-  }
-  else {
-    aVal.setUndefined();
-  }
-
-  return NS_OK;
-}
-
-void
-OpenCursorHelper::ReleaseMainThreadObjects()
-{
-  mKeyRange = nullptr;
-  IDBObjectStore::ClearCloneReadInfo(mCloneReadInfo);
-
-  mCursor = nullptr;
-
-  // These don't need to be released on the main thread but they're only valid
-  // as long as mCursor is set.
-  mSerializedCloneReadInfo.data = nullptr;
-  mSerializedCloneReadInfo.dataLength = 0;
-
-  ObjectStoreHelper::ReleaseMainThreadObjects();
-}
-
-nsresult
-OpenCursorHelper::PackArgumentsForParentProcess(
-                                              ObjectStoreRequestParams& aParams)
-{
-  NS_ASSERTION(NS_IsMainThread(), "Wrong thread!");
-  NS_ASSERTION(!IndexedDatabaseManager::IsMainProcess(), "Wrong process!");
-
-  PROFILER_MAIN_THREAD_LABEL("IndexedDB",
-                             "OpenCursorHelper::PackArgumentsForParentProcess "
-                             "[IDBObjectStore.cpp]");
-
-  OpenCursorParams params;
-
-  if (mKeyRange) {
-    KeyRange keyRange;
-    mKeyRange->ToSerializedKeyRange(keyRange);
-    params.optionalKeyRange() = keyRange;
-  }
-  else {
-    params.optionalKeyRange() = mozilla::void_t();
-  }
-
-  params.direction() = mDirection;
-
-  aParams = params;
-  return NS_OK;
-}
-
-AsyncConnectionHelper::ChildProcessSendResult
-OpenCursorHelper::SendResponseToChildProcess(nsresult aResultCode)
-{
-  NS_ASSERTION(NS_IsMainThread(), "Wrong thread!");
-  NS_ASSERTION(IndexedDatabaseManager::IsMainProcess(), "Wrong process!");
-  NS_ASSERTION(!mCursor, "Shouldn't have this yet!");
-
-  PROFILER_MAIN_THREAD_LABEL("IndexedDB",
-                             "OpenCursorHelper::SendResponseToChildProcess "
-                             "[IDBObjectStore.cpp]");
-
-  IndexedDBRequestParentBase* actor = mRequest->GetActorParent();
-  NS_ASSERTION(actor, "How did we get this far without an actor?");
-
-  InfallibleTArray<PBlobParent*> blobsParent;
-
-  if (NS_SUCCEEDED(aResultCode)) {
-    IDBDatabase* database = mObjectStore->Transaction()->Database();
-    NS_ASSERTION(database, "This should never be null!");
-
-    ContentParent* contentParent = database->GetContentParent();
-    NS_ASSERTION(contentParent, "This should never be null!");
-
-    FileManager* fileManager = database->Manager();
-    NS_ASSERTION(fileManager, "This should never be null!");
-
-    const nsTArray<StructuredCloneFile>& files = mCloneReadInfo.mFiles;
-
-    aResultCode =
-      IDBObjectStore::ConvertBlobsToActors(contentParent, fileManager, files,
-                                           blobsParent);
-    if (NS_FAILED(aResultCode)) {
-      NS_WARNING("ConvertBlobsToActors failed!");
-    }
-  }
-
-  if (NS_SUCCEEDED(aResultCode)) {
-    nsresult rv = EnsureCursor();
-    if (NS_FAILED(rv)) {
-      NS_WARNING("EnsureCursor failed!");
-      aResultCode = rv;
-    }
-  }
-
-  ResponseValue response;
-  if (NS_FAILED(aResultCode)) {
-    response = aResultCode;
-  }
-  else {
-    OpenCursorResponse openCursorResponse;
-
-    if (!mCursor) {
-      openCursorResponse = mozilla::void_t();
-    }
-    else {
-      IndexedDBObjectStoreParent* objectStoreActor =
-        mObjectStore->GetActorParent();
-      NS_ASSERTION(objectStoreActor, "Must have an actor here!");
-
-      IndexedDBRequestParentBase* requestActor = mRequest->GetActorParent();
-      NS_ASSERTION(requestActor, "Must have an actor here!");
-
-      NS_ASSERTION(mSerializedCloneReadInfo.data &&
-                   mSerializedCloneReadInfo.dataLength,
-                   "Shouldn't be possible!");
-
-      ObjectStoreCursorConstructorParams params;
-      params.requestParent() = requestActor;
-      params.direction() = mDirection;
-      params.key() = mKey;
-      params.optionalCloneInfo() = mSerializedCloneReadInfo;
-      params.blobsParent().SwapElements(blobsParent);
-
-      if (!objectStoreActor->OpenCursor(mCursor, params, openCursorResponse)) {
-        return Error;
-      }
-    }
-
-    response = openCursorResponse;
-  }
-
-  if (!actor->SendResponse(response)) {
-    return Error;
-  }
-
-  return Success_Sent;
-}
-
-nsresult
-OpenCursorHelper::UnpackResponseFromParentProcess(
-                                            const ResponseValue& aResponseValue)
-{
-  NS_ASSERTION(aResponseValue.type() == ResponseValue::TOpenCursorResponse,
-               "Bad response type!");
-  NS_ASSERTION(aResponseValue.get_OpenCursorResponse().type() ==
-               OpenCursorResponse::Tvoid_t ||
-               aResponseValue.get_OpenCursorResponse().type() ==
-               OpenCursorResponse::TPIndexedDBCursorChild,
-               "Bad response union type!");
-  NS_ASSERTION(!mCursor, "Shouldn't have this yet!");
-
-  const OpenCursorResponse& response =
-    aResponseValue.get_OpenCursorResponse();
-
-  switch (response.type()) {
-    case OpenCursorResponse::Tvoid_t:
-      break;
-
-    case OpenCursorResponse::TPIndexedDBCursorChild: {
-      IndexedDBCursorChild* actor =
-        static_cast<IndexedDBCursorChild*>(
-          response.get_PIndexedDBCursorChild());
-
-      mCursor = actor->ForgetStrongCursor();
-      NS_ASSERTION(mCursor, "This should never be null!");
-
-    } break;
-
-    default:
-      MOZ_CRASH();
-  }
-
-  return NS_OK;
-}
-
-nsresult
-OpenKeyCursorHelper::DoDatabaseWork(mozIStorageConnection* /* aConnection */)
-{
-  MOZ_ASSERT(!NS_IsMainThread());
-  MOZ_ASSERT(IndexedDatabaseManager::IsMainProcess());
-
-  PROFILER_LABEL("IndexedDB",
-                 "OpenKeyCursorHelper::DoDatabaseWork [IDBObjectStore.cpp]");
-
-  NS_NAMED_LITERAL_CSTRING(keyValue, "key_value");
-  NS_NAMED_LITERAL_CSTRING(id, "id");
-  NS_NAMED_LITERAL_CSTRING(openLimit, " LIMIT ");
-
-  nsAutoCString queryStart = NS_LITERAL_CSTRING("SELECT ") + keyValue +
-                             NS_LITERAL_CSTRING(" FROM object_data WHERE "
-                                                "object_store_id = :") +
-                             id;
-
-  nsAutoCString keyRangeClause;
-  if (mKeyRange) {
-    mKeyRange->GetBindingClause(keyValue, keyRangeClause);
-  }
-
-  nsAutoCString directionClause = NS_LITERAL_CSTRING(" ORDER BY ") + keyValue;
-  switch (mDirection) {
-    case IDBCursor::NEXT:
-    case IDBCursor::NEXT_UNIQUE:
-      directionClause.AppendLiteral(" ASC");
-      break;
-
-    case IDBCursor::PREV:
-    case IDBCursor::PREV_UNIQUE:
-      directionClause.AppendLiteral(" DESC");
-      break;
-
-    default:
-      MOZ_CRASH("Unknown direction type!");
-  }
-
-  nsCString firstQuery = queryStart + keyRangeClause + directionClause +
-                         openLimit + NS_LITERAL_CSTRING("1");
-
-  nsCOMPtr<mozIStorageStatement> stmt =
-    mTransaction->GetCachedStatement(firstQuery);
-  IDB_ENSURE_TRUE(stmt, NS_ERROR_DOM_INDEXEDDB_UNKNOWN_ERR);
-
-  mozStorageStatementScoper scoper(stmt);
-
-  nsresult rv = stmt->BindInt64ByName(id, mObjectStore->Id());
-  IDB_ENSURE_SUCCESS(rv, NS_ERROR_DOM_INDEXEDDB_UNKNOWN_ERR);
-
-  if (mKeyRange) {
-    rv = mKeyRange->BindToStatement(stmt);
-    NS_ENSURE_SUCCESS(rv, rv);
-  }
-
-  bool hasResult;
-  rv = stmt->ExecuteStep(&hasResult);
-  IDB_ENSURE_SUCCESS(rv, NS_ERROR_DOM_INDEXEDDB_UNKNOWN_ERR);
-
-  if (!hasResult) {
-    mKey.Unset();
-    return NS_OK;
-  }
-
-  rv = mKey.SetFromStatement(stmt, 0);
-  NS_ENSURE_SUCCESS(rv, rv);
-
-  // Now we need to make the query to get the next match.
-  keyRangeClause.Truncate();
-  nsAutoCString continueToKeyRangeClause;
-
-  NS_NAMED_LITERAL_CSTRING(currentKey, "current_key");
-  NS_NAMED_LITERAL_CSTRING(rangeKey, "range_key");
-
-  switch (mDirection) {
-    case IDBCursor::NEXT:
-    case IDBCursor::NEXT_UNIQUE:
-      AppendConditionClause(keyValue, currentKey, false, false,
-                            keyRangeClause);
-      AppendConditionClause(keyValue, currentKey, false, true,
-                            continueToKeyRangeClause);
-      if (mKeyRange && !mKeyRange->Upper().IsUnset()) {
-        AppendConditionClause(keyValue, rangeKey, true,
-                              !mKeyRange->IsUpperOpen(), keyRangeClause);
-        AppendConditionClause(keyValue, rangeKey, true,
-                              !mKeyRange->IsUpperOpen(),
-                              continueToKeyRangeClause);
-        mRangeKey = mKeyRange->Upper();
-      }
-      break;
-
-    case IDBCursor::PREV:
-    case IDBCursor::PREV_UNIQUE:
-      AppendConditionClause(keyValue, currentKey, true, false, keyRangeClause);
-      AppendConditionClause(keyValue, currentKey, true, true,
-                            continueToKeyRangeClause);
-      if (mKeyRange && !mKeyRange->Lower().IsUnset()) {
-        AppendConditionClause(keyValue, rangeKey, false,
-                              !mKeyRange->IsLowerOpen(), keyRangeClause);
-        AppendConditionClause(keyValue, rangeKey, false,
-                              !mKeyRange->IsLowerOpen(),
-                              continueToKeyRangeClause);
-        mRangeKey = mKeyRange->Lower();
-      }
-      break;
-
-    default:
-      MOZ_CRASH("Unknown direction type!");
-  }
-
-  mContinueQuery = queryStart + keyRangeClause + directionClause + openLimit;
-  mContinueToQuery = queryStart + continueToKeyRangeClause + directionClause +
-                     openLimit;
-
-  return NS_OK;
-}
-
-nsresult
-OpenKeyCursorHelper::EnsureCursor()
-{
-  MOZ_ASSERT(NS_IsMainThread());
->>>>>>> 849b0f7c
 
   if (isAutoIncrement && HasValidKeyPath()) {
     MOZ_ASSERT(aKey.IsUnset());
@@ -4527,17 +1812,6 @@
 
   mTransaction->OpenCursor(actor, params);
 
-#ifdef IDB_PROFILER_USE_MARKS
-  if (aKeysOnly) {
-    IDB_PROFILER_MARK("IndexedDB Request %llu: "
-                      "database(%s).transaction(%s).objectStore(%s)."
-                      "openKeyCursor(%s, %s)",
-                      "IDBRequest[%llu] MT IDBObjectStore.openKeyCursor()",
-                      request->GetSerialNumber(),
-                      IDB_PROFILER_STRING(Transaction()->Database()),
-                      IDB_PROFILER_STRING(Transaction()),
-                      IDB_PROFILER_STRING(this), IDB_PROFILER_STRING(aKeyRange),
-                      IDB_PROFILER_STRING(direction));
   } else {
     IDB_PROFILER_MARK("IndexedDB Request %llu: "
                       "database(%s).transaction(%s).objectStore(%s)."
