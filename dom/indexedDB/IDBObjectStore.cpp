--- conflicted
+++ resolved
@@ -342,7 +342,8 @@
 {
   MOZ_ASSERT(aBlob);
 
-  nsCOMPtr<nsIRemoteBlob> remoteBlob = do_QueryInterface(aBlob);
+  nsRefPtr<DOMFile> blob = static_cast<DOMFile*>(aBlob);
+  nsCOMPtr<nsIRemoteBlob> remoteBlob = do_QueryInterface(blob->Impl());
   if (remoteBlob) {
     BlobChild* actor = remoteBlob->GetBlobChild();
     MOZ_ASSERT(actor);
@@ -422,19 +423,9 @@
   static_assert(SCTAG_DOM_MUTABLEFILE == 0xFFFF8004, "Update me!");
   MOZ_ASSERT(aReader && aRetval);
 
-<<<<<<< HEAD
   nsCString type;
   if (!StructuredCloneReadString(aReader, type)) {
     return false;
-=======
-  nsRefPtr<DOMFile> blob = static_cast<DOMFile*>(aBlob);
-  nsCOMPtr<nsIRemoteBlob> remoteBlob = do_QueryInterface(blob->Impl());
-  if (remoteBlob) {
-    BlobChild* actor =
-      static_cast<BlobChild*>(static_cast<PBlobChild*>(remoteBlob->GetPBlob()));
-    NS_ASSERTION(actor, "Null actor?!");
-    return actor;
->>>>>>> be05307b
   }
   CopyUTF8toUTF16(type, aRetval->type);
 
@@ -555,23 +546,10 @@
                "This wrapping currently only works on the main thread!");
 
     if (aData.tag == SCTAG_DOM_BLOB) {
-<<<<<<< HEAD
       if (NS_WARN_IF(!ResolveMysteryBlob(aFile.mFile,
                                          aData.type,
                                          aData.size))) {
         return false;
-=======
-      nsCOMPtr<nsIDOMBlob> domBlob;
-      if (aFile.mFile) {
-        if (!ResolveMysteryBlob(aFile.mFile, aData.type, aData.size)) {
-          return nullptr;
-        }
-        domBlob = aFile.mFile;
-      }
-      else {
-        domBlob = DOMFile::CreateFromFile(aData.type, aData.size, nativeFile,
-                                          fileInfo);
->>>>>>> be05307b
       }
 
       JS::Rooted<JS::Value> wrappedBlob(aCx);
@@ -588,30 +566,6 @@
       return true;
     }
 
-<<<<<<< HEAD
-    nsCOMPtr<nsIDOMFile> domFile = do_QueryInterface(aFile.mFile);
-    MOZ_ASSERT(domFile);
-
-    if (NS_WARN_IF(!ResolveMysteryFile(domFile,
-                                       aData.name,
-                                       aData.type,
-                                       aData.size,
-                                       aData.lastModifiedDate))) {
-      return false;
-=======
-    nsCOMPtr<nsIDOMFile> domFile;
-    if (aFile.mFile) {
-      if (!ResolveMysteryFile(aFile.mFile, aData.name, aData.type, aData.size,
-                              aData.lastModifiedDate)) {
-        return nullptr;
-      }
-      domFile = do_QueryInterface(aFile.mFile);
-      NS_ASSERTION(domFile, "This should never fail!");
-    }
-    else {
-      domFile = DOMFile::CreateFromFile(aData.name, aData.type, aData.size,
-                                        nativeFile, fileInfo);
->>>>>>> be05307b
     }
 
     JS::Rooted<JS::Value> wrappedFile(aCx);
