/* -*- Mode: C++; tab-width: 8; indent-tabs-mode: nil; c-basic-offset: 2 -*- */
/* vim: set ts=2 et sw=2 tw=80: */
/* This Source Code Form is subject to the terms of the Mozilla Public
 * License, v. 2.0. If a copy of the MPL was not distributed with this
 * file, You can obtain one at http://mozilla.org/MPL/2.0/. */

#ifndef mozilla_dom_indexeddb_idbobjectstore_h__
#define mozilla_dom_indexeddb_idbobjectstore_h__

#include "js/Class.h"
#include "js/RootingAPI.h"
#include "mozilla/dom/IDBCursorBinding.h"
#include "mozilla/dom/IDBIndexBinding.h"
#include "nsAutoPtr.h"
#include "nsCycleCollectionParticipant.h"
#include "nsISupports.h"
#include "nsString.h"
#include "nsTArray.h"
#include "nsWrapperCache.h"

class nsPIDOMWindow;

namespace mozilla {

class ErrorResult;

namespace dom {
<<<<<<< HEAD

class ContentParent;
class DOMStringList;
=======
class nsIContentParent;
>>>>>>> faca3f3a
class PBlobChild;
class PBlobParent;
template <typename> class Sequence;

namespace indexedDB {

class FileManager;
class IDBKeyRange;
class IDBRequest;
class IDBTransaction;
class IndexUpdateInfo;
class Key;
class KeyPath;
class ObjectStoreSpec;
class SerializedStructuredCloneReadInfo;
class SerializedStructuredCloneWriteInfo;
struct StructuredCloneFile;
struct StructuredCloneReadInfo;
struct StructuredCloneWriteInfo;

class IDBObjectStore MOZ_FINAL
  : public nsISupports
  , public nsWrapperCache
{
  static const JSClass sDummyPropJSClass;

  nsRefPtr<IDBTransaction> mTransaction;
  JS::Heap<JS::Value> mCachedKeyPath;

<<<<<<< HEAD
  // This normally points to the ObjectStoreSpec owned by the parent IDBDatabase
  // object. However, if this objectStore is part of a versionchange transaction
  // and it gets deleted then the spec is copied into mDeletedSpec and mSpec is
  // set to point at mDeletedSpec.
  const ObjectStoreSpec* mSpec;
  nsAutoPtr<ObjectStoreSpec> mDeletedSpec;
=======
struct MutableFileData;
struct BlobOrFileData;
>>>>>>> faca3f3a

  nsTArray<nsRefPtr<IDBIndex>> mIndexes;

  const int64_t mId;
  bool mRooted;

public:
  static already_AddRefed<IDBObjectStore>
  Create(IDBTransaction* aTransaction, const ObjectStoreSpec& aSpec);

  static nsresult
  AppendIndexUpdateInfo(int64_t aIndexID,
                        const KeyPath& aKeyPath,
                        bool aUnique,
                        bool aMultiEntry,
                        JSContext* aCx,
                        JS::Handle<JS::Value> aObject,
                        nsTArray<IndexUpdateInfo>& aUpdateInfoArray);

  static void
  ClearCloneReadInfo(StructuredCloneReadInfo& aReadInfo);

  static void
  ClearCloneWriteInfo(StructuredCloneWriteInfo& aWriteInfo);

  static bool
  DeserializeValue(JSContext* aCx,
                   StructuredCloneReadInfo& aCloneReadInfo,
                   JS::MutableHandle<JS::Value> aValue);

  static bool
  SerializeValue(JSContext* aCx,
                 StructuredCloneWriteInfo& aCloneWriteInfo,
                 JS::Handle<JS::Value> aValue);

  static bool
  DeserializeIndexValue(JSContext* aCx,
                        StructuredCloneReadInfo& aCloneReadInfo,
                        JS::MutableHandle<JS::Value> aValue);

  static bool
  StructuredCloneWriteCallback(JSContext* aCx,
                               JSStructuredCloneWriter* aWriter,
                               JS::Handle<JSObject*> aObj,
                               void* aClosure);

  static nsresult
  ConvertFileIdsToArray(const nsAString& aFileIds,
                        nsTArray<int64_t>& aResult);

  // Called only in the main process.
  static nsresult
  ConvertBlobsToActors(nsIContentParent* aContentParent,
                       FileManager* aFileManager,
                       const nsTArray<StructuredCloneFile>& aFiles,
                       nsTArray<PBlobParent*>& aActors);

  // Called only in the child process.
  static void
  ConvertActorsToBlobs(const nsTArray<PBlobChild*>& aActors,
                       nsTArray<StructuredCloneFile>& aFiles);

  static const JSClass*
  DummyPropClass()
  {
    return &sDummyPropJSClass;
  }

  void
  AssertIsOnOwningThread() const
#ifdef DEBUG
  ;
#else
  { }
#endif

  int64_t
  Id() const
  {
    AssertIsOnOwningThread();

    return mId;
  }

  const nsString&
  Name() const;

  bool
  AutoIncrement() const;

  const KeyPath&
  GetKeyPath() const;

  bool
  HasValidKeyPath() const;

  nsPIDOMWindow*
  GetParentObject() const;

  void
  GetName(nsString& aName) const
  {
    AssertIsOnOwningThread();

    aName = Name();
  }

  void
  GetKeyPath(JSContext* aCx, JS::MutableHandle<JS::Value> aResult,
             ErrorResult& aRv);

  already_AddRefed<DOMStringList>
  IndexNames();

  IDBTransaction*
  Transaction() const
  {
    AssertIsOnOwningThread();

    return mTransaction;
  }

  already_AddRefed<IDBRequest>
  Add(JSContext* aCx,
      JS::Handle<JS::Value> aValue,
      JS::Handle<JS::Value> aKey,
      ErrorResult& aRv)
  {
    AssertIsOnOwningThread();

    return AddOrPut(aCx, aValue, aKey, false, aRv);
  }

  already_AddRefed<IDBRequest>
  Put(JSContext* aCx,
      JS::Handle<JS::Value> aValue,
      JS::Handle<JS::Value> aKey,
      ErrorResult& aRv)
  {
    AssertIsOnOwningThread();

    return AddOrPut(aCx, aValue, aKey, true, aRv);
  }

  already_AddRefed<IDBRequest>
  Delete(JSContext* aCx, JS::Handle<JS::Value> aKey, ErrorResult& aRv);

  already_AddRefed<IDBRequest>
  Get(JSContext* aCx, JS::Handle<JS::Value> aKey, ErrorResult& aRv);

  already_AddRefed<IDBRequest>
  Clear(ErrorResult& aRv);

  already_AddRefed<IDBIndex>
  CreateIndex(JSContext* aCx,
              const nsAString& aName,
              const nsAString& aKeyPath,
              const IDBIndexParameters& aOptionalParameters,
              ErrorResult& aRv);

  already_AddRefed<IDBIndex>
  CreateIndex(JSContext* aCx,
              const nsAString& aName,
              const Sequence<nsString>& aKeyPath,
              const IDBIndexParameters& aOptionalParameters,
              ErrorResult& aRv);

  already_AddRefed<IDBIndex>
  Index(const nsAString& aName, ErrorResult &aRv);

  void
  DeleteIndex(const nsAString& aIndexName, ErrorResult& aRv);

  already_AddRefed<IDBRequest>
  Count(JSContext* aCx,
        JS::Handle<JS::Value> aKey,
        ErrorResult& aRv);

  already_AddRefed<IDBRequest>
  GetAll(JSContext* aCx,
         JS::Handle<JS::Value> aKey,
         const Optional<uint32_t>& aLimit,
         ErrorResult& aRv)
  {
    AssertIsOnOwningThread();

    return GetAllInternal(/* aKeysOnly */ false, aCx, aKey, aLimit, aRv);
  }

  already_AddRefed<IDBRequest>
  GetAllKeys(JSContext* aCx,
             JS::Handle<JS::Value> aKey,
             const Optional<uint32_t>& aLimit,
             ErrorResult& aRv)
  {
    AssertIsOnOwningThread();

    return GetAllInternal(/* aKeysOnly */ true, aCx, aKey, aLimit, aRv);
  }

  already_AddRefed<IDBRequest>
  OpenCursor(JSContext* aCx,
             JS::Handle<JS::Value> aRange,
             IDBCursorDirection aDirection,
             ErrorResult& aRv)
  {
    AssertIsOnOwningThread();

    return OpenCursorInternal(/* aKeysOnly */ false, aCx, aRange, aDirection,
                              aRv);
  }

  already_AddRefed<IDBRequest>
  OpenKeyCursor(JSContext* aCx,
                JS::Handle<JS::Value> aRange,
                IDBCursorDirection aDirection,
                ErrorResult& aRv)
  {
    AssertIsOnOwningThread();

    return OpenCursorInternal(/* aKeysOnly */ true, aCx, aRange, aDirection,
                              aRv);
  }

  void
  RefreshSpec(bool aMayDelete);

<<<<<<< HEAD
  const ObjectStoreSpec&
  Spec() const;

  void
  NoteDeletion();

  NS_DECL_CYCLE_COLLECTING_ISUPPORTS
  NS_DECL_CYCLE_COLLECTION_SCRIPT_HOLDER_CLASS(IDBObjectStore)

  // nsWrapperCache
  virtual JSObject*
  WrapObject(JSContext* aCx) MOZ_OVERRIDE;
=======
  static bool
  ReadMutableFile(JSStructuredCloneReader* aReader,
                  MutableFileData* aRetval);
>>>>>>> faca3f3a

private:
  IDBObjectStore(IDBTransaction* aTransaction, const ObjectStoreSpec* aSpec);

  ~IDBObjectStore();

  nsresult
  GetAddInfo(JSContext* aCx,
             JS::Handle<JS::Value> aValue,
             JS::Handle<JS::Value> aKeyVal,
             StructuredCloneWriteInfo& aCloneWriteInfo,
             Key& aKey,
             nsTArray<IndexUpdateInfo>& aUpdateInfoArray);

  already_AddRefed<IDBRequest>
  AddOrPut(JSContext* aCx,
           JS::Handle<JS::Value> aValue,
           JS::Handle<JS::Value> aKey,
           bool aOverwrite,
           ErrorResult& aRv);

  already_AddRefed<IDBRequest>
  GetAllInternal(bool aKeysOnly,
                 JSContext* aCx,
                 JS::Handle<JS::Value> aKey,
                 const Optional<uint32_t>& aLimit,
                 ErrorResult& aRv);

  already_AddRefed<IDBIndex>
  CreateIndexInternal(JSContext* aCx,
                      const nsAString& aName,
                      const KeyPath& aKeyPath,
                      const IDBIndexParameters& aOptionalParameters,
                      ErrorResult& aRv);

  already_AddRefed<IDBRequest>
  OpenCursorInternal(bool aKeysOnly,
                     JSContext* aCx,
                     JS::Handle<JS::Value> aRange,
                     IDBCursorDirection aDirection,
                     ErrorResult& aRv);
};

} // namespace indexedDB
} // namespace dom
} // namespace mozilla

#endif // mozilla_dom_indexeddb_idbobjectstore_h__<|MERGE_RESOLUTION|>--- conflicted
+++ resolved
@@ -25,13 +25,9 @@
 class ErrorResult;
 
 namespace dom {
-<<<<<<< HEAD
-
-class ContentParent;
+
 class DOMStringList;
-=======
 class nsIContentParent;
->>>>>>> faca3f3a
 class PBlobChild;
 class PBlobParent;
 template <typename> class Sequence;
@@ -61,17 +57,12 @@
   nsRefPtr<IDBTransaction> mTransaction;
   JS::Heap<JS::Value> mCachedKeyPath;
 
-<<<<<<< HEAD
   // This normally points to the ObjectStoreSpec owned by the parent IDBDatabase
   // object. However, if this objectStore is part of a versionchange transaction
   // and it gets deleted then the spec is copied into mDeletedSpec and mSpec is
   // set to point at mDeletedSpec.
   const ObjectStoreSpec* mSpec;
   nsAutoPtr<ObjectStoreSpec> mDeletedSpec;
-=======
-struct MutableFileData;
-struct BlobOrFileData;
->>>>>>> faca3f3a
 
   nsTArray<nsRefPtr<IDBIndex>> mIndexes;
 
@@ -299,7 +290,6 @@
   void
   RefreshSpec(bool aMayDelete);
 
-<<<<<<< HEAD
   const ObjectStoreSpec&
   Spec() const;
 
@@ -312,11 +302,6 @@
   // nsWrapperCache
   virtual JSObject*
   WrapObject(JSContext* aCx) MOZ_OVERRIDE;
-=======
-  static bool
-  ReadMutableFile(JSStructuredCloneReader* aReader,
-                  MutableFileData* aRetval);
->>>>>>> faca3f3a
 
 private:
   IDBObjectStore(IDBTransaction* aTransaction, const ObjectStoreSpec* aSpec);
