/* -*- Mode: C++; tab-width: 8; indent-tabs-mode: nil; c-basic-offset: 2 -*- */
/* vim: set ts=2 et sw=2 tw=80: */
/* This Source Code Form is subject to the terms of the Mozilla Public
 * License, v. 2.0. If a copy of the MPL was not distributed with this
 * file, You can obtain one at http://mozilla.org/MPL/2.0/. */

#include "IDBCursor.h"

#include "ActorsChild.h"
#include "IDBDatabase.h"
#include "IDBIndex.h"
#include "IDBObjectStore.h"
#include "IDBRequest.h"
#include "IDBTransaction.h"
#include "IndexedDatabaseInlines.h"
#include "mozilla/ErrorResult.h"
#include "mozilla/dom/UnionTypes.h"
#include "mozilla/dom/indexedDB/PBackgroundIDBSharedTypes.h"
#include "nsString.h"
#include "ProfilerHelpers.h"
#include "ReportInternalError.h"

using namespace mozilla;
using namespace mozilla::dom;
using namespace mozilla::dom::indexedDB;

IDBCursor::IDBCursor(Type aType,
                     IDBRequest* aRequest,
                     IDBObjectStore* aSourceObjectStore,
                     IDBIndex* aSourceIndex,
                     IDBTransaction* aTransaction,
                     BackgroundCursorChild* aBackgroundActor,
                     Direction aDirection,
                     const Key& aKey)
  : mRequest(aRequest)
  , mSourceObjectStore(aSourceObjectStore)
  , mSourceIndex(aSourceIndex)
  , mTransaction(aTransaction)
  , mBackgroundActor(aBackgroundActor)
  , mScriptOwner(aTransaction->Database()->GetScriptOwner())
  , mCachedKey(JSVAL_VOID)
  , mCachedPrimaryKey(JSVAL_VOID)
  , mCachedValue(JSVAL_VOID)
  , mKey(aKey)
  , mType(aType)
  , mDirection(aDirection)
  , mHaveCachedKey(false)
  , mHaveCachedPrimaryKey(false)
  , mHaveCachedValue(false)
  , mRooted(false)
  , mContinueCalled(false)
  , mHaveValue(true)
{
  MOZ_ASSERT_IF(aType == Type_ObjectStore || aType == Type_ObjectStoreKey,
                aSourceObjectStore);
  MOZ_ASSERT_IF(aType == Type_Index || aType == Type_IndexKey, aSourceIndex);
  MOZ_ASSERT(aTransaction);
  aTransaction->AssertIsOnOwningThread();
  MOZ_ASSERT(aBackgroundActor);
  MOZ_ASSERT(!aKey.IsUnset());
  MOZ_ASSERT(mScriptOwner);

  SetIsDOMBinding();

  if (mScriptOwner) {
    mozilla::HoldJSObjects(this);
    mRooted = true;
  }
}

IDBCursor::~IDBCursor()
{
  AssertIsOnOwningThread();

  DropJSObjects();

  if (mBackgroundActor) {
    mBackgroundActor->SendDeleteMeInternal();
    MOZ_ASSERT(!mBackgroundActor, "SendDeleteMeInternal should have cleared!");
  }
}

// static
already_AddRefed<IDBCursor>
IDBCursor::Create(IDBRequest* aRequest,
                  IDBObjectStore* aObjectStore,
                  BackgroundCursorChild* aBackgroundActor,
                  Direction aDirection,
                  const Key& aKey,
                  StructuredCloneReadInfo&& aCloneInfo)
{
  MOZ_ASSERT(aRequest);
  aRequest->AssertIsOnOwningThread();
  MOZ_ASSERT(aObjectStore);
  MOZ_ASSERT(aBackgroundActor);
  MOZ_ASSERT(!aKey.IsUnset());

  nsRefPtr<IDBCursor> cursor =
    new IDBCursor(Type_ObjectStore, aRequest, aObjectStore, nullptr,
                  aObjectStore->Transaction(), aBackgroundActor, aDirection,
                  aKey);

  cursor->mCloneInfo = Move(aCloneInfo);

  return cursor.forget();
}

// static
already_AddRefed<IDBCursor>
IDBCursor::Create(IDBRequest* aRequest,
                  IDBObjectStore* aObjectStore,
                  BackgroundCursorChild* aBackgroundActor,
                  Direction aDirection,
                  const Key& aKey)
{
  MOZ_ASSERT(aRequest);
  aRequest->AssertIsOnOwningThread();
  MOZ_ASSERT(aObjectStore);
  MOZ_ASSERT(aBackgroundActor);
  MOZ_ASSERT(!aKey.IsUnset());

  nsRefPtr<IDBCursor> cursor =
    new IDBCursor(Type_ObjectStoreKey, aRequest, aObjectStore, nullptr,
                  aObjectStore->Transaction(), aBackgroundActor, aDirection,
                  aKey);

  return cursor.forget();
}

// static
already_AddRefed<IDBCursor>
IDBCursor::Create(IDBRequest* aRequest,
                  IDBIndex* aIndex,
                  BackgroundCursorChild* aBackgroundActor,
                  Direction aDirection,
                  const Key& aKey,
                  const Key& aPrimaryKey,
                  StructuredCloneReadInfo&& aCloneInfo)
{
  MOZ_ASSERT(aRequest);
  aRequest->AssertIsOnOwningThread();
  MOZ_ASSERT(aIndex);
  MOZ_ASSERT(aBackgroundActor);
  MOZ_ASSERT(!aKey.IsUnset());
  MOZ_ASSERT(!aPrimaryKey.IsUnset());

  nsRefPtr<IDBCursor> cursor =
    new IDBCursor(Type_Index, aRequest, nullptr, aIndex,
                  aIndex->ObjectStore()->Transaction(), aBackgroundActor,
                  aDirection, aKey);

  cursor->mPrimaryKey = Move(aPrimaryKey);
  cursor->mCloneInfo = Move(aCloneInfo);

  return cursor.forget();
}

// static
already_AddRefed<IDBCursor>
IDBCursor::Create(IDBRequest* aRequest,
                  IDBIndex* aIndex,
                  BackgroundCursorChild* aBackgroundActor,
                  Direction aDirection,
                  const Key& aKey,
                  const Key& aPrimaryKey)
{
  MOZ_ASSERT(aRequest);
  aRequest->AssertIsOnOwningThread();
  MOZ_ASSERT(aIndex);
  MOZ_ASSERT(aBackgroundActor);
  MOZ_ASSERT(!aKey.IsUnset());
  MOZ_ASSERT(!aPrimaryKey.IsUnset());

  nsRefPtr<IDBCursor> cursor =
    new IDBCursor(Type_IndexKey, aRequest, nullptr, aIndex,
                  aIndex->ObjectStore()->Transaction(), aBackgroundActor,
                  aDirection, aKey);

  cursor->mPrimaryKey = Move(aPrimaryKey);

  return cursor.forget();
}

// static
auto
IDBCursor::ConvertDirection(IDBCursorDirection aDirection) -> Direction
{
  switch (aDirection) {
    case mozilla::dom::IDBCursorDirection::Next:
      return NEXT;

    case mozilla::dom::IDBCursorDirection::Nextunique:
      return NEXT_UNIQUE;

    case mozilla::dom::IDBCursorDirection::Prev:
      return PREV;

    case mozilla::dom::IDBCursorDirection::Prevunique:
      return PREV_UNIQUE;

    default:
      MOZ_CRASH("Unknown direction!");
  }
}

#ifdef DEBUG

void
IDBCursor::AssertIsOnOwningThread() const
{
  MOZ_ASSERT(mTransaction);
  mTransaction->AssertIsOnOwningThread();
}

#endif // DEBUG

void
IDBCursor::DropJSObjects()
{
  AssertIsOnOwningThread();

  Reset();

  if (!mRooted) {
    return;
  }

  mScriptOwner = nullptr;
  mRooted = false;

  mozilla::DropJSObjects(this);
}

void
IDBCursor::Reset()
{
  AssertIsOnOwningThread();

  mCachedKey.setUndefined();
  mCachedPrimaryKey.setUndefined();
  mCachedValue.setUndefined();
  IDBObjectStore::ClearCloneReadInfo(mCloneInfo);

  mHaveCachedKey = false;
  mHaveCachedPrimaryKey = false;
  mHaveCachedValue = false;
  mHaveValue = false;
  mContinueCalled = false;
}

nsPIDOMWindow*
IDBCursor::GetParentObject() const
{
  AssertIsOnOwningThread();
  MOZ_ASSERT(mTransaction);

  return mTransaction->GetParentObject();
}

IDBCursorDirection
IDBCursor::GetDirection() const
{
  AssertIsOnOwningThread();

  switch (mDirection) {
    case NEXT:
      return IDBCursorDirection::Next;

    case NEXT_UNIQUE:
      return IDBCursorDirection::Nextunique;

    case PREV:
      return IDBCursorDirection::Prev;

    case PREV_UNIQUE:
      return IDBCursorDirection::Prevunique;

    default:
      MOZ_CRASH("Bad direction!");
  }
}

void
IDBCursor::GetSource(OwningIDBObjectStoreOrIDBIndex& aSource) const
{
  AssertIsOnOwningThread();

  switch (mType) {
    case Type_ObjectStore:
    case Type_ObjectStoreKey:
      MOZ_ASSERT(mSourceObjectStore);
      aSource.SetAsIDBObjectStore() = mSourceObjectStore;
      return;

    case Type_Index:
    case Type_IndexKey:
      MOZ_ASSERT(mSourceIndex);
      aSource.SetAsIDBIndex() = mSourceIndex;
      return;

    default:
      MOZ_ASSERT_UNREACHABLE("Bad type!");
  }
}

void
IDBCursor::GetKey(JSContext* aCx, JS::MutableHandle<JS::Value> aResult,
                  ErrorResult& aRv)
{
  AssertIsOnOwningThread();

  MOZ_ASSERT(!mKey.IsUnset() || !mHaveValue);

  if (!mHaveValue) {
    aResult.setUndefined();
    return;
  }

  if (!mHaveCachedKey) {
    if (!mRooted) {
      mozilla::HoldJSObjects(this);
      mRooted = true;
    }

    aRv = mKey.ToJSVal(aCx, mCachedKey);
    if (NS_WARN_IF(aRv.Failed())) {
<<<<<<< HEAD
      return JSVAL_VOID;
=======
      return;
>>>>>>> faca3f3a
    }

    mHaveCachedKey = true;
  }

  JS::ExposeValueToActiveJS(mCachedKey);
  aResult.set(mCachedKey);
}

void
IDBCursor::GetPrimaryKey(JSContext* aCx, JS::MutableHandle<JS::Value> aResult,
                         ErrorResult& aRv)
{
  AssertIsOnOwningThread();

  if (!mHaveValue) {
    aResult.setUndefined();
    return;
  }

  if (!mHaveCachedPrimaryKey) {
    if (!mRooted) {
      mozilla::HoldJSObjects(this);
      mRooted = true;
    }

    const Key& key =
      (mType == Type_ObjectStore || mType == Type_ObjectStoreKey) ?
      mKey :
      mPrimaryKey;

    MOZ_ASSERT(!key.IsUnset());

    aRv = key.ToJSVal(aCx, mCachedPrimaryKey);
    if (NS_WARN_IF(aRv.Failed())) {
<<<<<<< HEAD
      return JSVAL_VOID;
=======
      return;
>>>>>>> faca3f3a
    }

    mHaveCachedPrimaryKey = true;
  }

  JS::ExposeValueToActiveJS(mCachedPrimaryKey);
  aResult.set(mCachedPrimaryKey);
}

void
IDBCursor::GetValue(JSContext* aCx, JS::MutableHandle<JS::Value> aResult,
                    ErrorResult& aRv)
{
  AssertIsOnOwningThread();
  MOZ_ASSERT(mType == Type_ObjectStore || mType == Type_Index);

  if (!mHaveValue) {
    aResult.setUndefined();
    return;
  }

  if (!mHaveCachedValue) {
    if (!mRooted) {
      mozilla::HoldJSObjects(this);
      mRooted = true;
    }

    JS::Rooted<JS::Value> val(aCx);
    if (NS_WARN_IF(!IDBObjectStore::DeserializeValue(aCx, mCloneInfo, &val))) {
      aRv.Throw(NS_ERROR_DOM_DATA_CLONE_ERR);
      return;
    }

    IDBObjectStore::ClearCloneReadInfo(mCloneInfo);

    mCachedValue = val;
    mHaveCachedValue = true;
  }

  JS::ExposeValueToActiveJS(mCachedValue);
  aResult.set(mCachedValue);
}

void
IDBCursor::Continue(JSContext* aCx,
                    JS::Handle<JS::Value> aKey,
                    ErrorResult &aRv)
{
  AssertIsOnOwningThread();

  if (!mTransaction->IsOpen()) {
    aRv.Throw(NS_ERROR_DOM_INDEXEDDB_TRANSACTION_INACTIVE_ERR);
    return;
  }

  if (!mHaveValue || mContinueCalled) {
    aRv.Throw(NS_ERROR_DOM_INDEXEDDB_NOT_ALLOWED_ERR);
    return;
  }

  Key key;
  aRv = key.SetFromJSVal(aCx, aKey);
  if (aRv.Failed()) {
    return;
  }

  if (!key.IsUnset()) {
    switch (mDirection) {
      case NEXT:
      case NEXT_UNIQUE:
        if (key <= mKey) {
          aRv.Throw(NS_ERROR_DOM_INDEXEDDB_DATA_ERR);
          return;
        }
        break;

      case PREV:
      case PREV_UNIQUE:
        if (key >= mKey) {
          aRv.Throw(NS_ERROR_DOM_INDEXEDDB_DATA_ERR);
          return;
        }
        break;

      default:
        MOZ_CRASH("Unknown direction type!");
    }
  }

  mBackgroundActor->SendContinueInternal(ContinueParams(key));

  mContinueCalled = true;

#ifdef IDB_PROFILER_USE_MARKS
  if (mType == Type_ObjectStore || mType == Type_ObjectStoreKey) {
    IDB_PROFILER_MARK("IndexedDB Request %llu: "
                      "database(%s).transaction(%s).objectStore(%s).cursor(%s)."
                      "continue(%s)",
                      "IDBRequest[%llu] MT IDBCursor.continue()",
                      Request()->GetSerialNumber(),
                      IDB_PROFILER_STRING(Transaction()->Database()),
                      IDB_PROFILER_STRING(Transaction()),
                      IDB_PROFILER_STRING(mSourceObjectStore),
                      IDB_PROFILER_STRING(mDirection),
                      key.IsUnset() ? "" : IDB_PROFILER_STRING(key));
  } else {
    IDB_PROFILER_MARK("IndexedDB Request %llu: "
                      "database(%s).transaction(%s).objectStore(%s).index(%s)."
                      "cursor(%s).continue(%s)",
                      "IDBRequest[%llu] MT IDBCursor.continue()",
                      Request()->GetSerialNumber(),
                      IDB_PROFILER_STRING(Transaction()->Database()),
                      IDB_PROFILER_STRING(Transaction()),
                      IDB_PROFILER_STRING(mSourceIndex->ObjectStore()),
                      IDB_PROFILER_STRING(mSourceIndex),
                      IDB_PROFILER_STRING(mDirection),
                      key.IsUnset() ? "" : IDB_PROFILER_STRING(key));
  }
#endif
}

void
IDBCursor::Advance(uint32_t aCount, ErrorResult &aRv)
{
  AssertIsOnOwningThread();

  if (!mTransaction->IsOpen()) {
    aRv.Throw(NS_ERROR_DOM_INDEXEDDB_TRANSACTION_INACTIVE_ERR);
    return;
  }

  if (!mHaveValue || mContinueCalled) {
    aRv.Throw(NS_ERROR_DOM_INDEXEDDB_NOT_ALLOWED_ERR);
    return;
  }

  if (!aCount) {
    aRv.ThrowTypeError(MSG_INVALID_ADVANCE_COUNT);
    return;
  }

  mBackgroundActor->SendContinueInternal(AdvanceParams(aCount));

  mContinueCalled = true;

#ifdef IDB_PROFILER_USE_MARKS
  {
    if (mType == Type_ObjectStore || mType == Type_ObjectStoreKey) {
      IDB_PROFILER_MARK("IndexedDB Request %llu: "
                        "database(%s).transaction(%s).objectStore(%s)."
                        "cursor(%s).advance(%ld)",
                        "IDBRequest[%llu] MT IDBCursor.advance()",
                        Request()->GetSerialNumber(),
                        IDB_PROFILER_STRING(Transaction()->Database()),
                        IDB_PROFILER_STRING(Transaction()),
                        IDB_PROFILER_STRING(mSourceObjectStore),
                        IDB_PROFILER_STRING(mDirection), aCount);
    } else {
      IDB_PROFILER_MARK("IndexedDB Request %llu: "
                        "database(%s).transaction(%s).objectStore(%s)."
                        "index(%s).cursor(%s).advance(%ld)",
                        "IDBRequest[%llu] MT IDBCursor.advance()",
                        Request()->GetSerialNumber(),
                        IDB_PROFILER_STRING(Transaction()->Database()),
                        IDB_PROFILER_STRING(Transaction()),
                        IDB_PROFILER_STRING(mSourceIndex->ObjectStore()),
                        IDB_PROFILER_STRING(mSourceIndex),
                        IDB_PROFILER_STRING(mDirection), aCount);
    }
  }
#endif
}

already_AddRefed<IDBRequest>
IDBCursor::Update(JSContext* aCx, JS::Handle<JS::Value> aValue,
                  ErrorResult& aRv)
{
  AssertIsOnOwningThread();

  if (!mTransaction->IsOpen()) {
    aRv.Throw(NS_ERROR_DOM_INDEXEDDB_TRANSACTION_INACTIVE_ERR);
    return nullptr;
  }

  if (!mHaveValue || mType == Type_ObjectStoreKey || mType == Type_IndexKey) {
    aRv.Throw(NS_ERROR_DOM_INDEXEDDB_NOT_ALLOWED_ERR);
    return nullptr;
  }

  if (!mTransaction->IsWriteAllowed()) {
    aRv.Throw(NS_ERROR_DOM_INDEXEDDB_READ_ONLY_ERR);
    return nullptr;
  }

  MOZ_ASSERT(mType == Type_ObjectStore || mType == Type_Index);
  MOZ_ASSERT(!mKey.IsUnset());
  MOZ_ASSERT_IF(mType == Type_Index, !mPrimaryKey.IsUnset());

  IDBObjectStore* objectStore =
    (mType == Type_ObjectStore) ?
    mSourceObjectStore :
    mSourceIndex->ObjectStore();
  MOZ_ASSERT(objectStore);

  const Key& primaryKey = (mType == Type_ObjectStore) ? mKey : mPrimaryKey;

  nsRefPtr<IDBRequest> request;

  if (objectStore->HasValidKeyPath()) {
    // Make sure the object given has the correct keyPath value set on it.
    const KeyPath& keyPath = objectStore->GetKeyPath();
    Key key;

    aRv = keyPath.ExtractKey(aCx, aValue, key);
    if (aRv.Failed()) {
      return nullptr;
    }

    if (key != primaryKey) {
      aRv.Throw(NS_ERROR_DOM_INDEXEDDB_DATA_ERR);
      return nullptr;
    }

    request = objectStore->Put(aCx, aValue, JS::UndefinedHandleValue, aRv);
    if (aRv.Failed()) {
      return nullptr;
    }
  }
  else {
    JS::Rooted<JS::Value> keyVal(aCx);
    aRv = primaryKey.ToJSVal(aCx, &keyVal);
    if (aRv.Failed()) {
      return nullptr;
    }

    request = objectStore->Put(aCx, aValue, keyVal, aRv);
    if (aRv.Failed()) {
      return nullptr;
    }
  }

  request->SetSource(this);

#ifdef IDB_PROFILER_USE_MARKS
  {
    uint64_t requestSerial = request->GetSerialNumber();
    if (mType == Type_ObjectStore) {
      IDB_PROFILER_MARK("IndexedDB Request %llu: "
                        "database(%s).transaction(%s).objectStore(%s)."
                        "cursor(%s).update(%s)",
                        "IDBRequest[%llu] MT IDBCursor.update()",
                        requestSerial,
                        IDB_PROFILER_STRING(mTransaction->Database()),
                        IDB_PROFILER_STRING(mTransaction),
                        IDB_PROFILER_STRING(objectStore),
                        IDB_PROFILER_STRING(mDirection),
                        mObjectStore->HasValidKeyPath() ? "" :
                          IDB_PROFILER_STRING(primaryKey));
    } else {
      IDB_PROFILER_MARK("IndexedDB Request %llu: "
                        "database(%s).transaction(%s).objectStore(%s)."
                        "index(%s).cursor(%s).update(%s)",
                        "IDBRequest[%llu] MT IDBCursor.update()",
                        requestSerial,
                        IDB_PROFILER_STRING(mTransaction->Database()),
                        IDB_PROFILER_STRING(mTransaction),
                        IDB_PROFILER_STRING(objectStore),
                        IDB_PROFILER_STRING(mSourceIndex),
                        IDB_PROFILER_STRING(mDirection),
                        mObjectStore->HasValidKeyPath() ? "" :
                          IDB_PROFILER_STRING(primaryKey));
    }
  }
#endif

  return request.forget();
}

already_AddRefed<IDBRequest>
IDBCursor::Delete(JSContext* aCx, ErrorResult& aRv)
{
  AssertIsOnOwningThread();

  if (!mTransaction->IsOpen()) {
    aRv.Throw(NS_ERROR_DOM_INDEXEDDB_TRANSACTION_INACTIVE_ERR);
    return nullptr;
  }

  if (!mHaveValue || mType == Type_ObjectStoreKey || mType == Type_IndexKey) {
    aRv.Throw(NS_ERROR_DOM_INDEXEDDB_NOT_ALLOWED_ERR);
    return nullptr;
  }

  if (!mTransaction->IsWriteAllowed()) {
    aRv.Throw(NS_ERROR_DOM_INDEXEDDB_READ_ONLY_ERR);
    return nullptr;
  }

  MOZ_ASSERT(mType == Type_ObjectStore || mType == Type_Index);
  MOZ_ASSERT(!mKey.IsUnset());

  IDBObjectStore* objectStore =
    (mType == Type_ObjectStore) ?
    mSourceObjectStore :
    mSourceIndex->ObjectStore();
  MOZ_ASSERT(objectStore);

  const Key& primaryKey = (mType == Type_ObjectStore) ? mKey : mPrimaryKey;

  JS::Rooted<JS::Value> key(aCx);
  aRv = primaryKey.ToJSVal(aCx, &key);
  if (NS_WARN_IF(aRv.Failed())) {
    return nullptr;
  }

  nsRefPtr<IDBRequest> request = objectStore->Delete(aCx, key, aRv);
  if (aRv.Failed()) {
    return nullptr;
  }

  request->SetSource(this);

#ifdef IDB_PROFILER_USE_MARKS
  {
    uint64_t requestSerial = request->GetSerialNumber();
    if (mType == Type_ObjectStore) {
      IDB_PROFILER_MARK("IndexedDB Request %llu: "
                        "database(%s).transaction(%s).objectStore(%s)."
                        "cursor(%s).delete(%s)",
                        "IDBRequest[%llu] MT IDBCursor.delete()",
                        requestSerial,
                        IDB_PROFILER_STRING(mTransaction->Database()),
                        IDB_PROFILER_STRING(mTransaction),
                        IDB_PROFILER_STRING(objectStore),
                        IDB_PROFILER_STRING(mDirection),
                        mObjectStore->HasValidKeyPath() ? "" :
                          IDB_PROFILER_STRING(primaryKey));
    } else {
      IDB_PROFILER_MARK("IndexedDB Request %llu: "
                        "database(%s).transaction(%s).objectStore(%s)."
                        "index(%s).cursor(%s).delete(%s)",
                        "IDBRequest[%llu] MT IDBCursor.delete()",
                        requestSerial,
                        IDB_PROFILER_STRING(mTransaction->Database()),
                        IDB_PROFILER_STRING(mTransaction),
                        IDB_PROFILER_STRING(objectStore),
                        IDB_PROFILER_STRING(mSourceIndex),
                        IDB_PROFILER_STRING(mDirection),
                        mObjectStore->HasValidKeyPath() ? "" :
                          IDB_PROFILER_STRING(primaryKey));
    }
  }
#endif

  return request.forget();
}

void
IDBCursor::Reset(Key&& aKey, StructuredCloneReadInfo&& aValue)
{
  AssertIsOnOwningThread();
  MOZ_ASSERT(mType == Type_ObjectStore);

  Reset();

  mKey = Move(aKey);
  mCloneInfo = Move(aValue);

  mHaveValue = !mKey.IsUnset();
}

void
IDBCursor::Reset(Key&& aKey)
{
  AssertIsOnOwningThread();
  MOZ_ASSERT(mType == Type_ObjectStoreKey);

  Reset();

  mKey = Move(aKey);

  mHaveValue = !mKey.IsUnset();
}

void
IDBCursor::Reset(Key&& aKey,
                 Key&& aPrimaryKey,
                 StructuredCloneReadInfo&& aValue)
{
  AssertIsOnOwningThread();
  MOZ_ASSERT(mType == Type_Index);

  Reset();

  mKey = Move(aKey);
  mPrimaryKey = Move(aPrimaryKey);
  mCloneInfo = Move(aValue);

  mHaveValue = !mKey.IsUnset();
}

<<<<<<< HEAD
void
IDBCursor::Reset(Key&& aKey, Key&& aPrimaryKey)
=======
AsyncConnectionHelper::ChildProcessSendResult
ContinueHelper::SendResponseToChildProcess(nsresult aResultCode)
{
  NS_ASSERTION(NS_IsMainThread(), "Wrong thread!");
  NS_ASSERTION(IndexedDatabaseManager::IsMainProcess(), "Wrong process!");

  PROFILER_MAIN_THREAD_LABEL("ContinueHelper", "SendResponseToChildProcess",
    js::ProfileEntry::Category::STORAGE);

  IndexedDBRequestParentBase* actor = mRequest->GetActorParent();
  NS_ASSERTION(actor, "How did we get this far without an actor?");

  InfallibleTArray<PBlobParent*> blobsParent;

  if (NS_SUCCEEDED(aResultCode)) {
    IDBDatabase* database = mTransaction->Database();
    NS_ASSERTION(database, "This should never be null!");

    nsIContentParent* contentParent = database->GetContentParent();
    NS_ASSERTION(contentParent, "This should never be null!");

    FileManager* fileManager = database->Manager();
    NS_ASSERTION(fileManager, "This should never be null!");

    const nsTArray<StructuredCloneFile>& files = mCloneReadInfo.mFiles;

    aResultCode =
      IDBObjectStore::ConvertBlobsToActors(contentParent, fileManager, files,
                                           blobsParent);
    if (NS_FAILED(aResultCode)) {
      NS_WARNING("ConvertBlobsToActors failed!");
    }
  }

  ResponseValue response;
  if (NS_FAILED(aResultCode)) {
    response = aResultCode;
  }
  else {
    ContinueResponse continueResponse;
    continueResponse.key() = mKey;
    continueResponse.objectKey() = mObjectKey;
    continueResponse.cloneInfo() = mCloneReadInfo;
    continueResponse.blobsParent().SwapElements(blobsParent);
    response = continueResponse;
  }

  if (!actor->SendResponse(response)) {
    return Error;
  }

  UpdateCursorState();

  return Success_Sent;
}

nsresult
ContinueHelper::UnpackResponseFromParentProcess(
                                            const ResponseValue& aResponseValue)
>>>>>>> faca3f3a
{
  AssertIsOnOwningThread();
  MOZ_ASSERT(mType == Type_IndexKey);

  Reset();

  mKey = Move(aKey);
  mPrimaryKey = Move(aPrimaryKey);

  mHaveValue = !mKey.IsUnset();
}

NS_IMPL_CYCLE_COLLECTING_ADDREF(IDBCursor)
NS_IMPL_CYCLE_COLLECTING_RELEASE(IDBCursor)

NS_INTERFACE_MAP_BEGIN_CYCLE_COLLECTION(IDBCursor)
  NS_WRAPPERCACHE_INTERFACE_MAP_ENTRY
  NS_INTERFACE_MAP_ENTRY(nsISupports)
NS_INTERFACE_MAP_END

NS_IMPL_CYCLE_COLLECTION_CLASS(IDBCursor)

NS_IMPL_CYCLE_COLLECTION_TRAVERSE_BEGIN(IDBCursor)
  NS_IMPL_CYCLE_COLLECTION_TRAVERSE_SCRIPT_OBJECTS
  NS_IMPL_CYCLE_COLLECTION_TRAVERSE(mRequest)
NS_IMPL_CYCLE_COLLECTION_TRAVERSE_END

NS_IMPL_CYCLE_COLLECTION_TRACE_BEGIN(IDBCursor)
  MOZ_ASSERT_IF(!tmp->mHaveCachedKey, tmp->mCachedKey.isUndefined());
  MOZ_ASSERT_IF(!tmp->mHaveCachedPrimaryKey,
                tmp->mCachedPrimaryKey.isUndefined());
  MOZ_ASSERT_IF(!tmp->mHaveCachedValue, tmp->mCachedValue.isUndefined());

  NS_IMPL_CYCLE_COLLECTION_TRACE_PRESERVED_WRAPPER
  NS_IMPL_CYCLE_COLLECTION_TRACE_JS_MEMBER_CALLBACK(mScriptOwner)
  NS_IMPL_CYCLE_COLLECTION_TRACE_JSVAL_MEMBER_CALLBACK(mCachedKey)
  NS_IMPL_CYCLE_COLLECTION_TRACE_JSVAL_MEMBER_CALLBACK(mCachedPrimaryKey)
  NS_IMPL_CYCLE_COLLECTION_TRACE_JSVAL_MEMBER_CALLBACK(mCachedValue)
NS_IMPL_CYCLE_COLLECTION_TRACE_END

NS_IMPL_CYCLE_COLLECTION_UNLINK_BEGIN(IDBCursor)
  // Don't unlink mRequest!
  NS_IMPL_CYCLE_COLLECTION_UNLINK_PRESERVED_WRAPPER
  tmp->DropJSObjects();
NS_IMPL_CYCLE_COLLECTION_UNLINK_END

JSObject*
IDBCursor::WrapObject(JSContext* aCx)
{
  AssertIsOnOwningThread();

  switch (mType) {
    case Type_ObjectStore:
    case Type_Index:
      return IDBCursorWithValueBinding::Wrap(aCx, this);

    case Type_ObjectStoreKey:
    case Type_IndexKey:
      return IDBCursorBinding::Wrap(aCx, this);

    default:
      MOZ_CRASH("Bad type!");
  }
}<|MERGE_RESOLUTION|>--- conflicted
+++ resolved
@@ -324,11 +324,7 @@
 
     aRv = mKey.ToJSVal(aCx, mCachedKey);
     if (NS_WARN_IF(aRv.Failed())) {
-<<<<<<< HEAD
-      return JSVAL_VOID;
-=======
       return;
->>>>>>> faca3f3a
     }
 
     mHaveCachedKey = true;
@@ -364,11 +360,7 @@
 
     aRv = key.ToJSVal(aCx, mCachedPrimaryKey);
     if (NS_WARN_IF(aRv.Failed())) {
-<<<<<<< HEAD
-      return JSVAL_VOID;
-=======
       return;
->>>>>>> faca3f3a
     }
 
     mHaveCachedPrimaryKey = true;
@@ -770,70 +762,8 @@
   mHaveValue = !mKey.IsUnset();
 }
 
-<<<<<<< HEAD
 void
 IDBCursor::Reset(Key&& aKey, Key&& aPrimaryKey)
-=======
-AsyncConnectionHelper::ChildProcessSendResult
-ContinueHelper::SendResponseToChildProcess(nsresult aResultCode)
-{
-  NS_ASSERTION(NS_IsMainThread(), "Wrong thread!");
-  NS_ASSERTION(IndexedDatabaseManager::IsMainProcess(), "Wrong process!");
-
-  PROFILER_MAIN_THREAD_LABEL("ContinueHelper", "SendResponseToChildProcess",
-    js::ProfileEntry::Category::STORAGE);
-
-  IndexedDBRequestParentBase* actor = mRequest->GetActorParent();
-  NS_ASSERTION(actor, "How did we get this far without an actor?");
-
-  InfallibleTArray<PBlobParent*> blobsParent;
-
-  if (NS_SUCCEEDED(aResultCode)) {
-    IDBDatabase* database = mTransaction->Database();
-    NS_ASSERTION(database, "This should never be null!");
-
-    nsIContentParent* contentParent = database->GetContentParent();
-    NS_ASSERTION(contentParent, "This should never be null!");
-
-    FileManager* fileManager = database->Manager();
-    NS_ASSERTION(fileManager, "This should never be null!");
-
-    const nsTArray<StructuredCloneFile>& files = mCloneReadInfo.mFiles;
-
-    aResultCode =
-      IDBObjectStore::ConvertBlobsToActors(contentParent, fileManager, files,
-                                           blobsParent);
-    if (NS_FAILED(aResultCode)) {
-      NS_WARNING("ConvertBlobsToActors failed!");
-    }
-  }
-
-  ResponseValue response;
-  if (NS_FAILED(aResultCode)) {
-    response = aResultCode;
-  }
-  else {
-    ContinueResponse continueResponse;
-    continueResponse.key() = mKey;
-    continueResponse.objectKey() = mObjectKey;
-    continueResponse.cloneInfo() = mCloneReadInfo;
-    continueResponse.blobsParent().SwapElements(blobsParent);
-    response = continueResponse;
-  }
-
-  if (!actor->SendResponse(response)) {
-    return Error;
-  }
-
-  UpdateCursorState();
-
-  return Success_Sent;
-}
-
-nsresult
-ContinueHelper::UnpackResponseFromParentProcess(
-                                            const ResponseValue& aResponseValue)
->>>>>>> faca3f3a
 {
   AssertIsOnOwningThread();
   MOZ_ASSERT(mType == Type_IndexKey);
