--- conflicted
+++ resolved
@@ -33,16 +33,10 @@
     return mScriptOwner;
   }
 
-<<<<<<< HEAD
   void
   SetScriptOwner(JSObject* aScriptOwner);
 
-  JSObject*
-  GetParentObject();
-
   void AssertIsRooted() const
-=======
->>>>>>> c778b21c
 #ifdef DEBUG
   ;
 #else
