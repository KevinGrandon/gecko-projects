/* -*- Mode: C++; tab-width: 8; indent-tabs-mode: nil; c-basic-offset: 2 -*- */
/* vim: set ts=2 et sw=2 tw=80: */
/* This Source Code Form is subject to the terms of the Mozilla Public
 * License, v. 2.0. If a copy of the MPL was not distributed with this
 * file, You can obtain one at http://mozilla.org/MPL/2.0/. */

#include "IDBDatabase.h"

#include "ActorsChild.h"
#include "AsyncConnectionHelper.h"
#include "DatabaseInfo.h"
#include "FileManager.h"
#include "IDBEvents.h"
#include "IDBFactory.h"
#include "IDBFileHandle.h"
#include "IDBIndex.h"
#include "IDBObjectStore.h"
#include "IDBTransaction.h"
#include "IDBFactory.h"
#include "mozilla/ErrorResult.h"
#include "mozilla/EventDispatcher.h"
#include "mozilla/Mutex.h"
#include "mozilla/storage.h"
#include "mozilla/dom/BindingDeclarations.h"
#include "mozilla/dom/ContentParent.h"
#include "mozilla/dom/DOMStringList.h"
#include "mozilla/dom/DOMStringListBinding.h"
#include "mozilla/dom/IDBDatabaseBinding.h"
#include "mozilla/dom/IDBObjectStoreBinding.h"
#include "mozilla/dom/indexedDB/PBackgroundIDBSharedTypes.h"
#include "mozilla/dom/quota/Client.h"
#include "mozilla/dom/quota/QuotaManager.h"
#include "nsCOMPtr.h"
#include "nsIDocument.h"
#include "nsJSUtils.h"
#include "nsProxyRelease.h"
#include "nsThreadUtils.h"
#include "ProfilerHelpers.h"
#include "ReportInternalError.h"
#include "TransactionThreadPool.h"

using namespace mozilla;
using namespace mozilla::dom;
using namespace mozilla::dom::indexedDB;
using namespace mozilla::dom::quota;

namespace {

class NoRequestDatabaseHelper : public AsyncConnectionHelper
{
public:
  NoRequestDatabaseHelper(IDBTransaction* aTransaction)
  : AsyncConnectionHelper(aTransaction, nullptr)
  {
    NS_ASSERTION(IndexedDatabaseManager::IsMainProcess(), "Wrong process!");
    NS_ASSERTION(aTransaction, "Null transaction!");
  }

  virtual ChildProcessSendResult
  SendResponseToChildProcess(nsresult aResultCode) MOZ_OVERRIDE;

  virtual nsresult
  UnpackResponseFromParentProcess(const ResponseValue& aResponseValue)
                                  MOZ_OVERRIDE;

  virtual nsresult OnSuccess() MOZ_OVERRIDE;

  virtual void OnError() MOZ_OVERRIDE;
};

class CreateFileHelper : public AsyncConnectionHelper
{
public:
  CreateFileHelper(IDBDatabase* aDatabase,
                   IDBRequest* aRequest,
                   const nsAString& aName,
                   const nsAString& aType)
  : AsyncConnectionHelper(aDatabase, aRequest),
    mName(aName), mType(aType)
  { }

  ~CreateFileHelper()
  { }

  nsresult DoDatabaseWork(mozIStorageConnection* aConnection);
  nsresult GetSuccessResult(JSContext* aCx,
                            JS::MutableHandle<JS::Value> aVal);
  void ReleaseMainThreadObjects()
  {
    mFileInfo = nullptr;
    AsyncConnectionHelper::ReleaseMainThreadObjects();
  }

  virtual ChildProcessSendResult SendResponseToChildProcess(
                                                           nsresult aResultCode)
                                                           MOZ_OVERRIDE
  {
    return Success_NotSent;
  }

  virtual nsresult UnpackResponseFromParentProcess(
                                            const ResponseValue& aResponseValue)
                                            MOZ_OVERRIDE
  {
    MOZ_CRASH("Should never get here!");
  }

private:
  // In-params.
  nsString mName;
  nsString mType;

  // Out-params.
  nsRefPtr<FileInfo> mFileInfo;
};

} // anonymous namespace

IDBDatabase::IDBDatabase(IDBWrapperCache* aOwnerCache,
                         IDBFactory* aFactory,
                         BackgroundDatabaseChild* aActor,
                         DatabaseSpec* aSpec,
                         PersistenceType aPersistenceType)
  : IDBWrapperCache(aOwnerCache)
  , mFactory(aFactory)
  , mSpec(aSpec)
  , mBackgroundActor(aActor)
  , mClosed(false)
  , mInvalidated(false)
{
  MOZ_ASSERT(aOwnerCache);
  MOZ_ASSERT(aFactory);
  aFactory->AssertIsOnOwningThread();
  MOZ_ASSERT(aActor);
  MOZ_ASSERT(aSpec);

  // nsIOfflineStorage
  mPersistenceType = aPersistenceType;

  SetIsDOMBinding();
}

IDBDatabase::~IDBDatabase()
{
  AssertIsOnOwningThread();
  MOZ_ASSERT(!mBackgroundActor);
}

// static
already_AddRefed<IDBDatabase>
IDBDatabase::Create(IDBWrapperCache* aOwnerCache,
                    IDBFactory* aFactory,
                    BackgroundDatabaseChild* aActor,
                    DatabaseSpec* aSpec,
                    PersistenceType aPersistenceType)
{
  MOZ_ASSERT(aOwnerCache);
  MOZ_ASSERT(aFactory);
  aFactory->AssertIsOnOwningThread();
  MOZ_ASSERT(aActor);
  MOZ_ASSERT(aSpec);

  nsRefPtr<IDBDatabase> db =
    new IDBDatabase(aOwnerCache, aFactory, aActor, aSpec, aPersistenceType);

  db->SetScriptOwner(aOwnerCache->GetScriptOwner());

  return db.forget();
}

// static
IDBDatabase*
IDBDatabase::FromStorage(nsIOfflineStorage* aStorage)
{
  return aStorage->GetClient()->GetType() == Client::IDB ?
         static_cast<IDBDatabase*>(aStorage) : nullptr;
}

// static
IDBDatabase*
IDBDatabase::FromStorage(nsIFileStorage* aStorage)
{
  nsCOMPtr<nsIOfflineStorage> storage = do_QueryInterface(aStorage);
  return storage ? FromStorage(storage) : nullptr;
}

#ifdef DEBUG

void
IDBDatabase::AssertIsOnOwningThread() const
{
  MOZ_ASSERT(mFactory);
  mFactory->AssertIsOnOwningThread();
}

<<<<<<< HEAD
#endif // DEBUG
=======
NS_IMETHODIMP_(void)
IDBDatabase::Invalidate()
{
  NS_ASSERTION(NS_IsMainThread(), "Wrong thread!");

  InvalidateInternal(/* aIsDead */ false);
}

void
IDBDatabase::InvalidateInternal(bool aIsDead)
{
  NS_ASSERTION(NS_IsMainThread(), "Wrong thread!");

  if (IsInvalidated()) {
    return;
  }

  mInvalidated = true;

  // Make sure we're closed too.
  Close();

  // When the IndexedDatabaseManager needs to invalidate databases, all it has
  // is an origin, so we call into the quota manager here to cancel any prompts
  // for our owner.
  nsPIDOMWindow* owner = GetOwner();
  if (owner) {
    QuotaManager::CancelPromptsForWindow(owner);
  }

  // We want to forcefully remove in the child when the parent has invalidated
  // us in IPC mode because the database might no longer exist.
  // We don't want to forcefully remove in the parent when a child dies since
  // other child processes may be using the referenced DatabaseInfo.
  if (!aIsDead) {
    DatabaseInfo::Remove(mDatabaseId);
  }

  // And let the child process know as well.
  if (mActorParent) {
    NS_ASSERTION(IndexedDatabaseManager::IsMainProcess(), "Wrong process!");
    mActorParent->Invalidate();
  }
}
>>>>>>> 78155b43

void
IDBDatabase::CloseInternal()
{
  AssertIsOnOwningThread();

  if (!mClosed) {
    mClosed = true;

<<<<<<< HEAD
    if (mBackgroundActor && !mInvalidated) {
      mBackgroundActor->SendClose();
=======
    // If we're getting called from Unlink, avoid cloning the DatabaseInfo.
    {
      nsRefPtr<DatabaseInfo> previousInfo;
      mDatabaseInfo.swap(previousInfo);

      if (!aIsDead) {
        mDatabaseInfo = previousInfo->Clone();
      }
    }

    QuotaManager* quotaManager = QuotaManager::Get();
    if (quotaManager) {
      quotaManager->OnStorageClosed(this);
    }

    // And let the parent process know as well.
    if (mActorChild && !IsInvalidated()) {
      NS_ASSERTION(!IndexedDatabaseManager::IsMainProcess(), "Wrong process!");
      mActorChild->SendClose(aIsDead);
>>>>>>> 78155b43
    }
  }
}

NS_IMETHODIMP_(bool)
IDBDatabase::IsClosed()
{
  AssertIsOnOwningThread();
  return mClosed;
}

void
IDBDatabase::EnterSetVersionTransaction(uint64_t aNewVersion)
{
  AssertIsOnOwningThread();
  MOZ_ASSERT(aNewVersion);
  MOZ_ASSERT(!RunningVersionChangeTransaction());
  MOZ_ASSERT(mSpec);
  MOZ_ASSERT(!mPreviousSpec);

  mPreviousSpec = new DatabaseSpec(*mSpec);

  mSpec->metadata().version() = aNewVersion;
}

void
IDBDatabase::ExitSetVersionTransaction()
{
  AssertIsOnOwningThread();

  if (mPreviousSpec) {
    mPreviousSpec = nullptr;
  }
}

void
IDBDatabase::RevertToPreviousState()
{
  AssertIsOnOwningThread();
  MOZ_ASSERT(RunningVersionChangeTransaction());
  MOZ_ASSERT(mPreviousSpec);

  // Hold the current spec alive until RefreshTransactionsSpecEnumerator has
  // finished!
  nsAutoPtr<DatabaseSpec> currentSpec = mSpec.forget();

  mSpec = mPreviousSpec.forget();

  RefreshSpec(/* aMayDelete */ true);
}

void
IDBDatabase::RefreshSpec(bool aMayDelete)
{
  AssertIsOnOwningThread();

  class MOZ_STACK_CLASS Helper MOZ_FINAL
  {
  public:
    static PLDHashOperator
    RefreshTransactionsSpec(nsPtrHashKey<IDBTransaction>* aTransaction,
                            void* aClosure)
    {
      MOZ_ASSERT(aTransaction);
      aTransaction->GetKey()->AssertIsOnOwningThread();
      MOZ_ASSERT(aClosure);

      bool mayDelete = *static_cast<bool*>(aClosure);

      nsRefPtr<IDBTransaction> transaction = aTransaction->GetKey();
      transaction->RefreshSpec(mayDelete);

      return PL_DHASH_NEXT;
    }
  };

  mTransactions.EnumerateEntries(Helper::RefreshTransactionsSpec, &aMayDelete);
}

nsPIDOMWindow*
IDBDatabase::GetParentObject() const
{
  return mFactory->GetParentObject();
}

<<<<<<< HEAD
const nsString&
IDBDatabase::Name() const
{
  AssertIsOnOwningThread();
  MOZ_ASSERT(mSpec);

  return mSpec->metadata().name();
=======
JSObject*
IDBDatabase::WrapObject(JSContext* aCx)
{
  return IDBDatabaseBinding::Wrap(aCx, this);
>>>>>>> 78155b43
}

uint64_t
IDBDatabase::Version() const
{
  AssertIsOnOwningThread();
  MOZ_ASSERT(mSpec);

  return mSpec->metadata().version();
}

already_AddRefed<DOMStringList>
IDBDatabase::ObjectStoreNames() const
{
  AssertIsOnOwningThread();
  MOZ_ASSERT(mSpec);

  const nsTArray<ObjectStoreSpec>& objectStores = mSpec->objectStores();

  nsRefPtr<DOMStringList> list = new DOMStringList();

  if (!objectStores.IsEmpty()) {
    nsTArray<nsString>& listNames = list->StringArray();
    listNames.SetCapacity(objectStores.Length());

    for (uint32_t index = 0; index < objectStores.Length(); index++) {
      listNames.InsertElementSorted(objectStores[index].metadata().name());
    }
  }

  return list.forget();
}

already_AddRefed<nsIDocument>
IDBDatabase::GetOwnerDocument() const
{
  if (nsPIDOMWindow* window = GetOwner()) {
    nsCOMPtr<nsIDocument> doc = window->GetExtantDoc();
    return doc.forget();
  }
  return nullptr;
}

already_AddRefed<IDBObjectStore>
IDBDatabase::CreateObjectStore(
                            JSContext* aCx,
                            const nsAString& aName,
                            const IDBObjectStoreParameters& aOptionalParameters,
                            ErrorResult& aRv)
{
  AssertIsOnOwningThread();

  IDBTransaction* transaction = IDBTransaction::GetCurrent();

  if (!transaction ||
      transaction->GetMode() != IDBTransaction::VERSION_CHANGE) {
    aRv.Throw(NS_ERROR_DOM_INDEXEDDB_NOT_ALLOWED_ERR);
    return nullptr;
  }

  MOZ_ASSERT(transaction->IsOpen());

  KeyPath keyPath(0);
  if (NS_FAILED(KeyPath::Parse(aCx, aOptionalParameters.mKeyPath, &keyPath))) {
    aRv.Throw(NS_ERROR_DOM_SYNTAX_ERR);
    return nullptr;
  }

  nsTArray<ObjectStoreSpec>& objectStores = mSpec->objectStores();
  for (uint32_t count = objectStores.Length(), index = 0;
       index < count;
       index++) {
    if (aName == objectStores[index].metadata().name()) {
      aRv.Throw(NS_ERROR_DOM_INDEXEDDB_CONSTRAINT_ERR);
      return nullptr;
    }
  }

  if (!keyPath.IsAllowedForObjectStore(aOptionalParameters.mAutoIncrement)) {
    aRv.Throw(NS_ERROR_DOM_INVALID_ACCESS_ERR);
    return nullptr;
  }

  const ObjectStoreSpec* oldSpecElements =
    objectStores.IsEmpty() ? nullptr : objectStores.Elements();

  ObjectStoreSpec* newSpec = objectStores.AppendElement();
  newSpec->metadata() =
    ObjectStoreMetadata(transaction->NextObjectStoreId(), nsString(aName),
                        keyPath, aOptionalParameters.mAutoIncrement);

  if (oldSpecElements &&
      oldSpecElements != objectStores.Elements()) {
    MOZ_ASSERT(objectStores.Length() > 1);

    // Array got moved, update the spec pointers for all live objectStores and
    // indexes.
    RefreshSpec(/* aMayDelete */ false);
  }

  nsRefPtr<IDBObjectStore> objectStore =
    transaction->CreateObjectStore(*newSpec);
  MOZ_ASSERT(objectStore);

  IDB_PROFILER_MARK("IndexedDB Pseudo-request: "
                    "database(%s).transaction(%s).createObjectStore(%s)",
                    "MT IDBDatabase.createObjectStore()",
                    IDB_PROFILER_STRING(this),
                    IDB_PROFILER_STRING(aTransaction),
                    IDB_PROFILER_STRING(objectStore));

  return objectStore.forget();
}

void
IDBDatabase::DeleteObjectStore(const nsAString& aName, ErrorResult& aRv)
{
  AssertIsOnOwningThread();

  IDBTransaction* transaction = IDBTransaction::GetCurrent();

  if (!transaction ||
      transaction->GetMode() != IDBTransaction::VERSION_CHANGE) {
    aRv.Throw(NS_ERROR_DOM_INDEXEDDB_NOT_ALLOWED_ERR);
    return;
  }

  MOZ_ASSERT(transaction->IsOpen());

  nsTArray<ObjectStoreSpec>& specArray = mSpec->objectStores();

  int64_t objectStoreId = 0;

  for (uint32_t specCount = specArray.Length(), specIndex = 0;
       specIndex < specCount;
       specIndex++) {
    const ObjectStoreMetadata& metadata = specArray[specIndex].metadata();
    MOZ_ASSERT(metadata.id());

    if (aName == metadata.name()) {
      objectStoreId = metadata.id();

      // Must do this before altering the metadata array!
      transaction->DeleteObjectStore(objectStoreId);

      specArray.RemoveElementAt(specIndex);

      RefreshSpec(/* aMayDelete */ false);
      break;
    }
  }

  if (!objectStoreId) {
    aRv.Throw(NS_ERROR_DOM_INDEXEDDB_NOT_FOUND_ERR);
    return;
  }

  IDB_PROFILER_MARK("IndexedDB Pseudo-request: "
                    "database(%s).transaction(%s).deleteObjectStore(\"%s\")",
                    "MT IDBDatabase.deleteObjectStore()",
                    IDB_PROFILER_STRING(this),
                    IDB_PROFILER_STRING(transaction),
                    NS_ConvertUTF16toUTF8(aName).get());
}

already_AddRefed<IDBTransaction>
IDBDatabase::Transaction(const nsAString& aStoreName,
                         IDBTransactionMode aMode,
                         ErrorResult& aRv)
{
  AssertIsOnOwningThread();

  Sequence<nsString> storeNames;
  if (!storeNames.AppendElement(aStoreName)) {
    aRv.Throw(NS_ERROR_OUT_OF_MEMORY);
    return nullptr;
  }

  return Transaction(storeNames, aMode, aRv);
}

already_AddRefed<indexedDB::IDBTransaction>
IDBDatabase::Transaction(const Sequence<nsString>& aStoreNames,
                         IDBTransactionMode aMode,
                         ErrorResult& aRv)
{
  AssertIsOnOwningThread();

  if (QuotaManager::IsShuttingDown()) {
    IDB_REPORT_INTERNAL_ERR();
    aRv.Throw(NS_ERROR_DOM_INDEXEDDB_UNKNOWN_ERR);
    return nullptr;
  }

  if (mClosed) {
    aRv.Throw(NS_ERROR_DOM_INDEXEDDB_NOT_ALLOWED_ERR);
    return nullptr;
  }

  if (RunningVersionChangeTransaction()) {
    aRv.Throw(NS_ERROR_DOM_INDEXEDDB_NOT_ALLOWED_ERR);
    return nullptr;
  }

  if (aStoreNames.IsEmpty()) {
    aRv.Throw(NS_ERROR_DOM_INVALID_ACCESS_ERR);
    return nullptr;
  }

  IDBTransaction::Mode mode;
  switch (aMode) {
    case IDBTransactionMode::Readonly:
      mode = IDBTransaction::READ_ONLY;
      break;
    case IDBTransactionMode::Readwrite:
      mode = IDBTransaction::READ_WRITE;
      break;
    case IDBTransactionMode::Versionchange:
      aRv.Throw(NS_ERROR_DOM_INVALID_ACCESS_ERR);
      return nullptr;
    default:
      MOZ_CRASH("Unknown mode!");
  }

  // Now check to make sure the object store names we collected actually exist.
  for (uint32_t nameCount = aStoreNames.Length(), nameIndex = 0;
       nameIndex < nameCount;
       nameIndex++) {
    const nsString& name = aStoreNames[nameIndex];
    const nsTArray<ObjectStoreSpec>& objectStores = mSpec->objectStores();

    bool found = false;

    for (uint32_t objCount = objectStores.Length(), objIndex = 0;
         objIndex < objCount;
         objIndex++) {
      if (objectStores[objIndex].metadata().name() == name) {
        found = true;
        break;
      }
    }

    if (!found) {
      aRv.Throw(NS_ERROR_DOM_INDEXEDDB_NOT_FOUND_ERR);
      return nullptr;
    }
  }

  nsRefPtr<IDBTransaction> transaction =
    IDBTransaction::Create(this, aStoreNames, mode);
  MOZ_ASSERT(transaction);

  BackgroundTransactionChild* actor =
    new BackgroundTransactionChild(transaction);

  MOZ_ALWAYS_TRUE(
    mBackgroundActor->SendPBackgroundIDBTransactionConstructor(actor,
                                                               aStoreNames,
                                                               mode));

  transaction->SetBackgroundActor(actor);

  IDB_PROFILER_MARK("IndexedDB Transaction %llu: database(%s).transaction(%s)",
                    "IDBTransaction[%llu] MT Started",
                    transaction->GetSerialNumber(), IDB_PROFILER_STRING(this),
                    IDB_PROFILER_STRING(transaction));

  return transaction.forget();
}

already_AddRefed<IDBRequest>
IDBDatabase::MozCreateFileHandle(const nsAString& aName,
                                 const Optional<nsAString>& aType,
                                 ErrorResult& aRv)
{
  NS_ASSERTION(NS_IsMainThread(), "Wrong thread!");

  // XXX Fix!
  aRv.Throw(NS_ERROR_DOM_INDEXEDDB_UNKNOWN_ERR);
  return nullptr;

  if (!IndexedDatabaseManager::IsMainProcess()) {
    IDB_WARNING("Not supported yet!");
    aRv.Throw(NS_ERROR_DOM_INDEXEDDB_UNKNOWN_ERR);
    return nullptr;
  }

  if (QuotaManager::IsShuttingDown()) {
    IDB_REPORT_INTERNAL_ERR();
    aRv.Throw(NS_ERROR_DOM_INDEXEDDB_UNKNOWN_ERR);
    return nullptr;
  }

  if (mClosed) {
    aRv.Throw(NS_ERROR_DOM_INDEXEDDB_NOT_ALLOWED_ERR);
    return nullptr;
  }

  nsRefPtr<IDBRequest> request = IDBRequest::Create(this, nullptr);

  nsRefPtr<CreateFileHelper> helper =
    new CreateFileHelper(this, request, aName,
                         aType.WasPassed() ? aType.Value() : EmptyString());

  QuotaManager* quotaManager = QuotaManager::Get();
  NS_ASSERTION(quotaManager, "We should definitely have a manager here");

  nsresult rv = helper->Dispatch(quotaManager->IOThread());
  if (NS_FAILED(rv)) {
    IDB_WARNING("Failed to dispatch!");
    aRv.Throw(NS_ERROR_DOM_INDEXEDDB_UNKNOWN_ERR);
    return nullptr;
  }

  return request.forget();
}

void
IDBDatabase::RegisterTransaction(IDBTransaction* aTransaction)
{
  AssertIsOnOwningThread();
  MOZ_ASSERT(aTransaction);
  aTransaction->AssertIsOnOwningThread();
  MOZ_ASSERT(!mTransactions.Contains(aTransaction));

  mTransactions.PutEntry(aTransaction);
}

void
IDBDatabase::UnregisterTransaction(IDBTransaction* aTransaction)
{
  AssertIsOnOwningThread();
  MOZ_ASSERT(aTransaction);
  aTransaction->AssertIsOnOwningThread();
  MOZ_ASSERT(mTransactions.Contains(aTransaction));

  mTransactions.RemoveEntry(aTransaction);
}

void
IDBDatabase::AbortTransactions()
{
  AssertIsOnOwningThread();

  class MOZ_STACK_CLASS Helper MOZ_FINAL
  {
  public:
    static void
    AbortTransactions(nsTHashtable<nsPtrHashKey<IDBTransaction>>& aTable)
    {
      const uint32_t count = aTable.Count();
      if (!count) {
        return;
      }

      nsTArray<nsRefPtr<IDBTransaction>> transactions;
      transactions.SetCapacity(count);

      aTable.EnumerateEntries(Collect, &transactions);

      MOZ_ASSERT(transactions.Length() == count);

      for (uint32_t index = 0; index < count; index++) {
        nsRefPtr<IDBTransaction> transaction = transactions[index].forget();
        MOZ_ASSERT(transaction);

        // This can fail, for example if the transaction is in the process of
        // being committed. That is expected and fine, so we ignore any returned
        // errors.
        ErrorResult rv;
        transaction->Abort(rv);
      }
    }

  private:
    static PLDHashOperator
    Collect(nsPtrHashKey<IDBTransaction>* aTransaction, void* aClosure)
    {
      MOZ_ASSERT(aTransaction);
      aTransaction->GetKey()->AssertIsOnOwningThread();
      MOZ_ASSERT(aClosure);

      auto* array = static_cast<nsTArray<nsRefPtr<IDBTransaction>>*>(aClosure);
      array->AppendElement(aTransaction->GetKey());

      return PL_DHASH_NEXT;
    }
  };

  Helper::AbortTransactions(mTransactions);
}

NS_IMPL_ADDREF_INHERITED(IDBDatabase, IDBWrapperCache)
NS_IMPL_RELEASE_INHERITED(IDBDatabase, IDBWrapperCache)

NS_INTERFACE_MAP_BEGIN_CYCLE_COLLECTION_INHERITED(IDBDatabase)
  NS_INTERFACE_MAP_ENTRY(nsIFileStorage)
  NS_INTERFACE_MAP_ENTRY(nsIOfflineStorage)
NS_INTERFACE_MAP_END_INHERITING(IDBWrapperCache)

NS_IMPL_CYCLE_COLLECTION_CLASS(IDBDatabase)

NS_IMPL_CYCLE_COLLECTION_TRAVERSE_BEGIN_INHERITED(IDBDatabase, IDBWrapperCache)
  tmp->AssertIsOnOwningThread();
  NS_IMPL_CYCLE_COLLECTION_TRAVERSE(mFactory)
NS_IMPL_CYCLE_COLLECTION_TRAVERSE_END

NS_IMPL_CYCLE_COLLECTION_UNLINK_BEGIN_INHERITED(IDBDatabase, IDBWrapperCache)
  tmp->AssertIsOnOwningThread();

  // Don't unlink mFactory!

  // We've been unlinked, at the very least we should be able to prevent further
  // transactions from starting and unblock any other SetVersion callers.
  tmp->CloseInternal();
NS_IMPL_CYCLE_COLLECTION_UNLINK_END

void
IDBDatabase::LastRelease()
{
  AssertIsOnOwningThread();

  CloseInternal();

  if (mBackgroundActor) {
    mBackgroundActor->SendDeleteMeInternal();
    MOZ_ASSERT(!mBackgroundActor, "SendDeleteMeInternal should have cleared!");
  }
}

NS_IMETHODIMP_(void)
IDBDatabase::Invalidate()
{
  AssertIsOnOwningThread();
  MOZ_ASSERT(!mInvalidated);

  mInvalidated = true;

  AbortTransactions();

  CloseInternal();
}

NS_IMETHODIMP
IDBDatabase::Close()
{
  AssertIsOnOwningThread();

  CloseInternal();
  return NS_OK;
}

NS_IMETHODIMP_(const nsACString&)
IDBDatabase::Id()
{
  MOZ_CRASH("Remove me!");
}

NS_IMETHODIMP_(bool)
IDBDatabase::IsInvalidated()
{
  return mInvalidated;
}

NS_IMETHODIMP_(bool)
IDBDatabase::IsShuttingDown()
{
  return QuotaManager::IsShuttingDown();
}

NS_IMETHODIMP_(void)
IDBDatabase::SetThreadLocals()
{
  NS_ASSERTION(GetOwner(), "Should have owner!");
  QuotaManager::SetCurrentWindow(GetOwner());
}

NS_IMETHODIMP_(void)
IDBDatabase::UnsetThreadLocals()
{
  QuotaManager::SetCurrentWindow(nullptr);
}

NS_IMETHODIMP_(mozilla::dom::quota::Client*)
IDBDatabase::GetClient()
{
  return mQuotaClient;
}

NS_IMETHODIMP_(bool)
IDBDatabase::IsOwned(nsPIDOMWindow* aOwner)
{
  return GetOwner() == aOwner;
}

NS_IMETHODIMP_(const nsACString&)
IDBDatabase::Origin()
{
  MOZ_CRASH("Remove me!");
}

nsresult
IDBDatabase::PostHandleEvent(EventChainPostVisitor& aVisitor)
{
  return IndexedDatabaseManager::FireWindowOnError(GetOwner(), aVisitor);
}

JSObject*
IDBDatabase::WrapObject(JSContext* aCx, JS::Handle<JSObject*> aScope)
{
  return IDBDatabaseBinding::Wrap(aCx, aScope, this);
}

AsyncConnectionHelper::ChildProcessSendResult
NoRequestDatabaseHelper::SendResponseToChildProcess(nsresult aResultCode)
{
  NS_ASSERTION(IndexedDatabaseManager::IsMainProcess(), "Wrong process!");
  return Success_NotSent;
}

nsresult
NoRequestDatabaseHelper::UnpackResponseFromParentProcess(
                                            const ResponseValue& aResponseValue)
{
  MOZ_CRASH("Should never get here!");
}

nsresult
NoRequestDatabaseHelper::OnSuccess()
{
  NS_ASSERTION(IndexedDatabaseManager::IsMainProcess(), "Wrong process!");
  return NS_OK;
}

void
NoRequestDatabaseHelper::OnError()
{
  NS_ASSERTION(IndexedDatabaseManager::IsMainProcess(), "Wrong process!");
  mTransaction->Abort(GetResultCode());
}

nsresult
CreateFileHelper::DoDatabaseWork(mozIStorageConnection* aConnection)
{
  AssertIsOnIOThread();
  NS_ASSERTION(IndexedDatabaseManager::IsMainProcess(), "Wrong process!");

  PROFILER_LABEL("IndexedDB", "CreateFileHelper::DoDatabaseWork");

  if (IndexedDatabaseManager::InLowDiskSpaceMode()) {
    NS_WARNING("Refusing to create file because disk space is low!");
    return NS_ERROR_DOM_INDEXEDDB_QUOTA_ERR;
  }

  MOZ_CRASH("Move me!");/*
  FileManager* fileManager = mDatabase->Manager();

  mFileInfo = fileManager->GetNewFileInfo();
  IDB_ENSURE_TRUE(mFileInfo, NS_ERROR_DOM_INDEXEDDB_UNKNOWN_ERR);

  const int64_t& fileId = mFileInfo->Id();

  nsCOMPtr<nsIFile> directory = fileManager->EnsureJournalDirectory();
  NS_ENSURE_TRUE(directory, NS_ERROR_FAILURE);

  nsCOMPtr<nsIFile> file = fileManager->GetFileForId(directory, fileId);
  NS_ENSURE_TRUE(file, NS_ERROR_FAILURE);

  nsresult rv = file->Create(nsIFile::NORMAL_FILE_TYPE, 0644);
  NS_ENSURE_SUCCESS(rv, rv);

  directory = fileManager->GetDirectory();
  IDB_ENSURE_TRUE(directory, NS_ERROR_DOM_INDEXEDDB_UNKNOWN_ERR);

  file = fileManager->GetFileForId(directory, fileId);
  IDB_ENSURE_TRUE(file, NS_ERROR_DOM_INDEXEDDB_UNKNOWN_ERR);

  rv = file->Create(nsIFile::NORMAL_FILE_TYPE, 0644);
  IDB_ENSURE_SUCCESS(rv, NS_ERROR_DOM_INDEXEDDB_UNKNOWN_ERR);
  */
  return NS_OK;
}

nsresult
CreateFileHelper::GetSuccessResult(JSContext* aCx,
                                   JS::MutableHandle<JS::Value> aVal)
{
  nsRefPtr<IDBFileHandle> fileHandle =
    IDBFileHandle::Create(mDatabase, mName, mType, mFileInfo.forget());
  IDB_ENSURE_TRUE(fileHandle, NS_ERROR_DOM_INDEXEDDB_UNKNOWN_ERR);

  return WrapNative(aCx, NS_ISUPPORTS_CAST(EventTarget*, fileHandle), aVal);
}<|MERGE_RESOLUTION|>--- conflicted
+++ resolved
@@ -193,54 +193,7 @@
   mFactory->AssertIsOnOwningThread();
 }
 
-<<<<<<< HEAD
 #endif // DEBUG
-=======
-NS_IMETHODIMP_(void)
-IDBDatabase::Invalidate()
-{
-  NS_ASSERTION(NS_IsMainThread(), "Wrong thread!");
-
-  InvalidateInternal(/* aIsDead */ false);
-}
-
-void
-IDBDatabase::InvalidateInternal(bool aIsDead)
-{
-  NS_ASSERTION(NS_IsMainThread(), "Wrong thread!");
-
-  if (IsInvalidated()) {
-    return;
-  }
-
-  mInvalidated = true;
-
-  // Make sure we're closed too.
-  Close();
-
-  // When the IndexedDatabaseManager needs to invalidate databases, all it has
-  // is an origin, so we call into the quota manager here to cancel any prompts
-  // for our owner.
-  nsPIDOMWindow* owner = GetOwner();
-  if (owner) {
-    QuotaManager::CancelPromptsForWindow(owner);
-  }
-
-  // We want to forcefully remove in the child when the parent has invalidated
-  // us in IPC mode because the database might no longer exist.
-  // We don't want to forcefully remove in the parent when a child dies since
-  // other child processes may be using the referenced DatabaseInfo.
-  if (!aIsDead) {
-    DatabaseInfo::Remove(mDatabaseId);
-  }
-
-  // And let the child process know as well.
-  if (mActorParent) {
-    NS_ASSERTION(IndexedDatabaseManager::IsMainProcess(), "Wrong process!");
-    mActorParent->Invalidate();
-  }
-}
->>>>>>> 78155b43
 
 void
 IDBDatabase::CloseInternal()
@@ -250,30 +203,8 @@
   if (!mClosed) {
     mClosed = true;
 
-<<<<<<< HEAD
     if (mBackgroundActor && !mInvalidated) {
       mBackgroundActor->SendClose();
-=======
-    // If we're getting called from Unlink, avoid cloning the DatabaseInfo.
-    {
-      nsRefPtr<DatabaseInfo> previousInfo;
-      mDatabaseInfo.swap(previousInfo);
-
-      if (!aIsDead) {
-        mDatabaseInfo = previousInfo->Clone();
-      }
-    }
-
-    QuotaManager* quotaManager = QuotaManager::Get();
-    if (quotaManager) {
-      quotaManager->OnStorageClosed(this);
-    }
-
-    // And let the parent process know as well.
-    if (mActorChild && !IsInvalidated()) {
-      NS_ASSERTION(!IndexedDatabaseManager::IsMainProcess(), "Wrong process!");
-      mActorChild->SendClose(aIsDead);
->>>>>>> 78155b43
     }
   }
 }
@@ -359,7 +290,6 @@
   return mFactory->GetParentObject();
 }
 
-<<<<<<< HEAD
 const nsString&
 IDBDatabase::Name() const
 {
@@ -367,12 +297,6 @@
   MOZ_ASSERT(mSpec);
 
   return mSpec->metadata().name();
-=======
-JSObject*
-IDBDatabase::WrapObject(JSContext* aCx)
-{
-  return IDBDatabaseBinding::Wrap(aCx, this);
->>>>>>> 78155b43
 }
 
 uint64_t
@@ -881,9 +805,9 @@
 }
 
 JSObject*
-IDBDatabase::WrapObject(JSContext* aCx, JS::Handle<JSObject*> aScope)
-{
-  return IDBDatabaseBinding::Wrap(aCx, aScope, this);
+IDBDatabase::WrapObject(JSContext* aCx)
+{
+  return IDBDatabaseBinding::Wrap(aCx, this);
 }
 
 AsyncConnectionHelper::ChildProcessSendResult
