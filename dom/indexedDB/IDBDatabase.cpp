/* -*- Mode: C++; tab-width: 8; indent-tabs-mode: nil; c-basic-offset: 2 -*- */
/* vim: set ts=2 et sw=2 tw=80: */
/* This Source Code Form is subject to the terms of the Mozilla Public
 * License, v. 2.0. If a copy of the MPL was not distributed with this
 * file, You can obtain one at http://mozilla.org/MPL/2.0/. */

#include "IDBDatabase.h"

#include "ActorsChild.h"
#include "AsyncConnectionHelper.h"
#include "DatabaseInfo.h"
#include "FileManager.h"
#include "IDBEvents.h"
#include "IDBFactory.h"
#include "IDBFileHandle.h"
#include "IDBIndex.h"
#include "IDBObjectStore.h"
#include "IDBTransaction.h"
#include "IDBFactory.h"
#include "mozilla/ErrorResult.h"
#include "mozilla/EventDispatcher.h"
#include "mozilla/Mutex.h"
#include "mozilla/storage.h"
#include "mozilla/dom/BindingDeclarations.h"
#include "mozilla/dom/ContentParent.h"
#include "mozilla/dom/DOMStringList.h"
#include "mozilla/dom/DOMStringListBinding.h"
#include "mozilla/dom/IDBDatabaseBinding.h"
#include "mozilla/dom/IDBObjectStoreBinding.h"
#include "mozilla/dom/indexedDB/PBackgroundIDBSharedTypes.h"
#include "mozilla/dom/quota/Client.h"
#include "mozilla/dom/quota/QuotaManager.h"
#include "nsCOMPtr.h"
#include "nsIDocument.h"
#include "nsJSUtils.h"
#include "nsProxyRelease.h"
#include "nsThreadUtils.h"
#include "ProfilerHelpers.h"
#include "ReportInternalError.h"
#include "TransactionThreadPool.h"

using namespace mozilla;
using namespace mozilla::dom;
using namespace mozilla::dom::indexedDB;
using namespace mozilla::dom::quota;

namespace {

class NoRequestDatabaseHelper : public AsyncConnectionHelper
{
public:
  NoRequestDatabaseHelper(IDBTransaction* aTransaction)
  : AsyncConnectionHelper(aTransaction, nullptr)
  {
    NS_ASSERTION(IndexedDatabaseManager::IsMainProcess(), "Wrong process!");
    NS_ASSERTION(aTransaction, "Null transaction!");
  }

  virtual ChildProcessSendResult
  SendResponseToChildProcess(nsresult aResultCode) MOZ_OVERRIDE;

  virtual nsresult
  UnpackResponseFromParentProcess(const ResponseValue& aResponseValue)
                                  MOZ_OVERRIDE;

  virtual nsresult OnSuccess() MOZ_OVERRIDE;

  virtual void OnError() MOZ_OVERRIDE;
};

class CreateFileHelper : public AsyncConnectionHelper
{
public:
  CreateFileHelper(IDBDatabase* aDatabase,
                   IDBRequest* aRequest,
                   const nsAString& aName,
                   const nsAString& aType)
  : AsyncConnectionHelper(aDatabase, aRequest),
    mName(aName), mType(aType)
  { }

  ~CreateFileHelper()
  { }

  nsresult DoDatabaseWork(mozIStorageConnection* aConnection);
  nsresult GetSuccessResult(JSContext* aCx,
                            JS::MutableHandle<JS::Value> aVal);
  void ReleaseMainThreadObjects()
  {
    mFileInfo = nullptr;
    AsyncConnectionHelper::ReleaseMainThreadObjects();
  }

  virtual ChildProcessSendResult SendResponseToChildProcess(
                                                           nsresult aResultCode)
                                                           MOZ_OVERRIDE
  {
    return Success_NotSent;
  }

  virtual nsresult UnpackResponseFromParentProcess(
                                            const ResponseValue& aResponseValue)
                                            MOZ_OVERRIDE
  {
    MOZ_CRASH("Should never get here!");
  }

private:
  // In-params.
  nsString mName;
  nsString mType;

  // Out-params.
  nsRefPtr<FileInfo> mFileInfo;
};

} // anonymous namespace

IDBDatabase::IDBDatabase(IDBWrapperCache* aOwnerCache,
                         IDBFactory* aFactory,
                         BackgroundDatabaseChild* aActor,
                         DatabaseSpec* aSpec,
                         PersistenceType aPersistenceType)
  : IDBWrapperCache(aOwnerCache)
  , mFactory(aFactory)
  , mSpec(aSpec)
  , mBackgroundActor(aActor)
  , mClosed(false)
  , mInvalidated(false)
{
  MOZ_ASSERT(aOwnerCache);
  MOZ_ASSERT(aFactory);
  aFactory->AssertIsOnOwningThread();
  MOZ_ASSERT(aActor);
  MOZ_ASSERT(aSpec);

  // nsIOfflineStorage
  mPersistenceType = aPersistenceType;

  SetIsDOMBinding();
}

IDBDatabase::~IDBDatabase()
{
  AssertIsOnOwningThread();
  MOZ_ASSERT(!mBackgroundActor);
}

// static
already_AddRefed<IDBDatabase>
IDBDatabase::Create(IDBWrapperCache* aOwnerCache,
                    IDBFactory* aFactory,
                    BackgroundDatabaseChild* aActor,
                    DatabaseSpec* aSpec,
                    PersistenceType aPersistenceType)
{
  MOZ_ASSERT(aOwnerCache);
  MOZ_ASSERT(aFactory);
  aFactory->AssertIsOnOwningThread();
  MOZ_ASSERT(aActor);
  MOZ_ASSERT(aSpec);

  nsRefPtr<IDBDatabase> db =
    new IDBDatabase(aOwnerCache, aFactory, aActor, aSpec, aPersistenceType);

  db->SetScriptOwner(aOwnerCache->GetScriptOwner());

  return db.forget();
}

// static
IDBDatabase*
IDBDatabase::FromStorage(nsIOfflineStorage* aStorage)
{
  return aStorage->GetClient()->GetType() == Client::IDB ?
         static_cast<IDBDatabase*>(aStorage) : nullptr;
}

#ifdef DEBUG

void
IDBDatabase::AssertIsOnOwningThread() const
{
  MOZ_ASSERT(mFactory);
  mFactory->AssertIsOnOwningThread();
}

#endif // DEBUG

void
IDBDatabase::CloseInternal()
{
  AssertIsOnOwningThread();

  if (!mClosed) {
    mClosed = true;

    if (mBackgroundActor && !mInvalidated) {
      mBackgroundActor->SendClose();
    }
  }
}

NS_IMETHODIMP_(bool)
IDBDatabase::IsClosed()
{
  AssertIsOnOwningThread();
  return mClosed;
}

void
IDBDatabase::EnterSetVersionTransaction(uint64_t aNewVersion)
{
  AssertIsOnOwningThread();
  MOZ_ASSERT(aNewVersion);
  MOZ_ASSERT(!RunningVersionChangeTransaction());
  MOZ_ASSERT(mSpec);
  MOZ_ASSERT(!mPreviousSpec);

  mPreviousSpec = new DatabaseSpec(*mSpec);

  mSpec->metadata().version() = aNewVersion;
}

void
IDBDatabase::ExitSetVersionTransaction()
{
  AssertIsOnOwningThread();

  if (mPreviousSpec) {
    mPreviousSpec = nullptr;
  }
}

void
IDBDatabase::RevertToPreviousState()
{
  AssertIsOnOwningThread();
  MOZ_ASSERT(RunningVersionChangeTransaction());
  MOZ_ASSERT(mPreviousSpec);

  // Hold the current spec alive until RefreshTransactionsSpecEnumerator has
  // finished!
  nsAutoPtr<DatabaseSpec> currentSpec(mSpec.forget());

  mSpec = mPreviousSpec.forget();

  RefreshSpec(/* aMayDelete */ true);
}

void
IDBDatabase::RefreshSpec(bool aMayDelete)
{
  AssertIsOnOwningThread();

  class MOZ_STACK_CLASS Helper MOZ_FINAL
  {
  public:
    static PLDHashOperator
    RefreshTransactionsSpec(nsPtrHashKey<IDBTransaction>* aTransaction,
                            void* aClosure)
    {
      MOZ_ASSERT(aTransaction);
      aTransaction->GetKey()->AssertIsOnOwningThread();
      MOZ_ASSERT(aClosure);

      bool mayDelete = *static_cast<bool*>(aClosure);

      nsRefPtr<IDBTransaction> transaction = aTransaction->GetKey();
      transaction->RefreshSpec(mayDelete);

      return PL_DHASH_NEXT;
    }
  };

  mTransactions.EnumerateEntries(Helper::RefreshTransactionsSpec, &aMayDelete);
}

nsPIDOMWindow*
IDBDatabase::GetParentObject() const
{
  return mFactory->GetParentObject();
}

const nsString&
IDBDatabase::Name() const
{
  AssertIsOnOwningThread();
  MOZ_ASSERT(mSpec);

  return mSpec->metadata().name();
}

uint64_t
IDBDatabase::Version() const
{
  AssertIsOnOwningThread();
  MOZ_ASSERT(mSpec);

  return mSpec->metadata().version();
}

already_AddRefed<DOMStringList>
IDBDatabase::ObjectStoreNames() const
{
  AssertIsOnOwningThread();
  MOZ_ASSERT(mSpec);

  const nsTArray<ObjectStoreSpec>& objectStores = mSpec->objectStores();

  nsRefPtr<DOMStringList> list = new DOMStringList();

  if (!objectStores.IsEmpty()) {
    nsTArray<nsString>& listNames = list->StringArray();
    listNames.SetCapacity(objectStores.Length());

    for (uint32_t index = 0; index < objectStores.Length(); index++) {
      listNames.InsertElementSorted(objectStores[index].metadata().name());
    }
  }

  return list.forget();
}

already_AddRefed<nsIDocument>
IDBDatabase::GetOwnerDocument() const
{
  if (nsPIDOMWindow* window = GetOwner()) {
    nsCOMPtr<nsIDocument> doc = window->GetExtantDoc();
    return doc.forget();
  }
  return nullptr;
}

already_AddRefed<IDBObjectStore>
IDBDatabase::CreateObjectStore(
                            JSContext* aCx,
                            const nsAString& aName,
                            const IDBObjectStoreParameters& aOptionalParameters,
                            ErrorResult& aRv)
{
  AssertIsOnOwningThread();

  IDBTransaction* transaction = IDBTransaction::GetCurrent();

  if (!transaction ||
      transaction->GetMode() != IDBTransaction::VERSION_CHANGE) {
    aRv.Throw(NS_ERROR_DOM_INDEXEDDB_NOT_ALLOWED_ERR);
    return nullptr;
  }

  MOZ_ASSERT(transaction->IsOpen());

  KeyPath keyPath(0);
  if (NS_FAILED(KeyPath::Parse(aCx, aOptionalParameters.mKeyPath, &keyPath))) {
    aRv.Throw(NS_ERROR_DOM_SYNTAX_ERR);
    return nullptr;
  }

  nsTArray<ObjectStoreSpec>& objectStores = mSpec->objectStores();
  for (uint32_t count = objectStores.Length(), index = 0;
       index < count;
       index++) {
    if (aName == objectStores[index].metadata().name()) {
      aRv.Throw(NS_ERROR_DOM_INDEXEDDB_CONSTRAINT_ERR);
      return nullptr;
    }
  }

  if (!keyPath.IsAllowedForObjectStore(aOptionalParameters.mAutoIncrement)) {
    aRv.Throw(NS_ERROR_DOM_INVALID_ACCESS_ERR);
    return nullptr;
  }

  const ObjectStoreSpec* oldSpecElements =
    objectStores.IsEmpty() ? nullptr : objectStores.Elements();

  ObjectStoreSpec* newSpec = objectStores.AppendElement();
  newSpec->metadata() =
    ObjectStoreMetadata(transaction->NextObjectStoreId(), nsString(aName),
                        keyPath, aOptionalParameters.mAutoIncrement);

  if (oldSpecElements &&
      oldSpecElements != objectStores.Elements()) {
    MOZ_ASSERT(objectStores.Length() > 1);

    // Array got moved, update the spec pointers for all live objectStores and
    // indexes.
    RefreshSpec(/* aMayDelete */ false);
  }

  nsRefPtr<IDBObjectStore> objectStore =
    transaction->CreateObjectStore(*newSpec);
  MOZ_ASSERT(objectStore);

  IDB_PROFILER_MARK("IndexedDB Pseudo-request: "
                    "database(%s).transaction(%s).createObjectStore(%s)",
                    "MT IDBDatabase.createObjectStore()",
                    IDB_PROFILER_STRING(this),
                    IDB_PROFILER_STRING(aTransaction),
                    IDB_PROFILER_STRING(objectStore));

  return objectStore.forget();
}

void
IDBDatabase::DeleteObjectStore(const nsAString& aName, ErrorResult& aRv)
{
  AssertIsOnOwningThread();

  IDBTransaction* transaction = IDBTransaction::GetCurrent();

  if (!transaction ||
      transaction->GetMode() != IDBTransaction::VERSION_CHANGE) {
    aRv.Throw(NS_ERROR_DOM_INDEXEDDB_NOT_ALLOWED_ERR);
    return;
  }

  MOZ_ASSERT(transaction->IsOpen());

  nsTArray<ObjectStoreSpec>& specArray = mSpec->objectStores();

  int64_t objectStoreId = 0;

  for (uint32_t specCount = specArray.Length(), specIndex = 0;
       specIndex < specCount;
       specIndex++) {
    const ObjectStoreMetadata& metadata = specArray[specIndex].metadata();
    MOZ_ASSERT(metadata.id());

    if (aName == metadata.name()) {
      objectStoreId = metadata.id();

      // Must do this before altering the metadata array!
      transaction->DeleteObjectStore(objectStoreId);

      specArray.RemoveElementAt(specIndex);

      RefreshSpec(/* aMayDelete */ false);
      break;
    }
  }

  if (!objectStoreId) {
    aRv.Throw(NS_ERROR_DOM_INDEXEDDB_NOT_FOUND_ERR);
    return;
  }

  IDB_PROFILER_MARK("IndexedDB Pseudo-request: "
                    "database(%s).transaction(%s).deleteObjectStore(\"%s\")",
                    "MT IDBDatabase.deleteObjectStore()",
                    IDB_PROFILER_STRING(this),
                    IDB_PROFILER_STRING(transaction),
                    NS_ConvertUTF16toUTF8(aName).get());
}

already_AddRefed<IDBTransaction>
IDBDatabase::Transaction(const nsAString& aStoreName,
                         IDBTransactionMode aMode,
                         ErrorResult& aRv)
{
  AssertIsOnOwningThread();

  Sequence<nsString> storeNames;
  if (!storeNames.AppendElement(aStoreName)) {
    aRv.Throw(NS_ERROR_OUT_OF_MEMORY);
    return nullptr;
  }

  return Transaction(storeNames, aMode, aRv);
}

already_AddRefed<indexedDB::IDBTransaction>
IDBDatabase::Transaction(const Sequence<nsString>& aStoreNames,
                         IDBTransactionMode aMode,
                         ErrorResult& aRv)
{
  AssertIsOnOwningThread();

  if (QuotaManager::IsShuttingDown()) {
    IDB_REPORT_INTERNAL_ERR();
    aRv.Throw(NS_ERROR_DOM_INDEXEDDB_UNKNOWN_ERR);
    return nullptr;
  }

  if (mClosed) {
    aRv.Throw(NS_ERROR_DOM_INDEXEDDB_NOT_ALLOWED_ERR);
    return nullptr;
  }

  if (RunningVersionChangeTransaction()) {
    aRv.Throw(NS_ERROR_DOM_INDEXEDDB_NOT_ALLOWED_ERR);
    return nullptr;
  }

  if (aStoreNames.IsEmpty()) {
    aRv.Throw(NS_ERROR_DOM_INVALID_ACCESS_ERR);
    return nullptr;
  }

  IDBTransaction::Mode mode;
  switch (aMode) {
    case IDBTransactionMode::Readonly:
      mode = IDBTransaction::READ_ONLY;
      break;
    case IDBTransactionMode::Readwrite:
      mode = IDBTransaction::READ_WRITE;
      break;
    case IDBTransactionMode::Versionchange:
      aRv.Throw(NS_ERROR_DOM_INVALID_ACCESS_ERR);
      return nullptr;
    default:
      MOZ_CRASH("Unknown mode!");
  }

  // Now check to make sure the object store names we collected actually exist.
  for (uint32_t nameCount = aStoreNames.Length(), nameIndex = 0;
       nameIndex < nameCount;
       nameIndex++) {
    const nsString& name = aStoreNames[nameIndex];
    const nsTArray<ObjectStoreSpec>& objectStores = mSpec->objectStores();

    bool found = false;

    for (uint32_t objCount = objectStores.Length(), objIndex = 0;
         objIndex < objCount;
         objIndex++) {
      if (objectStores[objIndex].metadata().name() == name) {
        found = true;
        break;
      }
    }

    if (!found) {
      aRv.Throw(NS_ERROR_DOM_INDEXEDDB_NOT_FOUND_ERR);
      return nullptr;
    }
  }

  nsRefPtr<IDBTransaction> transaction =
    IDBTransaction::Create(this, aStoreNames, mode);
  MOZ_ASSERT(transaction);

  BackgroundTransactionChild* actor =
    new BackgroundTransactionChild(transaction);

  MOZ_ALWAYS_TRUE(
    mBackgroundActor->SendPBackgroundIDBTransactionConstructor(actor,
                                                               aStoreNames,
                                                               mode));

  transaction->SetBackgroundActor(actor);

  IDB_PROFILER_MARK("IndexedDB Transaction %llu: database(%s).transaction(%s)",
                    "IDBTransaction[%llu] MT Started",
                    transaction->GetSerialNumber(), IDB_PROFILER_STRING(this),
                    IDB_PROFILER_STRING(transaction));

  return transaction.forget();
}

already_AddRefed<IDBRequest>
IDBDatabase::MozCreateFileHandle(const nsAString& aName,
                                 const Optional<nsAString>& aType,
                                 ErrorResult& aRv)
{
  NS_ASSERTION(NS_IsMainThread(), "Wrong thread!");

  // XXX Fix!
  aRv.Throw(NS_ERROR_DOM_INDEXEDDB_UNKNOWN_ERR);
  return nullptr;

  if (!IndexedDatabaseManager::IsMainProcess()) {
    IDB_WARNING("Not supported yet!");
    aRv.Throw(NS_ERROR_DOM_INDEXEDDB_UNKNOWN_ERR);
    return nullptr;
  }

  if (QuotaManager::IsShuttingDown()) {
    IDB_REPORT_INTERNAL_ERR();
    aRv.Throw(NS_ERROR_DOM_INDEXEDDB_UNKNOWN_ERR);
    return nullptr;
  }

  if (mClosed) {
    aRv.Throw(NS_ERROR_DOM_INDEXEDDB_NOT_ALLOWED_ERR);
    return nullptr;
  }

  nsRefPtr<IDBRequest> request = IDBRequest::Create(this, nullptr);

  nsRefPtr<CreateFileHelper> helper =
    new CreateFileHelper(this, request, aName,
                         aType.WasPassed() ? aType.Value() : EmptyString());

  QuotaManager* quotaManager = QuotaManager::Get();
  NS_ASSERTION(quotaManager, "We should definitely have a manager here");

  nsresult rv = helper->Dispatch(quotaManager->IOThread());
  if (NS_FAILED(rv)) {
    IDB_WARNING("Failed to dispatch!");
    aRv.Throw(NS_ERROR_DOM_INDEXEDDB_UNKNOWN_ERR);
    return nullptr;
  }

  return request.forget();
}

void
IDBDatabase::RegisterTransaction(IDBTransaction* aTransaction)
{
  AssertIsOnOwningThread();
  MOZ_ASSERT(aTransaction);
  aTransaction->AssertIsOnOwningThread();
  MOZ_ASSERT(!mTransactions.Contains(aTransaction));

  mTransactions.PutEntry(aTransaction);
}

void
IDBDatabase::UnregisterTransaction(IDBTransaction* aTransaction)
{
  AssertIsOnOwningThread();
  MOZ_ASSERT(aTransaction);
  aTransaction->AssertIsOnOwningThread();
  MOZ_ASSERT(mTransactions.Contains(aTransaction));

  mTransactions.RemoveEntry(aTransaction);
}

void
IDBDatabase::AbortTransactions()
{
  AssertIsOnOwningThread();

  class MOZ_STACK_CLASS Helper MOZ_FINAL
  {
  public:
    static void
    AbortTransactions(nsTHashtable<nsPtrHashKey<IDBTransaction>>& aTable)
    {
      const uint32_t count = aTable.Count();
      if (!count) {
        return;
      }

      nsTArray<nsRefPtr<IDBTransaction>> transactions;
      transactions.SetCapacity(count);

      aTable.EnumerateEntries(Collect, &transactions);

      MOZ_ASSERT(transactions.Length() == count);

      for (uint32_t index = 0; index < count; index++) {
        nsRefPtr<IDBTransaction> transaction = transactions[index].forget();
        MOZ_ASSERT(transaction);

        // This can fail, for example if the transaction is in the process of
        // being committed. That is expected and fine, so we ignore any returned
        // errors.
        ErrorResult rv;
        transaction->Abort(rv);
      }
    }

  private:
    static PLDHashOperator
    Collect(nsPtrHashKey<IDBTransaction>* aTransaction, void* aClosure)
    {
      MOZ_ASSERT(aTransaction);
      aTransaction->GetKey()->AssertIsOnOwningThread();
      MOZ_ASSERT(aClosure);

      auto* array = static_cast<nsTArray<nsRefPtr<IDBTransaction>>*>(aClosure);
      array->AppendElement(aTransaction->GetKey());

      return PL_DHASH_NEXT;
    }
  };

  Helper::AbortTransactions(mTransactions);
}

NS_IMPL_ADDREF_INHERITED(IDBDatabase, IDBWrapperCache)
NS_IMPL_RELEASE_INHERITED(IDBDatabase, IDBWrapperCache)

NS_INTERFACE_MAP_BEGIN_CYCLE_COLLECTION_INHERITED(IDBDatabase)
  NS_INTERFACE_MAP_ENTRY(nsIOfflineStorage)
NS_INTERFACE_MAP_END_INHERITING(IDBWrapperCache)

NS_IMPL_CYCLE_COLLECTION_CLASS(IDBDatabase)

NS_IMPL_CYCLE_COLLECTION_TRAVERSE_BEGIN_INHERITED(IDBDatabase, IDBWrapperCache)
  tmp->AssertIsOnOwningThread();
  NS_IMPL_CYCLE_COLLECTION_TRAVERSE(mFactory)
NS_IMPL_CYCLE_COLLECTION_TRAVERSE_END

NS_IMPL_CYCLE_COLLECTION_UNLINK_BEGIN_INHERITED(IDBDatabase, IDBWrapperCache)
  tmp->AssertIsOnOwningThread();

  // Don't unlink mFactory!

  // We've been unlinked, at the very least we should be able to prevent further
  // transactions from starting and unblock any other SetVersion callers.
  tmp->CloseInternal();
NS_IMPL_CYCLE_COLLECTION_UNLINK_END

void
IDBDatabase::LastRelease()
{
  AssertIsOnOwningThread();

  CloseInternal();

  if (mBackgroundActor) {
    mBackgroundActor->SendDeleteMeInternal();
    MOZ_ASSERT(!mBackgroundActor, "SendDeleteMeInternal should have cleared!");
  }
}

NS_IMETHODIMP_(void)
IDBDatabase::Invalidate()
{
  AssertIsOnOwningThread();
  MOZ_ASSERT(!mInvalidated);

  mInvalidated = true;

  AbortTransactions();

  CloseInternal();
}

NS_IMETHODIMP
IDBDatabase::Close()
{
  AssertIsOnOwningThread();

  CloseInternal();
  return NS_OK;
}

NS_IMETHODIMP_(const nsACString&)
IDBDatabase::Id()
{
  MOZ_CRASH("Remove me!");
}

NS_IMETHODIMP_(mozilla::dom::quota::Client*)
IDBDatabase::GetClient()
{
  return mQuotaClient;
}

NS_IMETHODIMP_(bool)
IDBDatabase::IsOwned(nsPIDOMWindow* aOwner)
{
  return GetOwner() == aOwner;
}

NS_IMETHODIMP_(const nsACString&)
IDBDatabase::Origin()
{
  MOZ_CRASH("Remove me!");
}

nsresult
IDBDatabase::PostHandleEvent(EventChainPostVisitor& aVisitor)
{
  return IndexedDatabaseManager::FireWindowOnError(GetOwner(), aVisitor);
}

JSObject*
IDBDatabase::WrapObject(JSContext* aCx)
{
  return IDBDatabaseBinding::Wrap(aCx, this);
}

AsyncConnectionHelper::ChildProcessSendResult
NoRequestDatabaseHelper::SendResponseToChildProcess(nsresult aResultCode)
{
  NS_ASSERTION(IndexedDatabaseManager::IsMainProcess(), "Wrong process!");
  return Success_NotSent;
}

nsresult
NoRequestDatabaseHelper::UnpackResponseFromParentProcess(
                                            const ResponseValue& aResponseValue)
{
  MOZ_CRASH("Should never get here!");
}

nsresult
NoRequestDatabaseHelper::OnSuccess()
{
  NS_ASSERTION(IndexedDatabaseManager::IsMainProcess(), "Wrong process!");
  return NS_OK;
}

void
NoRequestDatabaseHelper::OnError()
{
  NS_ASSERTION(IndexedDatabaseManager::IsMainProcess(), "Wrong process!");
  mTransaction->Abort(GetResultCode());
}

nsresult
<<<<<<< HEAD
=======
CreateObjectStoreHelper::DoDatabaseWork(mozIStorageConnection* aConnection)
{
  NS_ASSERTION(!NS_IsMainThread(), "Wrong thread!");
  NS_ASSERTION(IndexedDatabaseManager::IsMainProcess(), "Wrong process!");

  PROFILER_LABEL("CreateObjectStoreHelper", "DoDatabaseWork",
    js::ProfileEntry::Category::STORAGE);

  if (IndexedDatabaseManager::InLowDiskSpaceMode()) {
    NS_WARNING("Refusing to create additional objectStore because disk space "
               "is low!");
    return NS_ERROR_DOM_INDEXEDDB_QUOTA_ERR;
  }

  nsCOMPtr<mozIStorageStatement> stmt =
    mTransaction->GetCachedStatement(NS_LITERAL_CSTRING(
    "INSERT INTO object_store (id, auto_increment, name, key_path) "
    "VALUES (:id, :auto_increment, :name, :key_path)"
  ));
  IDB_ENSURE_TRUE(stmt, NS_ERROR_DOM_INDEXEDDB_UNKNOWN_ERR);

  mozStorageStatementScoper scoper(stmt);

  nsresult rv = stmt->BindInt64ByName(NS_LITERAL_CSTRING("id"),
                                       mObjectStore->Id());
  IDB_ENSURE_SUCCESS(rv, NS_ERROR_DOM_INDEXEDDB_UNKNOWN_ERR);

  rv = stmt->BindInt32ByName(NS_LITERAL_CSTRING("auto_increment"),
                             mObjectStore->IsAutoIncrement() ? 1 : 0);
  IDB_ENSURE_SUCCESS(rv, NS_ERROR_DOM_INDEXEDDB_UNKNOWN_ERR);

  rv = stmt->BindStringByName(NS_LITERAL_CSTRING("name"), mObjectStore->Name());
  IDB_ENSURE_SUCCESS(rv, NS_ERROR_DOM_INDEXEDDB_UNKNOWN_ERR);

  const KeyPath& keyPath = mObjectStore->GetKeyPath();
  if (keyPath.IsValid()) {
    nsAutoString keyPathSerialization;
    keyPath.SerializeToString(keyPathSerialization);
    rv = stmt->BindStringByName(NS_LITERAL_CSTRING("key_path"),
                                keyPathSerialization);
    IDB_ENSURE_SUCCESS(rv, NS_ERROR_DOM_INDEXEDDB_UNKNOWN_ERR);
  }
  else {
    rv = stmt->BindNullByName(NS_LITERAL_CSTRING("key_path"));
    IDB_ENSURE_SUCCESS(rv, NS_ERROR_DOM_INDEXEDDB_UNKNOWN_ERR);
  }

  rv = stmt->Execute();
  IDB_ENSURE_SUCCESS(rv, NS_ERROR_DOM_INDEXEDDB_UNKNOWN_ERR);

  return NS_OK;
}

void
CreateObjectStoreHelper::ReleaseMainThreadObjects()
{
  mObjectStore = nullptr;
  NoRequestDatabaseHelper::ReleaseMainThreadObjects();
}

nsresult
DeleteObjectStoreHelper::DoDatabaseWork(mozIStorageConnection* aConnection)
{
  NS_ASSERTION(!NS_IsMainThread(), "Wrong thread!");
  NS_ASSERTION(IndexedDatabaseManager::IsMainProcess(), "Wrong process!");

  PROFILER_LABEL("DeleteObjectStoreHelper", "DoDatabaseWork",
    js::ProfileEntry::Category::STORAGE);

  nsCOMPtr<mozIStorageStatement> stmt =
    mTransaction->GetCachedStatement(NS_LITERAL_CSTRING(
    "DELETE FROM object_store "
    "WHERE id = :id "
  ));
  IDB_ENSURE_TRUE(stmt, NS_ERROR_DOM_INDEXEDDB_UNKNOWN_ERR);

  mozStorageStatementScoper scoper(stmt);

  nsresult rv = stmt->BindInt64ByName(NS_LITERAL_CSTRING("id"), mObjectStoreId);
  IDB_ENSURE_SUCCESS(rv, NS_ERROR_DOM_INDEXEDDB_UNKNOWN_ERR);

  rv = stmt->Execute();
  IDB_ENSURE_SUCCESS(rv, NS_ERROR_DOM_INDEXEDDB_UNKNOWN_ERR);

  return NS_OK;
}

nsresult
>>>>>>> 4b8e9c1f
CreateFileHelper::DoDatabaseWork(mozIStorageConnection* aConnection)
{
  AssertIsOnIOThread();
  NS_ASSERTION(IndexedDatabaseManager::IsMainProcess(), "Wrong process!");

  PROFILER_LABEL("CreateFileHelper", "DoDatabaseWork",
    js::ProfileEntry::Category::STORAGE);

  if (IndexedDatabaseManager::InLowDiskSpaceMode()) {
    NS_WARNING("Refusing to create file because disk space is low!");
    return NS_ERROR_DOM_INDEXEDDB_QUOTA_ERR;
  }

  MOZ_CRASH("Move me!");/*
  FileManager* fileManager = mDatabase->Manager();

  mFileInfo = fileManager->GetNewFileInfo();
  IDB_ENSURE_TRUE(mFileInfo, NS_ERROR_DOM_INDEXEDDB_UNKNOWN_ERR);

  const int64_t& fileId = mFileInfo->Id();

  nsCOMPtr<nsIFile> directory = fileManager->EnsureJournalDirectory();
  NS_ENSURE_TRUE(directory, NS_ERROR_FAILURE);

  nsCOMPtr<nsIFile> file = fileManager->GetFileForId(directory, fileId);
  NS_ENSURE_TRUE(file, NS_ERROR_FAILURE);

  nsresult rv = file->Create(nsIFile::NORMAL_FILE_TYPE, 0644);
  NS_ENSURE_SUCCESS(rv, rv);

  directory = fileManager->GetDirectory();
  IDB_ENSURE_TRUE(directory, NS_ERROR_DOM_INDEXEDDB_UNKNOWN_ERR);

  file = fileManager->GetFileForId(directory, fileId);
  IDB_ENSURE_TRUE(file, NS_ERROR_DOM_INDEXEDDB_UNKNOWN_ERR);

  rv = file->Create(nsIFile::NORMAL_FILE_TYPE, 0644);
  IDB_ENSURE_SUCCESS(rv, NS_ERROR_DOM_INDEXEDDB_UNKNOWN_ERR);
  */
  return NS_OK;
}

nsresult
CreateFileHelper::GetSuccessResult(JSContext* aCx,
                                   JS::MutableHandle<JS::Value> aVal)
{
  nsRefPtr<IDBFileHandle> fileHandle =
    IDBFileHandle::Create(mName, mType, mDatabase, mFileInfo.forget());
  IDB_ENSURE_TRUE(fileHandle, NS_ERROR_DOM_INDEXEDDB_UNKNOWN_ERR);

  return WrapNative(aCx, NS_ISUPPORTS_CAST(EventTarget*, fileHandle), aVal);
}<|MERGE_RESOLUTION|>--- conflicted
+++ resolved
@@ -805,97 +805,6 @@
 }
 
 nsresult
-<<<<<<< HEAD
-=======
-CreateObjectStoreHelper::DoDatabaseWork(mozIStorageConnection* aConnection)
-{
-  NS_ASSERTION(!NS_IsMainThread(), "Wrong thread!");
-  NS_ASSERTION(IndexedDatabaseManager::IsMainProcess(), "Wrong process!");
-
-  PROFILER_LABEL("CreateObjectStoreHelper", "DoDatabaseWork",
-    js::ProfileEntry::Category::STORAGE);
-
-  if (IndexedDatabaseManager::InLowDiskSpaceMode()) {
-    NS_WARNING("Refusing to create additional objectStore because disk space "
-               "is low!");
-    return NS_ERROR_DOM_INDEXEDDB_QUOTA_ERR;
-  }
-
-  nsCOMPtr<mozIStorageStatement> stmt =
-    mTransaction->GetCachedStatement(NS_LITERAL_CSTRING(
-    "INSERT INTO object_store (id, auto_increment, name, key_path) "
-    "VALUES (:id, :auto_increment, :name, :key_path)"
-  ));
-  IDB_ENSURE_TRUE(stmt, NS_ERROR_DOM_INDEXEDDB_UNKNOWN_ERR);
-
-  mozStorageStatementScoper scoper(stmt);
-
-  nsresult rv = stmt->BindInt64ByName(NS_LITERAL_CSTRING("id"),
-                                       mObjectStore->Id());
-  IDB_ENSURE_SUCCESS(rv, NS_ERROR_DOM_INDEXEDDB_UNKNOWN_ERR);
-
-  rv = stmt->BindInt32ByName(NS_LITERAL_CSTRING("auto_increment"),
-                             mObjectStore->IsAutoIncrement() ? 1 : 0);
-  IDB_ENSURE_SUCCESS(rv, NS_ERROR_DOM_INDEXEDDB_UNKNOWN_ERR);
-
-  rv = stmt->BindStringByName(NS_LITERAL_CSTRING("name"), mObjectStore->Name());
-  IDB_ENSURE_SUCCESS(rv, NS_ERROR_DOM_INDEXEDDB_UNKNOWN_ERR);
-
-  const KeyPath& keyPath = mObjectStore->GetKeyPath();
-  if (keyPath.IsValid()) {
-    nsAutoString keyPathSerialization;
-    keyPath.SerializeToString(keyPathSerialization);
-    rv = stmt->BindStringByName(NS_LITERAL_CSTRING("key_path"),
-                                keyPathSerialization);
-    IDB_ENSURE_SUCCESS(rv, NS_ERROR_DOM_INDEXEDDB_UNKNOWN_ERR);
-  }
-  else {
-    rv = stmt->BindNullByName(NS_LITERAL_CSTRING("key_path"));
-    IDB_ENSURE_SUCCESS(rv, NS_ERROR_DOM_INDEXEDDB_UNKNOWN_ERR);
-  }
-
-  rv = stmt->Execute();
-  IDB_ENSURE_SUCCESS(rv, NS_ERROR_DOM_INDEXEDDB_UNKNOWN_ERR);
-
-  return NS_OK;
-}
-
-void
-CreateObjectStoreHelper::ReleaseMainThreadObjects()
-{
-  mObjectStore = nullptr;
-  NoRequestDatabaseHelper::ReleaseMainThreadObjects();
-}
-
-nsresult
-DeleteObjectStoreHelper::DoDatabaseWork(mozIStorageConnection* aConnection)
-{
-  NS_ASSERTION(!NS_IsMainThread(), "Wrong thread!");
-  NS_ASSERTION(IndexedDatabaseManager::IsMainProcess(), "Wrong process!");
-
-  PROFILER_LABEL("DeleteObjectStoreHelper", "DoDatabaseWork",
-    js::ProfileEntry::Category::STORAGE);
-
-  nsCOMPtr<mozIStorageStatement> stmt =
-    mTransaction->GetCachedStatement(NS_LITERAL_CSTRING(
-    "DELETE FROM object_store "
-    "WHERE id = :id "
-  ));
-  IDB_ENSURE_TRUE(stmt, NS_ERROR_DOM_INDEXEDDB_UNKNOWN_ERR);
-
-  mozStorageStatementScoper scoper(stmt);
-
-  nsresult rv = stmt->BindInt64ByName(NS_LITERAL_CSTRING("id"), mObjectStoreId);
-  IDB_ENSURE_SUCCESS(rv, NS_ERROR_DOM_INDEXEDDB_UNKNOWN_ERR);
-
-  rv = stmt->Execute();
-  IDB_ENSURE_SUCCESS(rv, NS_ERROR_DOM_INDEXEDDB_UNKNOWN_ERR);
-
-  return NS_OK;
-}
-
-nsresult
->>>>>>> 4b8e9c1f
 CreateFileHelper::DoDatabaseWork(mozIStorageConnection* aConnection)
 {
   AssertIsOnIOThread();
