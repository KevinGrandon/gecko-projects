/* -*- Mode: C++; tab-width: 8; indent-tabs-mode: nil; c-basic-offset: 2 -*- */
/* vim: set ts=2 et sw=2 tw=80: */
/* This Source Code Form is subject to the terms of the Mozilla Public
 * License, v. 2.0. If a copy of the MPL was not distributed with this
 * file, You can obtain one at http://mozilla.org/MPL/2.0/. */

#include "TransactionThreadPool.h"

#include "IDBTransaction.h"
#include "mozilla/Monitor.h"
#include "mozilla/ipc/BackgroundParent.h"
#include "nsComponentManagerUtils.h"
#include "nsIRunnable.h"
#include "nsIThreadPool.h"
#include "nsThreadUtils.h"
#include "nsServiceManagerUtils.h"
#include "nsXPCOMCIDInternal.h"
#include "ProfilerHelpers.h"

using namespace mozilla;
using namespace mozilla::dom::indexedDB;

using mozilla::ipc::AssertIsOnBackgroundThread;

namespace {

const uint32_t kThreadLimit = 20;
const uint32_t kIdleThreadLimit = 5;
const uint32_t kIdleThreadTimeoutMs = 30000;

// Only touched on the PBackground thread.
TransactionThreadPool* gThreadPool = nullptr;

// Only touched on the PBackground thread.
uint64_t gUniqueTransactionId = 0;

#ifdef MOZ_ENABLE_PROFILER_SPS

class TransactionThreadPoolListener MOZ_FINAL
  : public nsIThreadPoolListener
{
public:
  TransactionThreadPoolListener()
  { }

  NS_DECL_THREADSAFE_ISUPPORTS

private:
  virtual ~TransactionThreadPoolListener()
  { }

  NS_DECL_NSITHREADPOOLLISTENER
};

#endif // MOZ_ENABLE_PROFILER_SPS

} // anonymous namespace

class TransactionThreadPool::FinishTransactionRunnable MOZ_FINAL
  : public nsRunnable
{
  typedef TransactionThreadPool::FinishCallback FinishCallback;

  TransactionThreadPool* mThreadPool;
  nsRefPtr<FinishCallback> mFinishCallback;
  uint64_t mTransactionId;
  const nsCString mDatabaseId;
  const nsTArray<nsString> mObjectStoreNames;
  uint16_t mMode;

public:
  FinishTransactionRunnable(TransactionThreadPool* aThreadPool,
                            uint64_t aTransactionId,
                            const nsACString& aDatabaseId,
                            const nsTArray<nsString>& aObjectStoreNames,
                            uint16_t aMode,
                            already_AddRefed<FinishCallback> aFinishCallback);

  NS_DECL_ISUPPORTS_INHERITED

private:
  ~FinishTransactionRunnable()
  { }

  NS_DECL_NSIRUNNABLE
};

class TransactionThreadPool::CleanupRunnable MOZ_FINAL
  : public nsRunnable
{
  nsAutoPtr<TransactionThreadPool> mThreadPool;

public:
  CleanupRunnable(TransactionThreadPool* aThreadPool)
    : mThreadPool(aThreadPool)
  {
    MOZ_ASSERT(aThreadPool);
    aThreadPool->AssertIsOnOwningThread();
  }

  NS_IMETHOD
  Run()
  {
    mThreadPool->AssertIsOnOwningThread();

    if (NS_FAILED(mThreadPool->Cleanup())) {
      NS_WARNING("Failed to clean up thread pool!");
    }

    return NS_OK;
  }

private:
  ~CleanupRunnable()
  { }
};

struct TransactionThreadPool::DatabaseTransactionInfo MOZ_FINAL
{
  typedef nsClassHashtable<nsUint64HashKey, TransactionInfo>
    TransactionHashtable;
  TransactionHashtable transactions;
  nsClassHashtable<nsStringHashKey, TransactionInfoPair> blockingTransactions;

  DatabaseTransactionInfo()
  {
    MOZ_COUNT_CTOR(DatabaseTransactionInfo);
  }

  ~DatabaseTransactionInfo()
  {
    MOZ_COUNT_DTOR(DatabaseTransactionInfo);
  }
};

struct TransactionThreadPool::DatabasesCompleteCallback MOZ_FINAL
{
  nsTArray<nsCString> mDatabaseIds;
  nsCOMPtr<nsIRunnable> mCallback;

  DatabasesCompleteCallback()
  {
    MOZ_COUNT_CTOR(DatabasesCompleteCallback);
  }

  ~DatabasesCompleteCallback()
  {
    MOZ_COUNT_DTOR(DatabasesCompleteCallback);
  }
};

class TransactionThreadPool::TransactionQueue MOZ_FINAL
  : public nsRunnable
{
  mozilla::Monitor mMonitor;

  TransactionThreadPool* mOwningThreadPool;
  nsCOMPtr<nsIEventTarget> mOwningThread;
  uint64_t mTransactionId;
  const nsCString mDatabaseId;
  const nsTArray<nsString> mObjectStoreNames;
  uint16_t mMode;

  nsAutoTArray<nsCOMPtr<nsIRunnable>, 10> mQueue;
  nsRefPtr<FinishCallback> mFinishCallback;
  bool mShouldFinish;

public:
  TransactionQueue(TransactionThreadPool* aThreadPool,
                    uint64_t aTransactionId,
                    const nsACString& aDatabaseId,
                    const nsTArray<nsString>& aObjectStoreNames,
                    uint16_t aMode);

  NS_DECL_ISUPPORTS_INHERITED

  void Unblock();

  void Dispatch(nsIRunnable* aRunnable);

  void Finish(FinishCallback* aFinishCallback);

private:
  ~TransactionQueue()
  { }

  NS_DECL_NSIRUNNABLE
};

struct TransactionThreadPool::TransactionInfo MOZ_FINAL
{
  uint64_t transactionId;
  nsCString databaseId;
  nsRefPtr<TransactionQueue> queue;
  nsTHashtable<nsPtrHashKey<TransactionInfo>> blockedOn;
  nsTHashtable<nsPtrHashKey<TransactionInfo>> blocking;

  TransactionInfo(TransactionThreadPool* aThreadPool,
                  uint64_t aTransactionId,
                  const nsACString& aDatabaseId,
                  const nsTArray<nsString>& aObjectStoreNames,
                  uint16_t aMode)
  : transactionId(aTransactionId), databaseId(aDatabaseId)
  {
    MOZ_COUNT_CTOR(TransactionInfo);

    queue = new TransactionQueue(aThreadPool, aTransactionId, aDatabaseId,
                                  aObjectStoreNames, aMode);
  }

  ~TransactionInfo()
  {
    MOZ_COUNT_DTOR(TransactionInfo);
  }
};

struct TransactionThreadPool::TransactionInfoPair MOZ_FINAL
{
  // Multiple reading transactions can block future writes.
  nsTArray<TransactionInfo*> lastBlockingWrites;
  // But only a single writing transaction can block future reads.
  TransactionInfo* lastBlockingReads;

  TransactionInfoPair()
    : lastBlockingReads(nullptr)
  {
    MOZ_COUNT_CTOR(TransactionInfoPair);
  }

  ~TransactionInfoPair()
  {
    MOZ_COUNT_DTOR(TransactionInfoPair);
  }
};

TransactionThreadPool::TransactionThreadPool()
{
  AssertIsOnBackgroundThread();
  MOZ_ASSERT(!gThreadPool);

#ifdef DEBUG
  mDEBUGOwningPRThread = PR_GetCurrentThread();
#endif
  AssertIsOnOwningThread();
}

TransactionThreadPool::~TransactionThreadPool()
{
  AssertIsOnOwningThread();
}

#ifdef DEBUG

void
TransactionThreadPool::AssertIsOnOwningThread() const
{
  MOZ_ASSERT(mDEBUGOwningPRThread);
  MOZ_ASSERT(PR_GetCurrentThread() == mDEBUGOwningPRThread);
}

#endif // DEBUG

// static
TransactionThreadPool*
TransactionThreadPool::GetOrCreate()
{
  AssertIsOnBackgroundThread();

  if (!gThreadPool) {
    nsAutoPtr<TransactionThreadPool> pool(new TransactionThreadPool());
    pool->AssertIsOnOwningThread();

    if (NS_WARN_IF(NS_FAILED(pool->Init()))) {
      return nullptr;
    }

    gThreadPool = pool.forget();
  }

  return gThreadPool;
}

// static
TransactionThreadPool*
TransactionThreadPool::Get()
{
  AssertIsOnBackgroundThread();

  if (gThreadPool) {
    gThreadPool->AssertIsOnOwningThread();
    return gThreadPool;
  }

  return nullptr;
}

// static
void
TransactionThreadPool::Shutdown()
{
  AssertIsOnBackgroundThread();

  if (gThreadPool) {
    gThreadPool->AssertIsOnOwningThread();

    nsRefPtr<CleanupRunnable> runnable = new CleanupRunnable(gThreadPool);
    gThreadPool = nullptr;

    MOZ_ALWAYS_TRUE(NS_SUCCEEDED(NS_DispatchToCurrentThread(runnable)));
  }

  gUniqueTransactionId = 0;
}

uint64_t
TransactionThreadPool::NextTransactionId()
{
  AssertIsOnBackgroundThread();

  return ++gUniqueTransactionId;
}

nsresult
TransactionThreadPool::Init()
{
  AssertIsOnOwningThread();

  nsresult rv;
  mThreadPool = do_CreateInstance(NS_THREADPOOL_CONTRACTID, &rv);
  if (NS_WARN_IF(NS_FAILED(rv))) {
    return rv;
  }

  rv = mThreadPool->SetName(NS_LITERAL_CSTRING("IndexedDB Trans"));
  if (NS_WARN_IF(NS_FAILED(rv))) {
    return rv;
  }

  rv = mThreadPool->SetThreadLimit(kThreadLimit);
  if (NS_WARN_IF(NS_FAILED(rv))) {
    return rv;
  }

  rv = mThreadPool->SetIdleThreadLimit(kIdleThreadLimit);
  if (NS_WARN_IF(NS_FAILED(rv))) {
    return rv;
  }

  rv = mThreadPool->SetIdleThreadTimeout(kIdleThreadTimeoutMs);
  if (NS_WARN_IF(NS_FAILED(rv))) {
    return rv;
  }

#ifdef MOZ_ENABLE_PROFILER_SPS
  nsCOMPtr<nsIThreadPoolListener> listener =
    new TransactionThreadPoolListener();

  rv = mThreadPool->SetListener(listener);
  if (NS_WARN_IF(NS_FAILED(rv))) {
    return rv;
  }
#endif

  return NS_OK;
}

nsresult
TransactionThreadPool::Cleanup()
{
  AssertIsOnOwningThread();

  nsresult rv = mThreadPool->Shutdown();
  NS_ENSURE_SUCCESS(rv, rv);

  nsIThread* currentThread = NS_GetCurrentThread();
  MOZ_ASSERT(currentThread);

  // Make sure the pool is still accessible while any callbacks generated from
  // the other threads are processed.
  rv = NS_ProcessPendingEvents(currentThread);
  NS_ENSURE_SUCCESS(rv, rv);

  if (!mCompleteCallbacks.IsEmpty()) {
    // Run all callbacks manually now.
    for (uint32_t index = 0; index < mCompleteCallbacks.Length(); index++) {
      mCompleteCallbacks[index].mCallback->Run();
    }
    mCompleteCallbacks.Clear();

    // And make sure they get processed.
    rv = NS_ProcessPendingEvents(currentThread);
    NS_ENSURE_SUCCESS(rv, rv);
  }

  return NS_OK;
}

// static
PLDHashOperator
TransactionThreadPool::MaybeUnblockTransaction(nsPtrHashKey<TransactionInfo>* aKey,
                                               void* aUserArg)
{
  AssertIsOnBackgroundThread();

  TransactionInfo* maybeUnblockedInfo = aKey->GetKey();
  TransactionInfo* finishedInfo = static_cast<TransactionInfo*>(aUserArg);

  NS_ASSERTION(maybeUnblockedInfo->blockedOn.Contains(finishedInfo),
               "Huh?");
  maybeUnblockedInfo->blockedOn.RemoveEntry(finishedInfo);
  if (!maybeUnblockedInfo->blockedOn.Count()) {
    // Let this transaction run.
    maybeUnblockedInfo->queue->Unblock();
  }

  return PL_DHASH_NEXT;
}

void
TransactionThreadPool::FinishTransaction(
                                    uint64_t aTransactionId,
                                    const nsACString& aDatabaseId,
                                    const nsTArray<nsString>& aObjectStoreNames,
                                    uint16_t aMode)
{
  AssertIsOnOwningThread();

  PROFILER_LABEL("IndexedDB", "TransactionThreadPool::FinishTransaction");

  DatabaseTransactionInfo* dbTransactionInfo;
  if (!mTransactionsInProgress.Get(aDatabaseId, &dbTransactionInfo)) {
    NS_ERROR("We don't know anyting about this database?!");
    return;
  }

  DatabaseTransactionInfo::TransactionHashtable& transactionsInProgress =
    dbTransactionInfo->transactions;

  uint32_t transactionCount = transactionsInProgress.Count();

#ifdef DEBUG
  if (aMode == IDBTransaction::VERSION_CHANGE) {
    NS_ASSERTION(transactionCount == 1,
                 "More transactions running than should be!");
  }
#endif

  if (transactionCount == 1) {
#ifdef DEBUG
    {
      const TransactionInfo* info = transactionsInProgress.Get(aTransactionId);
      NS_ASSERTION(info->transactionId == aTransactionId, "Transaction mismatch!");
    }
#endif
    mTransactionsInProgress.Remove(aDatabaseId);

    // See if we need to fire any complete callbacks.
    uint32_t index = 0;
    while (index < mCompleteCallbacks.Length()) {
      if (MaybeFireCallback(mCompleteCallbacks[index])) {
        mCompleteCallbacks.RemoveElementAt(index);
      }
      else {
        index++;
      }
    }

    return;
  }
  TransactionInfo* info = transactionsInProgress.Get(aTransactionId);
  NS_ASSERTION(info, "We've never heard of this transaction?!?");

  const nsTArray<nsString>& objectStoreNames = aObjectStoreNames;
  for (uint32_t index = 0, count = objectStoreNames.Length(); index < count;
       index++) {
    TransactionInfoPair* blockInfo =
      dbTransactionInfo->blockingTransactions.Get(objectStoreNames[index]);
    NS_ASSERTION(blockInfo, "Huh?");

    if (aMode == IDBTransaction::READ_WRITE &&
        blockInfo->lastBlockingReads == info) {
      blockInfo->lastBlockingReads = nullptr;
    }

    uint32_t i = blockInfo->lastBlockingWrites.IndexOf(info);
    if (i != blockInfo->lastBlockingWrites.NoIndex) {
      blockInfo->lastBlockingWrites.RemoveElementAt(i);
    }
  }

  info->blocking.EnumerateEntries(MaybeUnblockTransaction, info);

  transactionsInProgress.Remove(aTransactionId);
}

TransactionThreadPool::TransactionQueue*
TransactionThreadPool::GetQueueForTransaction(uint64_t aTransactionId,
                                              const nsACString& aDatabaseId)
{
  AssertIsOnOwningThread();

  DatabaseTransactionInfo* dbTransactionInfo;
  if (mTransactionsInProgress.Get(aDatabaseId, &dbTransactionInfo)) {
    DatabaseTransactionInfo::TransactionHashtable& transactionsInProgress =
      dbTransactionInfo->transactions;
    TransactionInfo* info = transactionsInProgress.Get(aTransactionId);
    if (info) {
      // We recognize this one.
      return info->queue;
    }
  }

  return nullptr;
}

TransactionThreadPool::TransactionQueue&
TransactionThreadPool::GetQueueForTransaction(
                                    uint64_t aTransactionId,
                                    const nsACString& aDatabaseId,
                                    const nsTArray<nsString>& aObjectStoreNames,
                                    uint16_t aMode)
{
  AssertIsOnOwningThread();

  TransactionQueue* existingQueue =
    GetQueueForTransaction(aTransactionId, aDatabaseId);
  if (existingQueue) {
    return *existingQueue;
  }

  // See if we can run this transaction now.
  DatabaseTransactionInfo* dbTransactionInfo;
  if (!mTransactionsInProgress.Get(aDatabaseId, &dbTransactionInfo)) {
    // First transaction for this database.
    dbTransactionInfo = new DatabaseTransactionInfo();
    mTransactionsInProgress.Put(aDatabaseId, dbTransactionInfo);
  }

  DatabaseTransactionInfo::TransactionHashtable& transactionsInProgress =
    dbTransactionInfo->transactions;
  TransactionInfo* info = transactionsInProgress.Get(aTransactionId);
  if (info) {
    // We recognize this one.
    return *info->queue;
  }

  TransactionInfo* transactionInfo = new TransactionInfo(this,
                                                         aTransactionId,
                                                         aDatabaseId,
                                                         aObjectStoreNames,
                                                         aMode);

  dbTransactionInfo->transactions.Put(aTransactionId, transactionInfo);;

  for (uint32_t index = 0, count = aObjectStoreNames.Length(); index < count;
       index++) {
    TransactionInfoPair* blockInfo =
      dbTransactionInfo->blockingTransactions.Get(aObjectStoreNames[index]);
    if (!blockInfo) {
      blockInfo = new TransactionInfoPair();
      blockInfo->lastBlockingReads = nullptr;
      dbTransactionInfo->blockingTransactions.Put(aObjectStoreNames[index],
                                                  blockInfo);
    }

    // Mark what we are blocking on.
    if (blockInfo->lastBlockingReads) {
      TransactionInfo* blockingInfo = blockInfo->lastBlockingReads;
      transactionInfo->blockedOn.PutEntry(blockingInfo);
      blockingInfo->blocking.PutEntry(transactionInfo);
    }

    if (aMode == IDBTransaction::READ_WRITE &&
        blockInfo->lastBlockingWrites.Length()) {
      for (uint32_t index = 0,
           count = blockInfo->lastBlockingWrites.Length(); index < count;
           index++) {
        TransactionInfo* blockingInfo = blockInfo->lastBlockingWrites[index];
        transactionInfo->blockedOn.PutEntry(blockingInfo);
        blockingInfo->blocking.PutEntry(transactionInfo);
      }
    }

    if (aMode == IDBTransaction::READ_WRITE) {
      blockInfo->lastBlockingReads = transactionInfo;
      blockInfo->lastBlockingWrites.Clear();
    }
    else {
      blockInfo->lastBlockingWrites.AppendElement(transactionInfo);
    }
  }

  if (!transactionInfo->blockedOn.Count()) {
    transactionInfo->queue->Unblock();
  }

  return *transactionInfo->queue;
}

nsresult
TransactionThreadPool::Dispatch(uint64_t aTransactionId,
                                const nsACString& aDatabaseId,
                                const nsTArray<nsString>& aObjectStoreNames,
                                uint16_t aMode,
                                nsIRunnable* aRunnable,
                                bool aFinish,
                                FinishCallback* aFinishCallback)
{
  TransactionQueue& queue = GetQueueForTransaction(aTransactionId,
                                                   aDatabaseId,
                                                   aObjectStoreNames,
                                                   aMode);

  queue.Dispatch(aRunnable);
  if (aFinish) {
    queue.Finish(aFinishCallback);
  }
  return NS_OK;
}

void
TransactionThreadPool::Dispatch(uint64_t aTransactionId,
                                const nsACString& aDatabaseId,
                                nsIRunnable* aRunnable,
                                bool aFinish,
                                FinishCallback* aFinishCallback)
{
  TransactionQueue* queue = GetQueueForTransaction(aTransactionId, aDatabaseId);
  if (!queue) {
    MOZ_CRASH("This transaction id was useless!");
  }

  queue->Dispatch(aRunnable);
  if (aFinish) {
    queue->Finish(aFinishCallback);
  }
}

void
TransactionThreadPool::WaitForDatabasesToComplete(
                                             nsTArray<nsCString>& aDatabaseIds,
                                             nsIRunnable* aCallback)
{
  AssertIsOnOwningThread();
  NS_ASSERTION(!aDatabaseIds.IsEmpty(), "No databases to wait on!");
  NS_ASSERTION(aCallback, "Null pointer!");

  DatabasesCompleteCallback* callback = mCompleteCallbacks.AppendElement();

  callback->mCallback = aCallback;
  callback->mDatabaseIds.SwapElements(aDatabaseIds);

  if (MaybeFireCallback(*callback)) {
    mCompleteCallbacks.RemoveElementAt(mCompleteCallbacks.Length() - 1);
  }
}

// static
PLDHashOperator
TransactionThreadPool::CollectTransactions(const uint64_t& aTransactionId,
                                           TransactionInfo* aValue,
                                           void* aUserArg)
{
  nsAutoTArray<TransactionInfo*, 50>* transactionArray =
    static_cast<nsAutoTArray<TransactionInfo*, 50>*>(aUserArg);
  transactionArray->AppendElement(aValue);

  return PL_DHASH_NEXT;
}

struct MOZ_STACK_CLASS TransactionSearchInfo
{
  TransactionSearchInfo(const nsACString& aDatabaseId)
    : databaseId(aDatabaseId), found(false)
  {
  }

  nsCString databaseId;
  bool found;
};

// static
PLDHashOperator
TransactionThreadPool::FindTransaction(const uint64_t& aTransactionId,
                                       TransactionInfo* aValue,
                                       void* aUserArg)
{
  TransactionSearchInfo* info = static_cast<TransactionSearchInfo*>(aUserArg);

  if (aValue->databaseId == info->databaseId) {
    info->found = true;
    return PL_DHASH_STOP;
  }

  return PL_DHASH_NEXT;
}

bool
TransactionThreadPool::HasTransactionsForDatabase(const nsACString& aDatabaseId)
{
  AssertIsOnOwningThread();
  MOZ_ASSERT(!aDatabaseId.IsEmpty(), "An empty DatabaseId!");

  DatabaseTransactionInfo* dbTransactionInfo = nullptr;
  dbTransactionInfo = mTransactionsInProgress.Get(aDatabaseId);
  if (!dbTransactionInfo) {
    return false;
  }

  TransactionSearchInfo info(aDatabaseId);
  dbTransactionInfo->transactions.EnumerateRead(FindTransaction, &info);

  return info.found;
}

bool
TransactionThreadPool::MaybeFireCallback(DatabasesCompleteCallback aCallback)
{
  AssertIsOnOwningThread();

  PROFILER_LABEL("IndexedDB", "TransactionThreadPool::MaybeFireCallback");

  for (uint32_t index = 0; index < aCallback.mDatabaseIds.Length(); index++) {
    nsCString databaseId = aCallback.mDatabaseIds[index];
    if (databaseId.IsEmpty()) {
      MOZ_CRASH();
    }

    if (mTransactionsInProgress.Get(databaseId, nullptr)) {
      return false;
    }
  }

  aCallback.mCallback->Run();
  return true;
}

TransactionThreadPool::
TransactionQueue::TransactionQueue(TransactionThreadPool* aThreadPool,
                                   uint64_t aTransactionId,
                                   const nsACString& aDatabaseId,
                                   const nsTArray<nsString>& aObjectStoreNames,
                                   uint16_t aMode)
: mMonitor("TransactionQueue::mMonitor"),
  mOwningThreadPool(aThreadPool),
  mOwningThread(NS_GetCurrentThread()),
  mTransactionId(aTransactionId),
  mDatabaseId(aDatabaseId),
  mObjectStoreNames(aObjectStoreNames),
  mMode(aMode),
  mShouldFinish(false)
{
  MOZ_ASSERT(aThreadPool);
  aThreadPool->AssertIsOnOwningThread();
  MOZ_ASSERT(mOwningThread);
}

void
TransactionThreadPool::TransactionQueue::Unblock()
{
  MonitorAutoLock lock(mMonitor);

  // NB: Finish may be called before Unblock.

  TransactionThreadPool::Get()->mThreadPool->
    Dispatch(this, NS_DISPATCH_NORMAL);
}

void
TransactionThreadPool::TransactionQueue::Dispatch(nsIRunnable* aRunnable)
{
  MonitorAutoLock lock(mMonitor);

  NS_ASSERTION(!mShouldFinish, "Dispatch called after Finish!");

  mQueue.AppendElement(aRunnable);

  mMonitor.Notify();
}

void
TransactionThreadPool::TransactionQueue::Finish(FinishCallback* aFinishCallback)
{
  MonitorAutoLock lock(mMonitor);

  NS_ASSERTION(!mShouldFinish, "Finish called more than once!");

  mShouldFinish = true;
  mFinishCallback = aFinishCallback;

  mMonitor.Notify();
}

<<<<<<< HEAD
NS_IMPL_ISUPPORTS_INHERITED0(TransactionThreadPool::TransactionQueue,
                             nsRunnable)
=======
NS_IMPL_ISUPPORTS(TransactionThreadPool::TransactionQueue, nsIRunnable)
>>>>>>> 5f4008d9

NS_IMETHODIMP
TransactionThreadPool::TransactionQueue::Run()
{
  PROFILER_LABEL("IndexedDB", "TransactionQueue::Run");

  IDB_PROFILER_MARK("IndexedDB Transaction %llu: Beginning database work",
                    "IDBTransaction[%llu] DT Start",
                    mTransaction->GetSerialNumber());

  nsAutoTArray<nsCOMPtr<nsIRunnable>, 10> queue;
  nsRefPtr<FinishCallback> FinishCallback;
  bool shouldFinish = false;

  do {
    NS_ASSERTION(queue.IsEmpty(), "Should have cleared this!");

    {
      MonitorAutoLock lock(mMonitor);
      while (!mShouldFinish && mQueue.IsEmpty()) {
        if (NS_FAILED(mMonitor.Wait())) {
          NS_ERROR("Failed to wait!");
        }
      }

      mQueue.SwapElements(queue);
      if (mShouldFinish) {
        mFinishCallback.swap(FinishCallback);
        shouldFinish = true;
      }
    }

    uint32_t count = queue.Length();
    for (uint32_t index = 0; index < count; index++) {
      nsCOMPtr<nsIRunnable>& runnable = queue[index];
      runnable->Run();
      runnable = nullptr;
    }

    if (count) {
      queue.Clear();
    }
  } while (!shouldFinish);

  IDB_PROFILER_MARK("IndexedDB Transaction %llu: Finished database work",
                    "IDBTransaction[%llu] DT Done",
                    mTransaction->GetSerialNumber());

  nsCOMPtr<nsIRunnable> finishTransactionRunnable =
    new FinishTransactionRunnable(mOwningThreadPool, mTransactionId,
                                  mDatabaseId, mObjectStoreNames, mMode,
                                  FinishCallback.forget());
  if (NS_FAILED(mOwningThread->Dispatch(finishTransactionRunnable,
                                        NS_DISPATCH_NORMAL))) {
    NS_WARNING("Failed to dispatch finishTransactionRunnable!");
  }

  return NS_OK;
}

TransactionThreadPool::
FinishTransactionRunnable::FinishTransactionRunnable(
                               TransactionThreadPool* aThreadPool,
                               uint64_t aTransactionId,
                               const nsACString& aDatabaseId,
                               const nsTArray<nsString>& aObjectStoreNames,
                               uint16_t aMode,
                               already_AddRefed<FinishCallback> aFinishCallback)
: mThreadPool(aThreadPool),
  mFinishCallback(aFinishCallback),
  mTransactionId(aTransactionId),
  mDatabaseId(aDatabaseId),
  mObjectStoreNames(aObjectStoreNames),
  mMode(aMode)
{
  NS_ASSERTION(!NS_IsMainThread(), "Wrong thread!");
}

<<<<<<< HEAD
NS_IMPL_ISUPPORTS_INHERITED0(TransactionThreadPool::FinishTransactionRunnable,
                             nsRunnable)
=======
NS_IMPL_ISUPPORTS(FinishTransactionRunnable, nsIRunnable)
>>>>>>> 5f4008d9

NS_IMETHODIMP
TransactionThreadPool::
FinishTransactionRunnable::Run()
{
  MOZ_ASSERT(mThreadPool);
  mThreadPool->AssertIsOnOwningThread();

  PROFILER_LABEL("IndexedDB", "FinishTransactionRunnable::Run");

  nsRefPtr<FinishCallback> callback;
  mFinishCallback.swap(callback);

  if (callback) {
    callback->TransactionFinishedBeforeUnblock();
  }

  mThreadPool->FinishTransaction(mTransactionId, mDatabaseId, mObjectStoreNames,
                                 mMode);

  if (callback) {
    callback->TransactionFinishedAfterUnblock();
  }

  return NS_OK;
}

#ifdef MOZ_ENABLE_PROFILER_SPS

NS_IMPL_ISUPPORTS(TransactionThreadPoolListener, nsIThreadPoolListener)

NS_IMETHODIMP
TransactionThreadPoolListener::OnThreadCreated()
{
  MOZ_ASSERT(!NS_IsMainThread());
  char aLocal;
  profiler_register_thread("IndexedDB Transaction", &aLocal);
  return NS_OK;
}

NS_IMETHODIMP
TransactionThreadPoolListener::OnThreadShuttingDown()
{
  MOZ_ASSERT(!NS_IsMainThread());
  profiler_unregister_thread();
  return NS_OK;
}

#endif // MOZ_ENABLE_PROFILER_SPS<|MERGE_RESOLUTION|>--- conflicted
+++ resolved
@@ -791,12 +791,8 @@
   mMonitor.Notify();
 }
 
-<<<<<<< HEAD
 NS_IMPL_ISUPPORTS_INHERITED0(TransactionThreadPool::TransactionQueue,
                              nsRunnable)
-=======
-NS_IMPL_ISUPPORTS(TransactionThreadPool::TransactionQueue, nsIRunnable)
->>>>>>> 5f4008d9
 
 NS_IMETHODIMP
 TransactionThreadPool::TransactionQueue::Run()
@@ -875,12 +871,8 @@
   NS_ASSERTION(!NS_IsMainThread(), "Wrong thread!");
 }
 
-<<<<<<< HEAD
 NS_IMPL_ISUPPORTS_INHERITED0(TransactionThreadPool::FinishTransactionRunnable,
                              nsRunnable)
-=======
-NS_IMPL_ISUPPORTS(FinishTransactionRunnable, nsIRunnable)
->>>>>>> 5f4008d9
 
 NS_IMETHODIMP
 TransactionThreadPool::
