/* -*- Mode: C++; tab-width: 8; indent-tabs-mode: nil; c-basic-offset: 2 -*- */
/* vim: set ts=2 et sw=2 tw=80: */
/* This Source Code Form is subject to the terms of the Mozilla Public
 * License, v. 2.0. If a copy of the MPL was not distributed with this
 * file, You can obtain one at http://mozilla.org/MPL/2.0/. */

#ifndef mozilla_dom_indexeddb_idbindex_h__
#define mozilla_dom_indexeddb_idbindex_h__

#include "js/RootingAPI.h"
#include "mozilla/Attributes.h"
#include "mozilla/dom/IDBCursorBinding.h"
#include "nsAutoPtr.h"
#include "nsCycleCollectionParticipant.h"
#include "nsISupports.h"
#include "nsTArrayForwardDeclare.h"
#include "nsWrapperCache.h"

class nsPIDOMWindow;

namespace mozilla {

class ErrorResult;

namespace dom {

template <typename> class Sequence;

namespace indexedDB {

class IDBObjectStore;
class IDBRequest;
class IndexMetadata;
class Key;
class KeyPath;

class IDBIndex MOZ_FINAL
  : public nsISupports
  , public nsWrapperCache
{
  nsRefPtr<IDBObjectStore> mObjectStore;

  JS::Heap<JS::Value> mCachedKeyPath;

  // This normally points to the IndexMetadata owned by the parent IDBDatabase
  // object. However, if this index is part of a versionchange transaction and
  // it gets deleted then the metadata is copied into mDeletedMetadata and
  // mMetadata is set to point at mDeletedMetadata.
  const IndexMetadata* mMetadata;
  nsAutoPtr<IndexMetadata> mDeletedMetadata;

  const int64_t mId;
  bool mRooted;

public:
  NS_DECL_CYCLE_COLLECTING_ISUPPORTS
  NS_DECL_CYCLE_COLLECTION_SCRIPT_HOLDER_CLASS(IDBIndex)

  static already_AddRefed<IDBIndex>
  Create(IDBObjectStore* aObjectStore, const IndexMetadata& aMetadata);

  int64_t
  Id() const
  {
    AssertIsOnOwningThread();

    return mId;
  }

  const nsString&
  Name() const;

  bool
  Unique() const;

  bool
  MultiEntry() const;

<<<<<<< HEAD
  const KeyPath&
  GetKeyPath() const;
=======
  // nsWrapperCache
  virtual JSObject*
  WrapObject(JSContext* aCx) MOZ_OVERRIDE;
>>>>>>> 78155b43

  IDBObjectStore*
  ObjectStore() const
  {
    AssertIsOnOwningThread();
    return mObjectStore;
  }

  nsPIDOMWindow*
  GetParentObject() const;

  void
  GetName(nsString& aName) const
  {
    aName = Name();
  }

  JS::Value
  GetKeyPath(JSContext* aCx, ErrorResult& aRv);

  already_AddRefed<IDBRequest>
  OpenCursor(JSContext* aCx,
             JS::Handle<JS::Value> aRange,
             IDBCursorDirection aDirection,
             ErrorResult& aRv)
  {
    AssertIsOnOwningThread();

    return OpenCursorInternal(/* aKeysOnly */ false, aCx, aRange, aDirection,
                              aRv);
  }

  already_AddRefed<IDBRequest>
  OpenKeyCursor(JSContext* aCx,
                JS::Handle<JS::Value> aRange,
                IDBCursorDirection aDirection,
                ErrorResult& aRv)
  {
    AssertIsOnOwningThread();

    return OpenCursorInternal(/* aKeysOnly */ true, aCx, aRange, aDirection,
                              aRv);
  }

  already_AddRefed<IDBRequest>
  Get(JSContext* aCx, JS::Handle<JS::Value> aKey, ErrorResult& aRv)
  {
    AssertIsOnOwningThread();

    return GetInternal(/* aKeyOnly */ false, aCx, aKey, aRv);
  }

  already_AddRefed<IDBRequest>
  GetKey(JSContext* aCx, JS::Handle<JS::Value> aKey, ErrorResult& aRv)
  {
    AssertIsOnOwningThread();

    return GetInternal(/* aKeyOnly */ true, aCx, aKey, aRv);
  }

  already_AddRefed<IDBRequest>
  Count(JSContext* aCx, JS::Handle<JS::Value> aKey,
         ErrorResult& aRv);

  already_AddRefed<IDBRequest>
  GetAll(JSContext* aCx, JS::Handle<JS::Value> aKey,
         const Optional<uint32_t>& aLimit, ErrorResult& aRv)
  {
    AssertIsOnOwningThread();

    return GetAllInternal(/* aKeysOnly */ false, aCx, aKey, aLimit, aRv);
  }

  already_AddRefed<IDBRequest>
  GetAllKeys(JSContext* aCx, JS::Handle<JS::Value> aKey,
             const Optional<uint32_t>& aLimit, ErrorResult& aRv)
  {
    AssertIsOnOwningThread();

    return GetAllInternal(/* aKeysOnly */ true, aCx, aKey, aLimit, aRv);
  }

  void
  RefreshMetadata(bool aMayDelete);

  void
  NoteDeletion();

  void
  AssertIsOnOwningThread() const
#ifdef DEBUG
  ;
#else
  { }
#endif

  // nsWrapperCache
  virtual JSObject*
  WrapObject(JSContext* aCx, JS::Handle<JSObject*> aScope) MOZ_OVERRIDE;

private:
  IDBIndex(IDBObjectStore* aObjectStore, const IndexMetadata* aMetadata);

  ~IDBIndex();

  already_AddRefed<IDBRequest>
  GetInternal(bool aKeyOnly,
              JSContext* aCx,
              JS::Handle<JS::Value> aKey,
              ErrorResult& aRv);

  already_AddRefed<IDBRequest>
  GetAllInternal(bool aKeysOnly,
                 JSContext* aCx,
                 JS::Handle<JS::Value> aKey,
                 const Optional<uint32_t>& aLimit,
                 ErrorResult& aRv);

  already_AddRefed<IDBRequest>
  OpenCursorInternal(bool aKeysOnly,
                     JSContext* aCx,
                     JS::Handle<JS::Value> aRange,
                     IDBCursorDirection aDirection,
                     ErrorResult& aRv);
};

} // namespace indexedDB
} // namespace dom
} // namespace mozilla

#endif // mozilla_dom_indexeddb_idbindex_h__<|MERGE_RESOLUTION|>--- conflicted
+++ resolved
@@ -76,14 +76,8 @@
   bool
   MultiEntry() const;
 
-<<<<<<< HEAD
   const KeyPath&
   GetKeyPath() const;
-=======
-  // nsWrapperCache
-  virtual JSObject*
-  WrapObject(JSContext* aCx) MOZ_OVERRIDE;
->>>>>>> 78155b43
 
   IDBObjectStore*
   ObjectStore() const
@@ -182,7 +176,7 @@
 
   // nsWrapperCache
   virtual JSObject*
-  WrapObject(JSContext* aCx, JS::Handle<JSObject*> aScope) MOZ_OVERRIDE;
+  WrapObject(JSContext* aCx) MOZ_OVERRIDE;
 
 private:
   IDBIndex(IDBObjectStore* aObjectStore, const IndexMetadata* aMetadata);
