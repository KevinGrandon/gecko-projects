/* -*- Mode: C++; tab-width: 8; indent-tabs-mode: nil; c-basic-offset: 2 -*- */
/* vim: set ts=2 et sw=2 tw=80: */
/* This Source Code Form is subject to the terms of the Mozilla Public
 * License, v. 2.0. If a copy of the MPL was not distributed with this
 * file, You can obtain one at http://mozilla.org/MPL/2.0/. */

#ifndef mozilla_dom_indexeddb_idbevents_h__
#define mozilla_dom_indexeddb_idbevents_h__

#include "js/RootingAPI.h"
#include "mozilla/dom/BindingDeclarations.h"
#include "mozilla/dom/Event.h"
#include "mozilla/dom/Nullable.h"

class nsAString;
class nsDependentString;

namespace mozilla {

class ErrorResult;

namespace dom {

class EventTarget;
class GlobalObject;
class IDBVersionChangeEventInit;

namespace indexedDB {

enum Bubbles {
  eDoesNotBubble,
  eDoesBubble
};

enum Cancelable {
  eNotCancelable,
  eCancelable
};

extern const char16_t* kAbortEventType;
extern const char16_t* kBlockedEventType;
extern const char16_t* kCompleteEventType;
extern const char16_t* kErrorEventType;
extern const char16_t* kSuccessEventType;
extern const char16_t* kUpgradeNeededEventType;
extern const char16_t* kVersionChangeEventType;

already_AddRefed<nsIDOMEvent>
CreateGenericEvent(EventTarget* aOwner,
                   const nsDependentString& aType,
                   Bubbles aBubbles,
                   Cancelable aCancelable);

class IDBVersionChangeEvent MOZ_FINAL : public Event
{
  uint64_t mOldVersion;
  Nullable<uint64_t> mNewVersion;

public:
  static already_AddRefed<IDBVersionChangeEvent>
  Create(EventTarget* aOwner,
         const nsDependentString& aName,
         uint64_t aOldVersion,
         uint64_t aNewVersion)
  {
    Nullable<uint64_t> newVersion(aNewVersion);
    return CreateInternal(aOwner, aName, aOldVersion, newVersion);
  }

<<<<<<< HEAD
  static already_AddRefed<IDBVersionChangeEvent>
  Create(EventTarget* aOwner,
         const nsDependentString& aName,
         uint64_t aOldVersion)
  {
    Nullable<uint64_t> newVersion;
    return CreateInternal(aOwner, aName, aOldVersion, newVersion);
=======
  virtual JSObject* WrapObject(JSContext* aCx) MOZ_OVERRIDE
  {
    return mozilla::dom::IDBVersionChangeEventBinding::Wrap(aCx, this);
>>>>>>> 78155b43
  }

  static already_AddRefed<IDBVersionChangeEvent>
  Constructor(const GlobalObject& aGlobal,
              const nsAString& aType,
              const IDBVersionChangeEventInit& aOptions,
              ErrorResult& aRv);

  uint64_t
  OldVersion() const
  {
    return mOldVersion;
  }

  Nullable<uint64_t>
  GetNewVersion() const
  {
    return mNewVersion;
  }

  NS_DECL_ISUPPORTS_INHERITED
  NS_FORWARD_TO_EVENT

  virtual JSObject*
  WrapObject(JSContext* aCx, JS::Handle<JSObject*> aScope) MOZ_OVERRIDE;

private:
  IDBVersionChangeEvent(EventTarget* aOwner, uint64_t aOldVersion)
    : Event(aOwner, nullptr, nullptr)
    , mOldVersion(aOldVersion)
  {
    SetIsDOMBinding();
  }

  ~IDBVersionChangeEvent()
  { }

  static already_AddRefed<IDBVersionChangeEvent>
  CreateInternal(EventTarget* aOwner,
                 const nsAString& aName,
                 uint64_t aOldVersion,
                 Nullable<uint64_t> aNewVersion);
};

} // namespace indexedDB
} // namespace dom
} // namespace mozilla

#endif // mozilla_dom_indexeddb_idbevents_h__<|MERGE_RESOLUTION|>--- conflicted
+++ resolved
@@ -67,7 +67,6 @@
     return CreateInternal(aOwner, aName, aOldVersion, newVersion);
   }
 
-<<<<<<< HEAD
   static already_AddRefed<IDBVersionChangeEvent>
   Create(EventTarget* aOwner,
          const nsDependentString& aName,
@@ -75,11 +74,6 @@
   {
     Nullable<uint64_t> newVersion;
     return CreateInternal(aOwner, aName, aOldVersion, newVersion);
-=======
-  virtual JSObject* WrapObject(JSContext* aCx) MOZ_OVERRIDE
-  {
-    return mozilla::dom::IDBVersionChangeEventBinding::Wrap(aCx, this);
->>>>>>> 78155b43
   }
 
   static already_AddRefed<IDBVersionChangeEvent>
@@ -104,7 +98,7 @@
   NS_FORWARD_TO_EVENT
 
   virtual JSObject*
-  WrapObject(JSContext* aCx, JS::Handle<JSObject*> aScope) MOZ_OVERRIDE;
+  WrapObject(JSContext* aCx) MOZ_OVERRIDE;
 
 private:
   IDBVersionChangeEvent(EventTarget* aOwner, uint64_t aOldVersion)
