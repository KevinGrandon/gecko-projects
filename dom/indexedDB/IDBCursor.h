--- conflicted
+++ resolved
@@ -144,15 +144,19 @@
   GetDirection() const;
 
   void
-  GetKey(JSContext* aCx, JS::MutableHandle<JS::Value> aResult,
+  GetKey(JSContext* aCx,
+         JS::MutableHandle<JS::Value> aResult,
          ErrorResult& aRv);
 
   void
-  GetPrimaryKey(JSContext* aCx, JS::MutableHandle<JS::Value> aResult,
+  GetPrimaryKey(JSContext* aCx,
+                JS::MutableHandle<JS::Value> aResult,
                 ErrorResult& aRv);
 
-  JS::Value
-  GetValue(JSContext* aCx, ErrorResult& aRv);
+  void
+  GetValue(JSContext* aCx,
+           JS::MutableHandle<JS::Value> aResult,
+           ErrorResult& aRv);
 
   void
   Continue(JSContext* aCx, JS::Handle<JS::Value> aKey, ErrorResult& aRv);
@@ -167,12 +171,7 @@
   Delete(JSContext* aCx, ErrorResult& aRv);
 
   void
-<<<<<<< HEAD
   Reset();
-=======
-  GetValue(JSContext* aCx, JS::MutableHandle<JS::Value> aResult,
-           ErrorResult& aRv);
->>>>>>> faca3f3a
 
   void
   Reset(Key&& aKey, StructuredCloneReadInfo&& aValue);
