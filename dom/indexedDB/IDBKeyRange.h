/* -*- Mode: C++; tab-width: 8; indent-tabs-mode: nil; c-basic-offset: 2 -*- */
/* vim: set ts=2 et sw=2 tw=80: */
/* This Source Code Form is subject to the terms of the Mozilla Public
 * License, v. 2.0. If a copy of the MPL was not distributed with this
 * file, You can obtain one at http://mozilla.org/MPL/2.0/. */

#ifndef mozilla_dom_indexeddb_idbkeyrange_h__
#define mozilla_dom_indexeddb_idbkeyrange_h__

#include "js/RootingAPI.h"
#include "js/Value.h"
#include "mozilla/Attributes.h"
#include "mozilla/dom/indexedDB/Key.h"
#include "nsCOMPtr.h"
#include "nsCycleCollectionParticipant.h"
#include "nsISupports.h"
#include "nsString.h"

class mozIStorageStatement;
struct PRThread;

namespace mozilla {

class ErrorResult;

namespace dom {

class GlobalObject;

namespace indexedDB {

class SerializedKeyRange;

class IDBKeyRange MOZ_FINAL
  : public nsISupports
{
  nsCOMPtr<nsISupports> mGlobal;
  Key mLower;
  Key mUpper;
  JS::Heap<JS::Value> mCachedLowerVal;
  JS::Heap<JS::Value> mCachedUpperVal;

  const bool mLowerOpen : 1;
  const bool mUpperOpen : 1;
  const bool mIsOnly : 1;
  bool mHaveCachedLowerVal : 1;
  bool mHaveCachedUpperVal : 1;
  bool mRooted : 1;

#ifdef DEBUG
  PRThread* mOwningThread;
#endif

public:
  NS_DECL_CYCLE_COLLECTING_ISUPPORTS
  NS_DECL_CYCLE_COLLECTION_SCRIPT_HOLDER_CLASS(IDBKeyRange)

  static nsresult
  FromJSVal(JSContext* aCx,
            JS::Handle<JS::Value> aVal,
            IDBKeyRange** aKeyRange);

  static already_AddRefed<IDBKeyRange>
  FromSerialized(const SerializedKeyRange& aKeyRange);

  static already_AddRefed<IDBKeyRange>
  Only(const GlobalObject& aGlobal,
       JSContext* aCx,
       JS::Handle<JS::Value> aValue,
       ErrorResult& aRv);

  static already_AddRefed<IDBKeyRange>
  LowerBound(const GlobalObject& aGlobal,
             JSContext* aCx,
             JS::Handle<JS::Value> aValue,
             bool aOpen,
             ErrorResult& aRv);

  static already_AddRefed<IDBKeyRange>
  UpperBound(const GlobalObject& aGlobal,
             JSContext* aCx,
             JS::Handle<JS::Value> aValue,
             bool aOpen,
             ErrorResult& aRv);

  static already_AddRefed<IDBKeyRange>
  Bound(const GlobalObject& aGlobal,
        JSContext* aCx,
        JS::Handle<JS::Value> aLower,
        JS::Handle<JS::Value> aUpper,
        bool aLowerOpen,
        bool aUpperOpen,
        ErrorResult& aRv);

  void
  AssertIsOnOwningThread() const
#ifdef DEBUG
  ;
#else
  { }
#endif

  void
  ToSerialized(SerializedKeyRange& aKeyRange) const;

  const Key&
  Lower() const
  {
    return mLower;
  }

  Key&
  Lower()
  {
    return mLower;
  }

  const Key&
  Upper() const
  {
    return mIsOnly ? mLower : mUpper;
  }

  Key&
  Upper()
  {
    return mIsOnly ? mLower : mUpper;
  }

  bool
  IsOnly() const
  {
    return mIsOnly;
  }

  void
  GetBindingClause(const nsACString& aKeyColumnName,
                   nsACString& _retval) const;

  nsresult
  BindToStatement(mozIStorageStatement* aStatement) const;

  void
  DropJSObjects();

  // WebIDL
  JSObject*
  WrapObject(JSContext* aCx);

  nsISupports*
  GetParentObject() const
  {
    return mGlobal;
  }

  void
  GetLower(JSContext* aCx, JS::MutableHandle<JS::Value> aResult,
           ErrorResult& aRv);

  void
  GetUpper(JSContext* aCx, JS::MutableHandle<JS::Value> aResult,
           ErrorResult& aRv);

  bool
  LowerOpen() const
  {
    return mLowerOpen;
  }

  bool
  UpperOpen() const
  {
    return mUpperOpen;
  }

<<<<<<< HEAD
=======
  static already_AddRefed<IDBKeyRange>
  Only(const GlobalObject& aGlobal,
       JS::Handle<JS::Value> aValue, ErrorResult& aRv);

  static already_AddRefed<IDBKeyRange>
  LowerBound(const GlobalObject& aGlobal,
             JS::Handle<JS::Value> aValue, bool aOpen, ErrorResult& aRv);

  static already_AddRefed<IDBKeyRange>
  UpperBound(const GlobalObject& aGlobal,
             JS::Handle<JS::Value> aValue, bool aOpen, ErrorResult& aRv);

  static already_AddRefed<IDBKeyRange>
  Bound(const GlobalObject& aGlobal,
        JS::Handle<JS::Value> aLower, JS::Handle<JS::Value> aUpper,
        bool aLowerOpen, bool aUpperOpen, ErrorResult& aRv);

>>>>>>> 0c3673b6
private:
  IDBKeyRange(nsISupports* aGlobal,
              bool aLowerOpen,
              bool aUpperOpen,
              bool aIsOnly);

  ~IDBKeyRange();
};

} // namespace indexedDB
} // namespace dom
} // namespace mozilla

#endif // mozilla_dom_indexeddb_idbkeyrange_h__<|MERGE_RESOLUTION|>--- conflicted
+++ resolved
@@ -65,27 +65,23 @@
 
   static already_AddRefed<IDBKeyRange>
   Only(const GlobalObject& aGlobal,
-       JSContext* aCx,
        JS::Handle<JS::Value> aValue,
        ErrorResult& aRv);
 
   static already_AddRefed<IDBKeyRange>
   LowerBound(const GlobalObject& aGlobal,
-             JSContext* aCx,
              JS::Handle<JS::Value> aValue,
              bool aOpen,
              ErrorResult& aRv);
 
   static already_AddRefed<IDBKeyRange>
   UpperBound(const GlobalObject& aGlobal,
-             JSContext* aCx,
              JS::Handle<JS::Value> aValue,
              bool aOpen,
              ErrorResult& aRv);
 
   static already_AddRefed<IDBKeyRange>
   Bound(const GlobalObject& aGlobal,
-        JSContext* aCx,
         JS::Handle<JS::Value> aLower,
         JS::Handle<JS::Value> aUpper,
         bool aLowerOpen,
@@ -173,26 +169,6 @@
     return mUpperOpen;
   }
 
-<<<<<<< HEAD
-=======
-  static already_AddRefed<IDBKeyRange>
-  Only(const GlobalObject& aGlobal,
-       JS::Handle<JS::Value> aValue, ErrorResult& aRv);
-
-  static already_AddRefed<IDBKeyRange>
-  LowerBound(const GlobalObject& aGlobal,
-             JS::Handle<JS::Value> aValue, bool aOpen, ErrorResult& aRv);
-
-  static already_AddRefed<IDBKeyRange>
-  UpperBound(const GlobalObject& aGlobal,
-             JS::Handle<JS::Value> aValue, bool aOpen, ErrorResult& aRv);
-
-  static already_AddRefed<IDBKeyRange>
-  Bound(const GlobalObject& aGlobal,
-        JS::Handle<JS::Value> aLower, JS::Handle<JS::Value> aUpper,
-        bool aLowerOpen, bool aUpperOpen, ErrorResult& aRv);
-
->>>>>>> 0c3673b6
 private:
   IDBKeyRange(nsISupports* aGlobal,
               bool aLowerOpen,
