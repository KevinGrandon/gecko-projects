/* -*- Mode: C++; tab-width: 8; indent-tabs-mode: nil; c-basic-offset: 2 -*- */
/* vim: set ts=2 et sw=2 tw=80: */
/* This Source Code Form is subject to the terms of the Mozilla Public
 * License, v. 2.0. If a copy of the MPL was not distributed with this
 * file, You can obtain one at http://mozilla.org/MPL/2.0/. */

#include "IDBRequest.h"

#include "BackgroundChildImpl.h"
#include "IDBCursor.h"
#include "IDBDatabase.h"
#include "IDBEvents.h"
#include "IDBFactory.h"
#include "IDBIndex.h"
#include "IDBObjectStore.h"
#include "IDBTransaction.h"
#include "mozilla/ContentEvents.h"
#include "mozilla/ErrorResult.h"
#include "mozilla/EventDispatcher.h"
#include "mozilla/dom/ErrorEventBinding.h"
#include "mozilla/dom/IDBOpenDBRequestBinding.h"
#include "mozilla/dom/ScriptSettings.h"
#include "mozilla/dom/UnionTypes.h"
#include "nsCOMPtr.h"
#include "nsContentUtils.h"
#include "nsIScriptContext.h"
#include "nsJSUtils.h"
#include "nsPIDOMWindow.h"
#include "nsString.h"
#include "ReportInternalError.h"

using namespace mozilla;
using namespace mozilla::dom;
using namespace mozilla::dom::indexedDB;
using namespace mozilla::ipc;

IDBRequest::IDBRequest(IDBDatabase* aDatabase)
  : IDBWrapperCache(aDatabase)
{
  MOZ_ASSERT(aDatabase);
  aDatabase->AssertIsOnOwningThread();

  InitMembers();
}

IDBRequest::IDBRequest(nsPIDOMWindow* aOwner)
  : IDBWrapperCache(aOwner)
{
  InitMembers();
}

IDBRequest::~IDBRequest()
{
  AssertIsOnOwningThread();
}

#ifdef DEBUG

void
IDBRequest::AssertIsOnOwningThread() const
{
  MOZ_ASSERT(mOwningThread);
  MOZ_ASSERT(PR_GetCurrentThread() == mOwningThread);
}

#endif // DEBUG

void
IDBRequest::InitMembers()
{
#ifdef DEBUG
  mOwningThread = PR_GetCurrentThread();
#endif
  AssertIsOnOwningThread();

  mResultVal.setUndefined();
  mErrorCode = NS_OK;
  mLineNo = 0;
  mHaveResultOrErrorCode = false;

#ifdef MOZ_ENABLE_PROFILER_SPS
  {
    using namespace mozilla::ipc;
    BackgroundChildImpl::ThreadLocal* threadLocal =
      BackgroundChildImpl::GetThreadLocalForCurrentThread();
    MOZ_ASSERT(threadLocal);

    mSerialNumber = threadLocal->mNextRequestSerialNumber++;
  }
#endif
}

// static
already_AddRefed<IDBRequest>
IDBRequest::Create(IDBDatabase* aDatabase,
                   IDBTransaction* aTransaction)
{
  MOZ_ASSERT(aDatabase);
  aDatabase->AssertIsOnOwningThread();

  nsRefPtr<IDBRequest> request = new IDBRequest(aDatabase);

  request->mTransaction = aTransaction;
  request->SetScriptOwner(aDatabase->GetScriptOwner());

  request->CaptureCaller();

  return request.forget();
}

// static
already_AddRefed<IDBRequest>
IDBRequest::Create(IDBObjectStore* aSourceAsObjectStore,
                   IDBDatabase* aDatabase,
                   IDBTransaction* aTransaction)
{
  MOZ_ASSERT(aSourceAsObjectStore);
  aSourceAsObjectStore->AssertIsOnOwningThread();

  nsRefPtr<IDBRequest> request = Create(aDatabase, aTransaction);

  request->mSourceAsObjectStore = aSourceAsObjectStore;

  return request.forget();
}

// static
already_AddRefed<IDBRequest>
IDBRequest::Create(IDBIndex* aSourceAsIndex,
                   IDBDatabase* aDatabase,
                   IDBTransaction* aTransaction)
{
  MOZ_ASSERT(aSourceAsIndex);
  aSourceAsIndex->AssertIsOnOwningThread();

  nsRefPtr<IDBRequest> request = Create(aDatabase, aTransaction);

  request->mSourceAsIndex = aSourceAsIndex;

  return request.forget();
}

void
IDBRequest::GetSource(
             Nullable<OwningIDBObjectStoreOrIDBIndexOrIDBCursor>& aSource) const
{
  AssertIsOnOwningThread();

  MOZ_ASSERT_IF(mSourceAsObjectStore, !mSourceAsIndex);
  MOZ_ASSERT_IF(mSourceAsIndex, !mSourceAsObjectStore);
  MOZ_ASSERT_IF(mSourceAsCursor, mSourceAsObjectStore || mSourceAsIndex);

  // Always check cursor first since cursor requests hold both the cursor and
  // the objectStore or index the cursor came from.
  if (mSourceAsCursor) {
    aSource.SetValue().SetAsIDBCursor() = mSourceAsCursor;
  } else if (mSourceAsObjectStore) {
    aSource.SetValue().SetAsIDBObjectStore() = mSourceAsObjectStore;
  } else if (mSourceAsIndex) {
    aSource.SetValue().SetAsIDBIndex() = mSourceAsIndex;
  } else {
    aSource.SetNull();
  }
}

void
IDBRequest::Reset()
{
  AssertIsOnOwningThread();

  mResultVal.setUndefined();
  mHaveResultOrErrorCode = false;
  mError = nullptr;
}

<<<<<<< HEAD
=======
nsresult
IDBRequest::NotifyHelperCompleted(HelperBase* aHelper)
{
  NS_ASSERTION(NS_IsMainThread(), "Wrong thread!");
  NS_ASSERTION(!mHaveResultOrErrorCode, "Already called!");
  NS_ASSERTION(mResultVal.isUndefined(), "Should be undefined!");

  mHaveResultOrErrorCode = true;

  nsresult rv = aHelper->GetResultCode();

  // If the request failed then set the error code and return.
  if (NS_FAILED(rv)) {
    SetError(rv);
    return NS_OK;
  }

  // See if our window is still valid. If not then we're going to pretend that
  // we never completed.
  if (NS_FAILED(CheckInnerWindowCorrectness())) {
    return NS_OK;
  }

  // Otherwise we need to get the result from the helper.
  AutoJSAPI jsapi;
  Maybe<JSAutoCompartment> ac;
  if (GetScriptOwner()) {
    // If we have a script owner we want the SafeJSContext and then to enter
    // the script owner's compartment.
    jsapi.Init();
    ac.construct(jsapi.cx(), GetScriptOwner());
  } else {
    // Otherwise our owner is a window and we use that to initialize.
    if (!jsapi.InitWithLegacyErrorReporting(GetOwner())) {
      IDB_WARNING("Failed to initialise AutoJSAPI!");
      rv = NS_ERROR_DOM_INDEXEDDB_UNKNOWN_ERR;
      SetError(rv);
      return rv;
    }
  }
  JSContext* cx = jsapi.cx();

  AssertIsRooted();

  JS::Rooted<JS::Value> value(cx);
  rv = aHelper->GetSuccessResult(cx, &value);
  if (NS_FAILED(rv)) {
    NS_WARNING("GetSuccessResult failed!");
  }

  if (NS_SUCCEEDED(rv)) {
    mError = nullptr;
    mResultVal = value;
  }
  else {
    SetError(rv);
    mResultVal = JSVAL_VOID;
  }

  return rv;
}

>>>>>>> c778b21c
void
IDBRequest::DispatchNonTransactionError(nsresult aErrorCode)
{
  AssertIsOnOwningThread();
  MOZ_ASSERT(NS_FAILED(aErrorCode));
  MOZ_ASSERT(NS_ERROR_GET_MODULE(aErrorCode) == NS_ERROR_MODULE_DOM_INDEXEDDB);

  SetError(aErrorCode);

  // Make an error event and fire it at the target.
  nsCOMPtr<nsIDOMEvent> event =
    CreateGenericEvent(this,
                       nsDependentString(kErrorEventType),
                       eDoesBubble,
                       eCancelable);
  if (NS_WARN_IF(!event)) {
    return;
  }

  bool ignored;
  NS_WARN_IF(NS_FAILED(DispatchEvent(event, &ignored)));
}

void
IDBRequest::SetError(nsresult aRv)
{
  AssertIsOnOwningThread();
  MOZ_ASSERT(NS_FAILED(aRv));
  MOZ_ASSERT(NS_ERROR_GET_MODULE(aRv) == NS_ERROR_MODULE_DOM_INDEXEDDB);
  MOZ_ASSERT(!mError);

  mHaveResultOrErrorCode = true;
  mError = new DOMError(GetOwner(), aRv);
  mErrorCode = aRv;

  mResultVal.setUndefined();
}

#ifdef DEBUG

nsresult
IDBRequest::GetErrorCode() const
{
  AssertIsOnOwningThread();
  MOZ_ASSERT(mHaveResultOrErrorCode);

  return mErrorCode;
}

#endif // DEBUG

<<<<<<< HEAD
JSContext*
IDBRequest::GetJSContext()
{
  AssertIsOnOwningThread();

  JSContext* cx;

  // XXX Fix me!
  MOZ_ASSERT(NS_IsMainThread(), "This can't work off the main thread!");
  if (GetScriptOwner()) {
    return nsContentUtils::GetSafeJSContext();
  }

  nsresult rv;
  nsIScriptContext* sc = GetContextForEventHandlers(&rv);
  NS_ENSURE_SUCCESS(rv, nullptr);
  NS_ENSURE_TRUE(sc, nullptr);

  cx = sc->GetNativeContext();
  NS_ASSERTION(cx, "Failed to get a context!");

  return cx;
}

=======
>>>>>>> c778b21c
void
IDBRequest::CaptureCaller()
{
  AutoJSContext cx;

  const char* filename = nullptr;
  uint32_t lineNo = 0;
  if (NS_WARN_IF(!nsJSUtils::GetCallingLocation(cx, &filename, &lineNo))) {
    return;
  }

  mFilename.Assign(NS_ConvertUTF8toUTF16(filename));
  mLineNo = lineNo;
}

void
IDBRequest::FillScriptErrorEvent(ErrorEventInit& aEventInit) const
{
  aEventInit.mLineno = mLineNo;
  aEventInit.mFilename = mFilename;
}

IDBRequestReadyState
IDBRequest::ReadyState() const
{
  AssertIsOnOwningThread();

  return IsPending() ?
    IDBRequestReadyState::Pending :
    IDBRequestReadyState::Done;
}

void
IDBRequest::SetSource(IDBCursor* aSource)
{
  AssertIsOnOwningThread();
  MOZ_ASSERT(aSource);
  MOZ_ASSERT(mSourceAsObjectStore || mSourceAsIndex);
  MOZ_ASSERT(!mSourceAsCursor);

  mSourceAsCursor = aSource;
}

JSObject*
IDBRequest::WrapObject(JSContext* aCx)
{
  return IDBRequestBinding::Wrap(aCx, this);
}

void
IDBRequest::GetResult(JS::MutableHandle<JS::Value> aResult,
                      ErrorResult& aRv) const
{
  AssertIsOnOwningThread();

  if (!mHaveResultOrErrorCode) {
    aRv.Throw(NS_ERROR_DOM_INVALID_STATE_ERR);
    return;
  }

  JS::ExposeValueToActiveJS(mResultVal);
  aResult.set(mResultVal);
}

void
IDBRequest::SetResult(GetResultCallback aCallback, void* aUserData)
{
  AssertIsOnOwningThread();
  MOZ_ASSERT(aCallback);
  MOZ_ASSERT(!mHaveResultOrErrorCode);
  MOZ_ASSERT(mResultVal.isUndefined());
  MOZ_ASSERT(!mError);

  // See if our window is still valid.
  if (NS_WARN_IF(NS_FAILED(CheckInnerWindowCorrectness()))) {
    IDB_REPORT_INTERNAL_ERR();
    SetError(NS_ERROR_DOM_INDEXEDDB_UNKNOWN_ERR);
    return;
  }

  JSContext* cx = GetJSContext();
  if (NS_WARN_IF(!cx)) {
    IDB_REPORT_INTERNAL_ERR();
    SetError(NS_ERROR_DOM_INDEXEDDB_UNKNOWN_ERR);
    return;
  }

  Maybe<AutoPushJSContext> maybePush;
  if (NS_IsMainThread()) {
    maybePush.construct(cx);
  }

  JS::Rooted<JSObject*> global(cx, IDBWrapperCache::GetParentObject());
  MOZ_ASSERT(global);

  JSAutoCompartment ac(cx, global);
  AssertIsRooted();

  JS::Rooted<JS::Value> result(cx);
  nsresult rv = aCallback(cx, aUserData, &result);
  if (NS_WARN_IF(NS_FAILED(rv))) {
    SetError(rv);
    mResultVal.setUndefined();
  } else {
    mError = nullptr;
    mResultVal = result;
  }

  mHaveResultOrErrorCode = true;
}

mozilla::dom::DOMError*
IDBRequest::GetError(mozilla::ErrorResult& aRv)
{
  AssertIsOnOwningThread();

  if (!mHaveResultOrErrorCode) {
    aRv.Throw(NS_ERROR_DOM_INVALID_STATE_ERR);
    return nullptr;
  }

  return mError;
}

NS_IMPL_CYCLE_COLLECTION_CLASS(IDBRequest)

NS_IMPL_CYCLE_COLLECTION_TRAVERSE_BEGIN_INHERITED(IDBRequest, IDBWrapperCache)
  // Don't need NS_IMPL_CYCLE_COLLECTION_TRAVERSE_SCRIPT_OBJECTS because
  // DOMEventTargetHelper does it for us.
  NS_IMPL_CYCLE_COLLECTION_TRAVERSE(mSourceAsObjectStore)
  NS_IMPL_CYCLE_COLLECTION_TRAVERSE(mSourceAsIndex)
  NS_IMPL_CYCLE_COLLECTION_TRAVERSE(mSourceAsCursor)
  NS_IMPL_CYCLE_COLLECTION_TRAVERSE(mTransaction)
  NS_IMPL_CYCLE_COLLECTION_TRAVERSE(mError)
NS_IMPL_CYCLE_COLLECTION_TRAVERSE_END

NS_IMPL_CYCLE_COLLECTION_UNLINK_BEGIN_INHERITED(IDBRequest, IDBWrapperCache)
  tmp->mResultVal.setUndefined();
  NS_IMPL_CYCLE_COLLECTION_UNLINK(mSourceAsObjectStore)
  NS_IMPL_CYCLE_COLLECTION_UNLINK(mSourceAsIndex)
  NS_IMPL_CYCLE_COLLECTION_UNLINK(mSourceAsCursor)
  NS_IMPL_CYCLE_COLLECTION_UNLINK(mTransaction)
  NS_IMPL_CYCLE_COLLECTION_UNLINK(mError)
NS_IMPL_CYCLE_COLLECTION_UNLINK_END

NS_IMPL_CYCLE_COLLECTION_TRACE_BEGIN_INHERITED(IDBRequest, IDBWrapperCache)
  // Don't need NS_IMPL_CYCLE_COLLECTION_TRACE_PRESERVED_WRAPPER because
  // DOMEventTargetHelper does it for us.
  NS_IMPL_CYCLE_COLLECTION_TRACE_JSVAL_MEMBER_CALLBACK(mResultVal)
NS_IMPL_CYCLE_COLLECTION_TRACE_END

NS_INTERFACE_MAP_BEGIN_CYCLE_COLLECTION_INHERITED(IDBRequest)
NS_INTERFACE_MAP_END_INHERITING(IDBWrapperCache)

NS_IMPL_ADDREF_INHERITED(IDBRequest, IDBWrapperCache)
NS_IMPL_RELEASE_INHERITED(IDBRequest, IDBWrapperCache)

nsresult
IDBRequest::PreHandleEvent(EventChainPreVisitor& aVisitor)
{
  AssertIsOnOwningThread();

  aVisitor.mCanHandle = true;
  aVisitor.mParentTarget = mTransaction;
  return NS_OK;
}

IDBOpenDBRequest::IDBOpenDBRequest(IDBFactory* aFactory, nsPIDOMWindow* aOwner)
  : IDBRequest(aOwner)
  , mFactory(aFactory)
{
  AssertIsOnOwningThread();
  MOZ_ASSERT(aFactory);

  // aOwner may be null.
}

IDBOpenDBRequest::~IDBOpenDBRequest()
{
  AssertIsOnOwningThread();
}

// static
already_AddRefed<IDBOpenDBRequest>
IDBOpenDBRequest::CreateForWindow(IDBFactory* aFactory,
                                  nsPIDOMWindow* aOwner,
                                  JS::Handle<JSObject*> aScriptOwner)
{
  MOZ_ASSERT(aFactory);
  aFactory->AssertIsOnOwningThread();
  MOZ_ASSERT(aOwner);
  MOZ_ASSERT(aScriptOwner);

  nsRefPtr<IDBOpenDBRequest> request = new IDBOpenDBRequest(aFactory, aOwner);
  request->CaptureCaller();

  request->SetScriptOwner(aScriptOwner);

  return request.forget();
}

// static
already_AddRefed<IDBOpenDBRequest>
IDBOpenDBRequest::CreateForJS(IDBFactory* aFactory,
                              JS::Handle<JSObject*> aScriptOwner)
{
  MOZ_ASSERT(aFactory);
  aFactory->AssertIsOnOwningThread();
  MOZ_ASSERT(aScriptOwner);

  nsRefPtr<IDBOpenDBRequest> request = new IDBOpenDBRequest(aFactory, nullptr);
  request->CaptureCaller();

  request->SetScriptOwner(aScriptOwner);

  return request.forget();
}

void
IDBOpenDBRequest::SetTransaction(IDBTransaction* aTransaction)
{
  AssertIsOnOwningThread();

  MOZ_ASSERT(!aTransaction || !mTransaction);

  mTransaction = aTransaction;
}

NS_IMPL_CYCLE_COLLECTION_CLASS(IDBOpenDBRequest)

NS_IMPL_CYCLE_COLLECTION_TRAVERSE_BEGIN_INHERITED(IDBOpenDBRequest,
                                                  IDBRequest)
  NS_IMPL_CYCLE_COLLECTION_TRAVERSE(mFactory)
NS_IMPL_CYCLE_COLLECTION_TRAVERSE_END

NS_IMPL_CYCLE_COLLECTION_UNLINK_BEGIN_INHERITED(IDBOpenDBRequest,
                                                IDBRequest)
  // Don't unlink mFactory!
NS_IMPL_CYCLE_COLLECTION_UNLINK_END

NS_INTERFACE_MAP_BEGIN_CYCLE_COLLECTION_INHERITED(IDBOpenDBRequest)
NS_INTERFACE_MAP_END_INHERITING(IDBRequest)

NS_IMPL_ADDREF_INHERITED(IDBOpenDBRequest, IDBRequest)
NS_IMPL_RELEASE_INHERITED(IDBOpenDBRequest, IDBRequest)

nsresult
IDBOpenDBRequest::PostHandleEvent(EventChainPostVisitor& aVisitor)
{
  // XXX Fix me!
  MOZ_ASSERT(NS_IsMainThread());

  return IndexedDatabaseManager::FireWindowOnError(GetOwner(), aVisitor);
}

JSObject*
IDBOpenDBRequest::WrapObject(JSContext* aCx)
{
  AssertIsOnOwningThread();

  return IDBOpenDBRequestBinding::Wrap(aCx, this);
}<|MERGE_RESOLUTION|>--- conflicted
+++ resolved
@@ -173,71 +173,6 @@
   mError = nullptr;
 }
 
-<<<<<<< HEAD
-=======
-nsresult
-IDBRequest::NotifyHelperCompleted(HelperBase* aHelper)
-{
-  NS_ASSERTION(NS_IsMainThread(), "Wrong thread!");
-  NS_ASSERTION(!mHaveResultOrErrorCode, "Already called!");
-  NS_ASSERTION(mResultVal.isUndefined(), "Should be undefined!");
-
-  mHaveResultOrErrorCode = true;
-
-  nsresult rv = aHelper->GetResultCode();
-
-  // If the request failed then set the error code and return.
-  if (NS_FAILED(rv)) {
-    SetError(rv);
-    return NS_OK;
-  }
-
-  // See if our window is still valid. If not then we're going to pretend that
-  // we never completed.
-  if (NS_FAILED(CheckInnerWindowCorrectness())) {
-    return NS_OK;
-  }
-
-  // Otherwise we need to get the result from the helper.
-  AutoJSAPI jsapi;
-  Maybe<JSAutoCompartment> ac;
-  if (GetScriptOwner()) {
-    // If we have a script owner we want the SafeJSContext and then to enter
-    // the script owner's compartment.
-    jsapi.Init();
-    ac.construct(jsapi.cx(), GetScriptOwner());
-  } else {
-    // Otherwise our owner is a window and we use that to initialize.
-    if (!jsapi.InitWithLegacyErrorReporting(GetOwner())) {
-      IDB_WARNING("Failed to initialise AutoJSAPI!");
-      rv = NS_ERROR_DOM_INDEXEDDB_UNKNOWN_ERR;
-      SetError(rv);
-      return rv;
-    }
-  }
-  JSContext* cx = jsapi.cx();
-
-  AssertIsRooted();
-
-  JS::Rooted<JS::Value> value(cx);
-  rv = aHelper->GetSuccessResult(cx, &value);
-  if (NS_FAILED(rv)) {
-    NS_WARNING("GetSuccessResult failed!");
-  }
-
-  if (NS_SUCCEEDED(rv)) {
-    mError = nullptr;
-    mResultVal = value;
-  }
-  else {
-    SetError(rv);
-    mResultVal = JSVAL_VOID;
-  }
-
-  return rv;
-}
-
->>>>>>> c778b21c
 void
 IDBRequest::DispatchNonTransactionError(nsresult aErrorCode)
 {
@@ -289,33 +224,6 @@
 
 #endif // DEBUG
 
-<<<<<<< HEAD
-JSContext*
-IDBRequest::GetJSContext()
-{
-  AssertIsOnOwningThread();
-
-  JSContext* cx;
-
-  // XXX Fix me!
-  MOZ_ASSERT(NS_IsMainThread(), "This can't work off the main thread!");
-  if (GetScriptOwner()) {
-    return nsContentUtils::GetSafeJSContext();
-  }
-
-  nsresult rv;
-  nsIScriptContext* sc = GetContextForEventHandlers(&rv);
-  NS_ENSURE_SUCCESS(rv, nullptr);
-  NS_ENSURE_TRUE(sc, nullptr);
-
-  cx = sc->GetNativeContext();
-  NS_ASSERTION(cx, "Failed to get a context!");
-
-  return cx;
-}
-
-=======
->>>>>>> c778b21c
 void
 IDBRequest::CaptureCaller()
 {
