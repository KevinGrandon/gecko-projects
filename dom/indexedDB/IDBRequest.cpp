--- conflicted
+++ resolved
@@ -299,14 +299,9 @@
   return IDBRequestBinding::Wrap(aCx, this);
 }
 
-<<<<<<< HEAD
-JS::Value
-IDBRequest::GetResult(ErrorResult& aRv) const
-=======
 void
 IDBRequest::GetResult(JS::MutableHandle<JS::Value> aResult,
                       ErrorResult& aRv) const
->>>>>>> faca3f3a
 {
   AssertIsOnOwningThread();
 
