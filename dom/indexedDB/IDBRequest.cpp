/* -*- Mode: C++; tab-width: 8; indent-tabs-mode: nil; c-basic-offset: 2 -*- */
/* vim: set ts=2 et sw=2 tw=80: */
/* This Source Code Form is subject to the terms of the Mozilla Public
 * License, v. 2.0. If a copy of the MPL was not distributed with this
 * file, You can obtain one at http://mozilla.org/MPL/2.0/. */

#include "IDBRequest.h"

#include "BackgroundChildImpl.h"
#include "IDBCursor.h"
#include "IDBDatabase.h"
#include "IDBEvents.h"
#include "IDBFactory.h"
#include "IDBIndex.h"
#include "IDBObjectStore.h"
#include "IDBTransaction.h"
#include "mozilla/ContentEvents.h"
#include "mozilla/ErrorResult.h"
#include "mozilla/EventDispatcher.h"
#include "mozilla/dom/ErrorEventBinding.h"
#include "mozilla/dom/IDBOpenDBRequestBinding.h"
#include "mozilla/dom/ScriptSettings.h"
#include "mozilla/dom/UnionTypes.h"
#include "nsCOMPtr.h"
#include "nsContentUtils.h"
<<<<<<< HEAD
#include "nsIScriptContext.h"
=======
>>>>>>> 1dc35564
#include "nsJSUtils.h"
#include "nsPIDOMWindow.h"
#include "nsString.h"
#include "ReportInternalError.h"

using namespace mozilla;
using namespace mozilla::dom;
using namespace mozilla::dom::indexedDB;
using namespace mozilla::ipc;

IDBRequest::IDBRequest(IDBDatabase* aDatabase)
  : IDBWrapperCache(aDatabase)
{
  MOZ_ASSERT(aDatabase);
  aDatabase->AssertIsOnOwningThread();

  InitMembers();
}

IDBRequest::IDBRequest(nsPIDOMWindow* aOwner)
  : IDBWrapperCache(aOwner)
{
  InitMembers();
}

IDBRequest::~IDBRequest()
{
  AssertIsOnOwningThread();
}

#ifdef DEBUG

void
IDBRequest::AssertIsOnOwningThread() const
{
  MOZ_ASSERT(mOwningThread);
  MOZ_ASSERT(PR_GetCurrentThread() == mOwningThread);
}

#endif // DEBUG

void
IDBRequest::InitMembers()
{
#ifdef DEBUG
  mOwningThread = PR_GetCurrentThread();
#endif
  AssertIsOnOwningThread();

  mResultVal.setUndefined();
  mErrorCode = NS_OK;
  mLineNo = 0;
  mHaveResultOrErrorCode = false;

#ifdef MOZ_ENABLE_PROFILER_SPS
  {
    BackgroundChildImpl::ThreadLocal* threadLocal =
      BackgroundChildImpl::GetThreadLocalForCurrentThread();
    MOZ_ASSERT(threadLocal);

    mSerialNumber = threadLocal->mNextRequestSerialNumber++;
  }
#endif
}

// static
already_AddRefed<IDBRequest>
IDBRequest::Create(IDBDatabase* aDatabase,
                   IDBTransaction* aTransaction)
{
  MOZ_ASSERT(aDatabase);
  aDatabase->AssertIsOnOwningThread();

  nsRefPtr<IDBRequest> request = new IDBRequest(aDatabase);

  request->mTransaction = aTransaction;
  request->SetScriptOwner(aDatabase->GetScriptOwner());

  request->CaptureCaller();

  return request.forget();
}

// static
already_AddRefed<IDBRequest>
IDBRequest::Create(IDBObjectStore* aSourceAsObjectStore,
                   IDBDatabase* aDatabase,
                   IDBTransaction* aTransaction)
{
  MOZ_ASSERT(aSourceAsObjectStore);
  aSourceAsObjectStore->AssertIsOnOwningThread();

  nsRefPtr<IDBRequest> request = Create(aDatabase, aTransaction);

  request->mSourceAsObjectStore = aSourceAsObjectStore;

  return request.forget();
}

// static
already_AddRefed<IDBRequest>
IDBRequest::Create(IDBIndex* aSourceAsIndex,
                   IDBDatabase* aDatabase,
                   IDBTransaction* aTransaction)
{
  MOZ_ASSERT(aSourceAsIndex);
  aSourceAsIndex->AssertIsOnOwningThread();

  nsRefPtr<IDBRequest> request = Create(aDatabase, aTransaction);

  request->mSourceAsIndex = aSourceAsIndex;

  return request.forget();
}

void
IDBRequest::GetSource(
             Nullable<OwningIDBObjectStoreOrIDBIndexOrIDBCursor>& aSource) const
{
  AssertIsOnOwningThread();

  MOZ_ASSERT_IF(mSourceAsObjectStore, !mSourceAsIndex);
  MOZ_ASSERT_IF(mSourceAsIndex, !mSourceAsObjectStore);
  MOZ_ASSERT_IF(mSourceAsCursor, mSourceAsObjectStore || mSourceAsIndex);

  // Always check cursor first since cursor requests hold both the cursor and
  // the objectStore or index the cursor came from.
  if (mSourceAsCursor) {
    aSource.SetValue().SetAsIDBCursor() = mSourceAsCursor;
  } else if (mSourceAsObjectStore) {
    aSource.SetValue().SetAsIDBObjectStore() = mSourceAsObjectStore;
  } else if (mSourceAsIndex) {
    aSource.SetValue().SetAsIDBIndex() = mSourceAsIndex;
  } else {
    aSource.SetNull();
  }
}

void
IDBRequest::Reset()
{
  AssertIsOnOwningThread();

  mResultVal.setUndefined();
  mHaveResultOrErrorCode = false;
  mError = nullptr;
}

<<<<<<< HEAD
=======
nsresult
IDBRequest::NotifyHelperCompleted(HelperBase* aHelper)
{
  NS_ASSERTION(NS_IsMainThread(), "Wrong thread!");
  NS_ASSERTION(!mHaveResultOrErrorCode, "Already called!");
  NS_ASSERTION(mResultVal.isUndefined(), "Should be undefined!");

  mHaveResultOrErrorCode = true;

  nsresult rv = aHelper->GetResultCode();

  // If the request failed then set the error code and return.
  if (NS_FAILED(rv)) {
    SetError(rv);
    return NS_OK;
  }

  // See if our window is still valid. If not then we're going to pretend that
  // we never completed.
  if (NS_FAILED(CheckInnerWindowCorrectness())) {
    return NS_OK;
  }

  // Otherwise we need to get the result from the helper.
  AutoJSAPI jsapi;
  Maybe<JSAutoCompartment> ac;
  if (GetScriptOwner()) {
    // If we have a script owner we want the SafeJSContext and then to enter
    // the script owner's compartment.
    jsapi.Init();
    ac.emplace(jsapi.cx(), GetScriptOwner());
  } else {
    // Otherwise our owner is a window and we use that to initialize.
    if (!jsapi.InitWithLegacyErrorReporting(GetOwner())) {
      IDB_WARNING("Failed to initialise AutoJSAPI!");
      rv = NS_ERROR_DOM_INDEXEDDB_UNKNOWN_ERR;
      SetError(rv);
      return rv;
    }
  }
  JSContext* cx = jsapi.cx();

  AssertIsRooted();

  JS::Rooted<JS::Value> value(cx);
  rv = aHelper->GetSuccessResult(cx, &value);
  if (NS_FAILED(rv)) {
    NS_WARNING("GetSuccessResult failed!");
  }

  if (NS_SUCCEEDED(rv)) {
    mError = nullptr;
    mResultVal = value;
  }
  else {
    SetError(rv);
    mResultVal = JSVAL_VOID;
  }

  return rv;
}

>>>>>>> 1dc35564
void
IDBRequest::DispatchNonTransactionError(nsresult aErrorCode)
{
  AssertIsOnOwningThread();
  MOZ_ASSERT(NS_FAILED(aErrorCode));
  MOZ_ASSERT(NS_ERROR_GET_MODULE(aErrorCode) == NS_ERROR_MODULE_DOM_INDEXEDDB);

  SetError(aErrorCode);

  // Make an error event and fire it at the target.
  nsCOMPtr<nsIDOMEvent> event =
    CreateGenericEvent(this,
                       nsDependentString(kErrorEventType),
                       eDoesBubble,
                       eCancelable);
  if (NS_WARN_IF(!event)) {
    return;
  }

  bool ignored;
  NS_WARN_IF(NS_FAILED(DispatchEvent(event, &ignored)));
}

void
IDBRequest::SetError(nsresult aRv)
{
  AssertIsOnOwningThread();
  MOZ_ASSERT(NS_FAILED(aRv));
  MOZ_ASSERT(NS_ERROR_GET_MODULE(aRv) == NS_ERROR_MODULE_DOM_INDEXEDDB);
  MOZ_ASSERT(!mError);

  mHaveResultOrErrorCode = true;
  mError = new DOMError(GetOwner(), aRv);
  mErrorCode = aRv;

  mResultVal.setUndefined();
}

#ifdef DEBUG

nsresult
IDBRequest::GetErrorCode() const
{
  AssertIsOnOwningThread();
  MOZ_ASSERT(mHaveResultOrErrorCode);

  return mErrorCode;
}

#endif // DEBUG

void
IDBRequest::CaptureCaller()
{
  AutoJSContext cx;

  const char* filename = nullptr;
  uint32_t lineNo = 0;
  if (!nsJSUtils::GetCallingLocation(cx, &filename, &lineNo)) {
    return;
  }

  mFilename.Assign(NS_ConvertUTF8toUTF16(filename));
  mLineNo = lineNo;
}

void
IDBRequest::FillScriptErrorEvent(ErrorEventInit& aEventInit) const
{
  aEventInit.mLineno = mLineNo;
  aEventInit.mFilename = mFilename;
}

IDBRequestReadyState
IDBRequest::ReadyState() const
{
  AssertIsOnOwningThread();

  return IsPending() ?
    IDBRequestReadyState::Pending :
    IDBRequestReadyState::Done;
}

void
IDBRequest::SetSource(IDBCursor* aSource)
{
  AssertIsOnOwningThread();
  MOZ_ASSERT(aSource);
  MOZ_ASSERT(mSourceAsObjectStore || mSourceAsIndex);
  MOZ_ASSERT(!mSourceAsCursor);

  mSourceAsCursor = aSource;
}

JSObject*
IDBRequest::WrapObject(JSContext* aCx)
{
  return IDBRequestBinding::Wrap(aCx, this);
}

void
IDBRequest::GetResult(JS::MutableHandle<JS::Value> aResult,
                      ErrorResult& aRv) const
{
  AssertIsOnOwningThread();

  if (!mHaveResultOrErrorCode) {
    aRv.Throw(NS_ERROR_DOM_INVALID_STATE_ERR);
    return;
  }

  JS::ExposeValueToActiveJS(mResultVal);
  aResult.set(mResultVal);
}

void
IDBRequest::SetResult(GetResultCallback aCallback, void* aUserData)
{
  AssertIsOnOwningThread();
  MOZ_ASSERT(aCallback);
  MOZ_ASSERT(!mHaveResultOrErrorCode);
  MOZ_ASSERT(mResultVal.isUndefined());
  MOZ_ASSERT(!mError);

  // See if our window is still valid.
  if (NS_WARN_IF(NS_FAILED(CheckInnerWindowCorrectness()))) {
    IDB_REPORT_INTERNAL_ERR();
    SetError(NS_ERROR_DOM_INDEXEDDB_UNKNOWN_ERR);
    return;
  }

  AutoJSAPI autoJS;
  Maybe<JSAutoCompartment> ac;

  if (GetScriptOwner()) {
    // If we have a script owner we want the SafeJSContext and then to enter the
    // script owner's compartment.
    autoJS.Init();
    ac.construct(autoJS.cx(), GetScriptOwner());
  } else {
    // Otherwise our owner is a window and we use that to initialize.
    MOZ_ASSERT(GetOwner());
    if (!autoJS.InitWithLegacyErrorReporting(GetOwner())) {
      IDB_WARNING("Failed to initialize AutoJSAPI!");
      SetError(NS_ERROR_DOM_INDEXEDDB_UNKNOWN_ERR);
      return;
    }
  }

  JSContext* cx = autoJS.cx();

  AssertIsRooted();

  JS::Rooted<JS::Value> result(cx);
  nsresult rv = aCallback(cx, aUserData, &result);
  if (NS_WARN_IF(NS_FAILED(rv))) {
    SetError(rv);
    mResultVal.setUndefined();
  } else {
    mError = nullptr;
    mResultVal = result;
  }

  mHaveResultOrErrorCode = true;
}

DOMError*
IDBRequest::GetError(ErrorResult& aRv)
{
  AssertIsOnOwningThread();

  if (!mHaveResultOrErrorCode) {
    aRv.Throw(NS_ERROR_DOM_INVALID_STATE_ERR);
    return nullptr;
  }

  return mError;
}

NS_IMPL_CYCLE_COLLECTION_CLASS(IDBRequest)

NS_IMPL_CYCLE_COLLECTION_TRAVERSE_BEGIN_INHERITED(IDBRequest, IDBWrapperCache)
  // Don't need NS_IMPL_CYCLE_COLLECTION_TRAVERSE_SCRIPT_OBJECTS because
  // DOMEventTargetHelper does it for us.
  NS_IMPL_CYCLE_COLLECTION_TRAVERSE(mSourceAsObjectStore)
  NS_IMPL_CYCLE_COLLECTION_TRAVERSE(mSourceAsIndex)
  NS_IMPL_CYCLE_COLLECTION_TRAVERSE(mSourceAsCursor)
  NS_IMPL_CYCLE_COLLECTION_TRAVERSE(mTransaction)
  NS_IMPL_CYCLE_COLLECTION_TRAVERSE(mError)
NS_IMPL_CYCLE_COLLECTION_TRAVERSE_END

NS_IMPL_CYCLE_COLLECTION_UNLINK_BEGIN_INHERITED(IDBRequest, IDBWrapperCache)
  tmp->mResultVal.setUndefined();
  NS_IMPL_CYCLE_COLLECTION_UNLINK(mSourceAsObjectStore)
  NS_IMPL_CYCLE_COLLECTION_UNLINK(mSourceAsIndex)
  NS_IMPL_CYCLE_COLLECTION_UNLINK(mSourceAsCursor)
  NS_IMPL_CYCLE_COLLECTION_UNLINK(mTransaction)
  NS_IMPL_CYCLE_COLLECTION_UNLINK(mError)
NS_IMPL_CYCLE_COLLECTION_UNLINK_END

NS_IMPL_CYCLE_COLLECTION_TRACE_BEGIN_INHERITED(IDBRequest, IDBWrapperCache)
  // Don't need NS_IMPL_CYCLE_COLLECTION_TRACE_PRESERVED_WRAPPER because
  // DOMEventTargetHelper does it for us.
  NS_IMPL_CYCLE_COLLECTION_TRACE_JSVAL_MEMBER_CALLBACK(mResultVal)
NS_IMPL_CYCLE_COLLECTION_TRACE_END

NS_INTERFACE_MAP_BEGIN_CYCLE_COLLECTION_INHERITED(IDBRequest)
NS_INTERFACE_MAP_END_INHERITING(IDBWrapperCache)

NS_IMPL_ADDREF_INHERITED(IDBRequest, IDBWrapperCache)
NS_IMPL_RELEASE_INHERITED(IDBRequest, IDBWrapperCache)

nsresult
IDBRequest::PreHandleEvent(EventChainPreVisitor& aVisitor)
{
  AssertIsOnOwningThread();

  aVisitor.mCanHandle = true;
  aVisitor.mParentTarget = mTransaction;
  return NS_OK;
}

IDBOpenDBRequest::IDBOpenDBRequest(IDBFactory* aFactory, nsPIDOMWindow* aOwner)
  : IDBRequest(aOwner)
  , mFactory(aFactory)
{
  AssertIsOnOwningThread();
  MOZ_ASSERT(aFactory);

  // aOwner may be null.
}

IDBOpenDBRequest::~IDBOpenDBRequest()
{
  AssertIsOnOwningThread();
}

// static
already_AddRefed<IDBOpenDBRequest>
IDBOpenDBRequest::CreateForWindow(IDBFactory* aFactory,
                                  nsPIDOMWindow* aOwner,
                                  JS::Handle<JSObject*> aScriptOwner)
{
  MOZ_ASSERT(aFactory);
  aFactory->AssertIsOnOwningThread();
  MOZ_ASSERT(aOwner);
  MOZ_ASSERT(aScriptOwner);

  nsRefPtr<IDBOpenDBRequest> request = new IDBOpenDBRequest(aFactory, aOwner);
  request->CaptureCaller();

  request->SetScriptOwner(aScriptOwner);

  return request.forget();
}

// static
already_AddRefed<IDBOpenDBRequest>
IDBOpenDBRequest::CreateForJS(IDBFactory* aFactory,
                              JS::Handle<JSObject*> aScriptOwner)
{
  MOZ_ASSERT(aFactory);
  aFactory->AssertIsOnOwningThread();
  MOZ_ASSERT(aScriptOwner);

  nsRefPtr<IDBOpenDBRequest> request = new IDBOpenDBRequest(aFactory, nullptr);
  request->CaptureCaller();

  request->SetScriptOwner(aScriptOwner);

  return request.forget();
}

void
IDBOpenDBRequest::SetTransaction(IDBTransaction* aTransaction)
{
  AssertIsOnOwningThread();

  MOZ_ASSERT(!aTransaction || !mTransaction);

  mTransaction = aTransaction;
}

NS_IMPL_CYCLE_COLLECTION_CLASS(IDBOpenDBRequest)

NS_IMPL_CYCLE_COLLECTION_TRAVERSE_BEGIN_INHERITED(IDBOpenDBRequest,
                                                  IDBRequest)
  NS_IMPL_CYCLE_COLLECTION_TRAVERSE(mFactory)
NS_IMPL_CYCLE_COLLECTION_TRAVERSE_END

NS_IMPL_CYCLE_COLLECTION_UNLINK_BEGIN_INHERITED(IDBOpenDBRequest,
                                                IDBRequest)
  // Don't unlink mFactory!
NS_IMPL_CYCLE_COLLECTION_UNLINK_END

NS_INTERFACE_MAP_BEGIN_CYCLE_COLLECTION_INHERITED(IDBOpenDBRequest)
NS_INTERFACE_MAP_END_INHERITING(IDBRequest)

NS_IMPL_ADDREF_INHERITED(IDBOpenDBRequest, IDBRequest)
NS_IMPL_RELEASE_INHERITED(IDBOpenDBRequest, IDBRequest)

nsresult
IDBOpenDBRequest::PostHandleEvent(EventChainPostVisitor& aVisitor)
{
  // XXX Fix me!
  MOZ_ASSERT(NS_IsMainThread());

  return IndexedDatabaseManager::FireWindowOnError(GetOwner(), aVisitor);
}

JSObject*
IDBOpenDBRequest::WrapObject(JSContext* aCx)
{
  AssertIsOnOwningThread();

  return IDBOpenDBRequestBinding::Wrap(aCx, this);
}<|MERGE_RESOLUTION|>--- conflicted
+++ resolved
@@ -23,10 +23,7 @@
 #include "mozilla/dom/UnionTypes.h"
 #include "nsCOMPtr.h"
 #include "nsContentUtils.h"
-<<<<<<< HEAD
 #include "nsIScriptContext.h"
-=======
->>>>>>> 1dc35564
 #include "nsJSUtils.h"
 #include "nsPIDOMWindow.h"
 #include "nsString.h"
@@ -175,71 +172,6 @@
   mError = nullptr;
 }
 
-<<<<<<< HEAD
-=======
-nsresult
-IDBRequest::NotifyHelperCompleted(HelperBase* aHelper)
-{
-  NS_ASSERTION(NS_IsMainThread(), "Wrong thread!");
-  NS_ASSERTION(!mHaveResultOrErrorCode, "Already called!");
-  NS_ASSERTION(mResultVal.isUndefined(), "Should be undefined!");
-
-  mHaveResultOrErrorCode = true;
-
-  nsresult rv = aHelper->GetResultCode();
-
-  // If the request failed then set the error code and return.
-  if (NS_FAILED(rv)) {
-    SetError(rv);
-    return NS_OK;
-  }
-
-  // See if our window is still valid. If not then we're going to pretend that
-  // we never completed.
-  if (NS_FAILED(CheckInnerWindowCorrectness())) {
-    return NS_OK;
-  }
-
-  // Otherwise we need to get the result from the helper.
-  AutoJSAPI jsapi;
-  Maybe<JSAutoCompartment> ac;
-  if (GetScriptOwner()) {
-    // If we have a script owner we want the SafeJSContext and then to enter
-    // the script owner's compartment.
-    jsapi.Init();
-    ac.emplace(jsapi.cx(), GetScriptOwner());
-  } else {
-    // Otherwise our owner is a window and we use that to initialize.
-    if (!jsapi.InitWithLegacyErrorReporting(GetOwner())) {
-      IDB_WARNING("Failed to initialise AutoJSAPI!");
-      rv = NS_ERROR_DOM_INDEXEDDB_UNKNOWN_ERR;
-      SetError(rv);
-      return rv;
-    }
-  }
-  JSContext* cx = jsapi.cx();
-
-  AssertIsRooted();
-
-  JS::Rooted<JS::Value> value(cx);
-  rv = aHelper->GetSuccessResult(cx, &value);
-  if (NS_FAILED(rv)) {
-    NS_WARNING("GetSuccessResult failed!");
-  }
-
-  if (NS_SUCCEEDED(rv)) {
-    mError = nullptr;
-    mResultVal = value;
-  }
-  else {
-    SetError(rv);
-    mResultVal = JSVAL_VOID;
-  }
-
-  return rv;
-}
-
->>>>>>> 1dc35564
 void
 IDBRequest::DispatchNonTransactionError(nsresult aErrorCode)
 {
@@ -378,7 +310,7 @@
     // If we have a script owner we want the SafeJSContext and then to enter the
     // script owner's compartment.
     autoJS.Init();
-    ac.construct(autoJS.cx(), GetScriptOwner());
+    ac.emplace(autoJS.cx(), GetScriptOwner());
   } else {
     // Otherwise our owner is a window and we use that to initialize.
     MOZ_ASSERT(GetOwner());
