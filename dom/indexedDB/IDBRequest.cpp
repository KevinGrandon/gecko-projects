--- conflicted
+++ resolved
@@ -485,11 +485,7 @@
 JSObject*
 IDBOpenDBRequest::WrapObject(JSContext* aCx)
 {
-<<<<<<< HEAD
-  AssertIsOnOwningThread();
-
-  return IDBOpenDBRequestBinding::Wrap(aCx, aScope, this);
-=======
+  AssertIsOnOwningThread();
+
   return IDBOpenDBRequestBinding::Wrap(aCx, this);
->>>>>>> 78155b43
 }