/* -*- Mode: C++; tab-width: 8; indent-tabs-mode: nil; c-basic-offset: 2 -*- */
/* vim: set ts=2 et sw=2 tw=80: */
/* This Source Code Form is subject to the terms of the Mozilla Public
 * License, v. 2.0. If a copy of the MPL was not distributed with this file,
 * You can obtain one at http://mozilla.org/MPL/2.0/. */

#include "IDBMutableFile.h"

<<<<<<< HEAD
#include "FileInfo.h"
#include "IDBDatabase.h"
#include "IDBFactory.h"
#include "IndexedDatabaseManager.h"
#include "MainThreadUtils.h"
#include "mozilla/Assertions.h"
#include "mozilla/dom/File.h"
#include "mozilla/dom/IDBMutableFileBinding.h"
#include "mozilla/dom/indexedDB/PBackgroundIDBSharedTypes.h"
#include "mozilla/dom/quota/FileStreams.h"
#include "mozilla/dom/quota/QuotaManager.h"
#include "mozilla/ipc/BackgroundUtils.h"
#include "mozilla/ipc/PBackgroundSharedTypes.h"
#include "nsIPrincipal.h"

using namespace mozilla;
using namespace mozilla::dom;
using namespace mozilla::dom::indexedDB;
using namespace mozilla::dom::quota;
using namespace mozilla::ipc;

namespace {

=======
#include "nsIDOMFile.h"

#include "mozilla/ErrorResult.h"
#include "mozilla/dom/FileService.h"
#include "mozilla/dom/IDBMutableFileBinding.h"
#include "mozilla/dom/MetadataHelper.h"
#include "mozilla/dom/quota/FileStreams.h"
#include "mozilla/dom/quota/QuotaManager.h"
#include "nsContentUtils.h"
#include "nsDebug.h"
#include "nsError.h"

#include "FileSnapshot.h"
#include "IDBDatabase.h"
#include "IDBFileHandle.h"
#include "IDBFileRequest.h"

using namespace mozilla::dom;
USING_INDEXEDDB_NAMESPACE
USING_QUOTA_NAMESPACE

namespace {

class GetFileHelper : public MetadataHelper
{
public:
  GetFileHelper(FileHandleBase* aFileHandle,
                FileRequestBase* aFileRequest,
                MetadataParameters* aParams,
                IDBMutableFile* aMutableFile)
  : MetadataHelper(aFileHandle, aFileRequest, aParams),
    mMutableFile(aMutableFile)
  { }

  virtual nsresult
  GetSuccessResult(JSContext* aCx,
                   JS::MutableHandle<JS::Value> aVal) MOZ_OVERRIDE;

  virtual void
  ReleaseObjects() MOZ_OVERRIDE
  {
    mMutableFile = nullptr;

    MetadataHelper::ReleaseObjects();
  }

private:
  nsRefPtr<IDBMutableFile> mMutableFile;
};

inline
>>>>>>> 82d02bf4
already_AddRefed<nsIFile>
GetFileFor(FileInfo* aFileInfo)

{
  MOZ_ASSERT(IndexedDatabaseManager::IsMainProcess());
  MOZ_ASSERT(NS_IsMainThread());
  MOZ_ASSERT(aFileInfo);

  FileManager* fileManager = aFileInfo->Manager();
  MOZ_ASSERT(fileManager);

  nsCOMPtr<nsIFile> directory = fileManager->GetDirectory();
  if (NS_WARN_IF(!directory)) {
    return nullptr;
  }

  nsCOMPtr<nsIFile> file =
    fileManager->GetFileForId(directory, aFileInfo->Id());
  if (NS_WARN_IF(!file)) {
    return nullptr;
  }

  return file.forget();
}

} // anonymous namespace

<<<<<<< HEAD
IDBMutableFile::IDBMutableFile(IDBDatabase* aDatabase,
                               const nsAString& aName,
                               const nsAString& aType,
                               already_AddRefed<FileInfo> aFileInfo,
                               const nsACString& aGroup,
                               const nsACString& aOrigin,
                               const nsACString& aStorageId,
                               PersistenceType aPersistenceType,
                               already_AddRefed<nsIFile> aFile)
  : MutableFile(aDatabase)
  , mDatabase(aDatabase)
  , mFileInfo(aFileInfo)
  , mGroup(aGroup)
  , mOrigin(aOrigin)
  , mPersistenceType(aPersistenceType)
=======
namespace mozilla {
namespace dom {
namespace indexedDB {

IDBMutableFile::IDBMutableFile(IDBDatabase* aOwner)
  : DOMEventTargetHelper(aOwner)
>>>>>>> 82d02bf4
{
  MOZ_ASSERT(IndexedDatabaseManager::IsMainProcess());
  MOZ_ASSERT(NS_IsMainThread());
  MOZ_ASSERT(mDatabase);
  MOZ_ASSERT(mFileInfo);

  mName = aName;
  mType = aType;
  mFile = aFile;
  mStorageId = aStorageId;
  mFileName.AppendInt(mFileInfo->Id());

  MOZ_ASSERT(mFile);
}

IDBMutableFile::~IDBMutableFile()
{
<<<<<<< HEAD
  MOZ_ASSERT(IndexedDatabaseManager::IsMainProcess());
  MOZ_ASSERT(NS_IsMainThread());
}
=======
}

NS_IMPL_CYCLE_COLLECTION_INHERITED(IDBMutableFile, DOMEventTargetHelper,
                                   mDatabase)

NS_INTERFACE_MAP_BEGIN_CYCLE_COLLECTION_INHERITED(IDBMutableFile)
NS_INTERFACE_MAP_END_INHERITING(DOMEventTargetHelper)

NS_IMPL_ADDREF_INHERITED(IDBMutableFile, DOMEventTargetHelper)
NS_IMPL_RELEASE_INHERITED(IDBMutableFile, DOMEventTargetHelper)
>>>>>>> 82d02bf4

// static
already_AddRefed<IDBMutableFile>
IDBMutableFile::Create(IDBDatabase* aDatabase,
                       const nsAString& aName,
                       const nsAString& aType,
                       already_AddRefed<FileInfo> aFileInfo)
{
  MOZ_ASSERT(IndexedDatabaseManager::IsMainProcess());
  MOZ_ASSERT(NS_IsMainThread());

  nsRefPtr<FileInfo> fileInfo(aFileInfo);
  MOZ_ASSERT(fileInfo);

  PrincipalInfo* principalInfo = aDatabase->Factory()->GetPrincipalInfo();
  MOZ_ASSERT(principalInfo);

  nsCOMPtr<nsIPrincipal> principal = PrincipalInfoToPrincipal(*principalInfo);
  if (NS_WARN_IF(!principal)) {
    return nullptr;
  }

  nsCString group;
  nsCString origin;
  if (NS_WARN_IF(NS_FAILED(QuotaManager::GetInfoFromPrincipal(principal,
                                                              &group,
                                                              &origin,
                                                              nullptr,
                                                              nullptr)))) {
    return nullptr;
  }

  const DatabaseSpec* spec = aDatabase->Spec();
  MOZ_ASSERT(spec);

  PersistenceType persistenceType = spec->metadata().persistenceType();

  nsCString storageId;
  QuotaManager::GetStorageId(persistenceType,
                             origin,
                             Client::IDB,
                             aName,
                             storageId);

  nsCOMPtr<nsIFile> file = GetFileFor(fileInfo);
  if (NS_WARN_IF(!file)) {
    return nullptr;
  }

  nsRefPtr<IDBMutableFile> newFile =
    new IDBMutableFile(aDatabase,
                       aName,
                       aType,
                       fileInfo.forget(),
                       group,
                       origin,
                       storageId,
                       persistenceType,
                       file.forget());

  return newFile.forget();
}

IDBDatabase*
IDBMutableFile::Database() const
{
  MOZ_ASSERT(NS_IsMainThread());

  return mDatabase;
}

NS_IMPL_CYCLE_COLLECTION_INHERITED(IDBMutableFile, MutableFile, mDatabase)

NS_INTERFACE_MAP_BEGIN_CYCLE_COLLECTION_INHERITED(IDBMutableFile)
NS_INTERFACE_MAP_END_INHERITING(MutableFile)

NS_IMPL_ADDREF_INHERITED(IDBMutableFile, MutableFile)
NS_IMPL_RELEASE_INHERITED(IDBMutableFile, MutableFile)

int64_t
IDBMutableFile::GetFileId()
{
  return mFileInfo->Id();
}

FileInfo*
IDBMutableFile::GetFileInfo()
{
  return mFileInfo;
}

bool
IDBMutableFile::IsInvalid()
{
  return mDatabase->IsInvalidated();
}

nsIOfflineStorage*
IDBMutableFile::Storage()
{
  MOZ_CRASH("Don't call me!");
}

already_AddRefed<nsISupports>
IDBMutableFile::CreateStream(bool aReadOnly)
{
  MOZ_ASSERT(IndexedDatabaseManager::IsMainProcess());

  nsCOMPtr<nsISupports> result;

  if (aReadOnly) {
    nsRefPtr<FileInputStream> stream =
<<<<<<< HEAD
      FileInputStream::Create(mPersistenceType,
                              mGroup,
                              mOrigin,
                              aFile,
                              -1,
                              -1,
=======
      FileInputStream::Create(persistenceType, group, origin, mFile, -1, -1,
>>>>>>> 82d02bf4
                              nsIFileInputStream::DEFER_OPEN);
    result = NS_ISUPPORTS_CAST(nsIFileInputStream*, stream);
  } else {
    nsRefPtr<FileStream> stream =
<<<<<<< HEAD
      FileStream::Create(mPersistenceType,
                         mGroup,
                         mOrigin,
                         aFile,
                         -1,
                         -1,
=======
      FileStream::Create(persistenceType, group, origin, mFile, -1, -1,
>>>>>>> 82d02bf4
                         nsIFileStream::DEFER_OPEN);
    result = NS_ISUPPORTS_CAST(nsIFileStream*, stream);
  }

  if (NS_WARN_IF(!result)) {
    return nullptr;
  }

  return result.forget();
}

void
IDBMutableFile::SetThreadLocals()
{
  MOZ_ASSERT(IndexedDatabaseManager::IsMainProcess());
  MOZ_ASSERT(NS_IsMainThread());
  MOZ_ASSERT(mDatabase->GetOwner(), "Should have owner!");

  QuotaManager::SetCurrentWindow(mDatabase->GetOwner());
}

void
IDBMutableFile::UnsetThreadLocals()
{
  MOZ_ASSERT(IndexedDatabaseManager::IsMainProcess());
  MOZ_ASSERT(NS_IsMainThread());

  QuotaManager::SetCurrentWindow(nullptr);
}

already_AddRefed<nsIDOMFile>
<<<<<<< HEAD
IDBMutableFile::CreateFileObject(FileHandle* aFileHandle, uint32_t aFileSize)
{
  MOZ_ASSERT(IndexedDatabaseManager::IsMainProcess());
  MOZ_ASSERT(NS_IsMainThread());

  nsRefPtr<FileImpl> impl =
    new FileImpl(mName, mType, aFileSize, mFile, aFileHandle, mFileInfo);

  nsCOMPtr<nsIDOMFile> file = new DOMFile(impl);
=======
IDBMutableFile::CreateFileObject(IDBFileHandle* aFileHandle, uint32_t aFileSize)
{
  nsCOMPtr<nsIDOMFile> fileSnapshot = new DOMFile(
    new FileImplSnapshot(mName, mType, aFileSize, mFile, aFileHandle,
                         mFileInfo));
>>>>>>> 82d02bf4

  return fileSnapshot.forget();
}

JSObject*
IDBMutableFile::WrapObject(JSContext* aCx)
{
  MOZ_ASSERT(IndexedDatabaseManager::IsMainProcess());
  MOZ_ASSERT(NS_IsMainThread());

  return IDBMutableFileBinding::Wrap(aCx, this);
}

already_AddRefed<IDBFileHandle>
IDBMutableFile::Open(FileMode aMode, ErrorResult& aError)
{
  MOZ_ASSERT(NS_IsMainThread());

  if (QuotaManager::IsShuttingDown() || FileService::IsShuttingDown()) {
    aError.Throw(NS_ERROR_DOM_FILEHANDLE_UNKNOWN_ERR);
    return nullptr;
  }

  nsRefPtr<IDBFileHandle> fileHandle =
    IDBFileHandle::Create(aMode, FileHandleBase::NORMAL, this);
  if (!fileHandle) {
    aError.Throw(NS_ERROR_DOM_FILEHANDLE_UNKNOWN_ERR);
    return nullptr;
  }

  return fileHandle.forget();
}

already_AddRefed<DOMRequest>
IDBMutableFile::GetFile(ErrorResult& aError)
{
  MOZ_ASSERT(NS_IsMainThread());

  // Do nothing if the window is closed
  if (!GetOwner()) {
    return nullptr;
  }

  nsRefPtr<IDBFileHandle> fileHandle =
    IDBFileHandle::Create(FileMode::Readonly, FileHandleBase::PARALLEL, this);

  nsRefPtr<IDBFileRequest> request = 
    IDBFileRequest::Create(GetOwner(), fileHandle, /* aWrapAsDOMRequest */
                           true);

  nsRefPtr<MetadataParameters> params = new MetadataParameters(true, false);

  nsRefPtr<GetFileHelper> helper =
    new GetFileHelper(fileHandle, request, params, this);

  nsresult rv = helper->Enqueue();
  if (NS_FAILED(rv)) {
    aError.Throw(NS_ERROR_DOM_FILEHANDLE_UNKNOWN_ERR);
    return nullptr;
  }

  return request.forget();
}

} // namespace indexedDB
} // namespace dom
} // namespace mozilla

nsresult
GetFileHelper::GetSuccessResult(JSContext* aCx,
                                JS::MutableHandle<JS::Value> aVal)
{
  MOZ_ASSERT(NS_IsMainThread());

  auto fileHandle = static_cast<IDBFileHandle*>(mFileHandle.get());

  nsCOMPtr<nsIDOMFile> domFile =
    mMutableFile->CreateFileObject(fileHandle, mParams->Size());

  nsresult rv =
    nsContentUtils::WrapNative(aCx, domFile, &NS_GET_IID(nsIDOMFile), aVal);
  if (NS_WARN_IF(NS_FAILED(rv))) {
    return NS_ERROR_DOM_FILEHANDLE_UNKNOWN_ERR;
  }

  return NS_OK;
}<|MERGE_RESOLUTION|>--- conflicted
+++ resolved
@@ -6,20 +6,28 @@
 
 #include "IDBMutableFile.h"
 
-<<<<<<< HEAD
+#include "FileSnapshot.h"
 #include "FileInfo.h"
 #include "IDBDatabase.h"
 #include "IDBFactory.h"
+#include "IDBFileHandle.h"
+#include "IDBFileRequest.h"
 #include "IndexedDatabaseManager.h"
 #include "MainThreadUtils.h"
 #include "mozilla/Assertions.h"
-#include "mozilla/dom/File.h"
+#include "mozilla/ErrorResult.h"
+#include "mozilla/dom/FileService.h"
 #include "mozilla/dom/IDBMutableFileBinding.h"
+#include "mozilla/dom/MetadataHelper.h"
 #include "mozilla/dom/indexedDB/PBackgroundIDBSharedTypes.h"
 #include "mozilla/dom/quota/FileStreams.h"
 #include "mozilla/dom/quota/QuotaManager.h"
 #include "mozilla/ipc/BackgroundUtils.h"
 #include "mozilla/ipc/PBackgroundSharedTypes.h"
+#include "nsContentUtils.h"
+#include "nsDebug.h"
+#include "nsError.h"
+#include "nsIDOMFile.h"
 #include "nsIPrincipal.h"
 
 using namespace mozilla;
@@ -27,30 +35,6 @@
 using namespace mozilla::dom::indexedDB;
 using namespace mozilla::dom::quota;
 using namespace mozilla::ipc;
-
-namespace {
-
-=======
-#include "nsIDOMFile.h"
-
-#include "mozilla/ErrorResult.h"
-#include "mozilla/dom/FileService.h"
-#include "mozilla/dom/IDBMutableFileBinding.h"
-#include "mozilla/dom/MetadataHelper.h"
-#include "mozilla/dom/quota/FileStreams.h"
-#include "mozilla/dom/quota/QuotaManager.h"
-#include "nsContentUtils.h"
-#include "nsDebug.h"
-#include "nsError.h"
-
-#include "FileSnapshot.h"
-#include "IDBDatabase.h"
-#include "IDBFileHandle.h"
-#include "IDBFileRequest.h"
-
-using namespace mozilla::dom;
-USING_INDEXEDDB_NAMESPACE
-USING_QUOTA_NAMESPACE
 
 namespace {
 
@@ -81,8 +65,6 @@
   nsRefPtr<IDBMutableFile> mMutableFile;
 };
 
-inline
->>>>>>> 82d02bf4
 already_AddRefed<nsIFile>
 GetFileFor(FileInfo* aFileInfo)
 
@@ -110,7 +92,6 @@
 
 } // anonymous namespace
 
-<<<<<<< HEAD
 IDBMutableFile::IDBMutableFile(IDBDatabase* aDatabase,
                                const nsAString& aName,
                                const nsAString& aType,
@@ -120,20 +101,12 @@
                                const nsACString& aStorageId,
                                PersistenceType aPersistenceType,
                                already_AddRefed<nsIFile> aFile)
-  : MutableFile(aDatabase)
+  : DOMEventTargetHelper(aDatabase)
   , mDatabase(aDatabase)
   , mFileInfo(aFileInfo)
   , mGroup(aGroup)
   , mOrigin(aOrigin)
   , mPersistenceType(aPersistenceType)
-=======
-namespace mozilla {
-namespace dom {
-namespace indexedDB {
-
-IDBMutableFile::IDBMutableFile(IDBDatabase* aOwner)
-  : DOMEventTargetHelper(aOwner)
->>>>>>> 82d02bf4
 {
   MOZ_ASSERT(IndexedDatabaseManager::IsMainProcess());
   MOZ_ASSERT(NS_IsMainThread());
@@ -151,22 +124,9 @@
 
 IDBMutableFile::~IDBMutableFile()
 {
-<<<<<<< HEAD
-  MOZ_ASSERT(IndexedDatabaseManager::IsMainProcess());
-  MOZ_ASSERT(NS_IsMainThread());
-}
-=======
-}
-
-NS_IMPL_CYCLE_COLLECTION_INHERITED(IDBMutableFile, DOMEventTargetHelper,
-                                   mDatabase)
-
-NS_INTERFACE_MAP_BEGIN_CYCLE_COLLECTION_INHERITED(IDBMutableFile)
-NS_INTERFACE_MAP_END_INHERITING(DOMEventTargetHelper)
-
-NS_IMPL_ADDREF_INHERITED(IDBMutableFile, DOMEventTargetHelper)
-NS_IMPL_RELEASE_INHERITED(IDBMutableFile, DOMEventTargetHelper)
->>>>>>> 82d02bf4
+  MOZ_ASSERT(IndexedDatabaseManager::IsMainProcess());
+  MOZ_ASSERT(NS_IsMainThread());
+}
 
 // static
 already_AddRefed<IDBMutableFile>
@@ -230,33 +190,35 @@
   return newFile.forget();
 }
 
-IDBDatabase*
-IDBMutableFile::Database() const
-{
-  MOZ_ASSERT(NS_IsMainThread());
-
-  return mDatabase;
-}
-
-NS_IMPL_CYCLE_COLLECTION_INHERITED(IDBMutableFile, MutableFile, mDatabase)
+int64_t
+IDBMutableFile::GetFileId() const
+{
+  return mFileInfo->Id();
+}
+
+already_AddRefed<nsIDOMFile>
+IDBMutableFile::CreateFileObject(IDBFileHandle* aFileHandle, uint32_t aFileSize)
+{
+  MOZ_ASSERT(IndexedDatabaseManager::IsMainProcess());
+  MOZ_ASSERT(NS_IsMainThread());
+
+  nsRefPtr<FileImplSnapshot> impl =
+    new FileImplSnapshot(mName, mType, aFileSize, mFile, aFileHandle,
+                         mFileInfo);
+
+  nsCOMPtr<nsIDOMFile> file = new DOMFile(impl);
+
+  return file.forget();
+}
+
+NS_IMPL_CYCLE_COLLECTION_INHERITED(IDBMutableFile, DOMEventTargetHelper,
+                                   mDatabase)
 
 NS_INTERFACE_MAP_BEGIN_CYCLE_COLLECTION_INHERITED(IDBMutableFile)
-NS_INTERFACE_MAP_END_INHERITING(MutableFile)
-
-NS_IMPL_ADDREF_INHERITED(IDBMutableFile, MutableFile)
-NS_IMPL_RELEASE_INHERITED(IDBMutableFile, MutableFile)
-
-int64_t
-IDBMutableFile::GetFileId()
-{
-  return mFileInfo->Id();
-}
-
-FileInfo*
-IDBMutableFile::GetFileInfo()
-{
-  return mFileInfo;
-}
+NS_INTERFACE_MAP_END_INHERITING(DOMEventTargetHelper)
+
+NS_IMPL_ADDREF_INHERITED(IDBMutableFile, DOMEventTargetHelper)
+NS_IMPL_RELEASE_INHERITED(IDBMutableFile, DOMEventTargetHelper)
 
 bool
 IDBMutableFile::IsInvalid()
@@ -279,30 +241,22 @@
 
   if (aReadOnly) {
     nsRefPtr<FileInputStream> stream =
-<<<<<<< HEAD
       FileInputStream::Create(mPersistenceType,
                               mGroup,
                               mOrigin,
-                              aFile,
+                              mFile,
                               -1,
                               -1,
-=======
-      FileInputStream::Create(persistenceType, group, origin, mFile, -1, -1,
->>>>>>> 82d02bf4
                               nsIFileInputStream::DEFER_OPEN);
     result = NS_ISUPPORTS_CAST(nsIFileInputStream*, stream);
   } else {
     nsRefPtr<FileStream> stream =
-<<<<<<< HEAD
       FileStream::Create(mPersistenceType,
                          mGroup,
                          mOrigin,
-                         aFile,
+                         mFile,
                          -1,
                          -1,
-=======
-      FileStream::Create(persistenceType, group, origin, mFile, -1, -1,
->>>>>>> 82d02bf4
                          nsIFileStream::DEFER_OPEN);
     result = NS_ISUPPORTS_CAST(nsIFileStream*, stream);
   }
@@ -333,28 +287,6 @@
   QuotaManager::SetCurrentWindow(nullptr);
 }
 
-already_AddRefed<nsIDOMFile>
-<<<<<<< HEAD
-IDBMutableFile::CreateFileObject(FileHandle* aFileHandle, uint32_t aFileSize)
-{
-  MOZ_ASSERT(IndexedDatabaseManager::IsMainProcess());
-  MOZ_ASSERT(NS_IsMainThread());
-
-  nsRefPtr<FileImpl> impl =
-    new FileImpl(mName, mType, aFileSize, mFile, aFileHandle, mFileInfo);
-
-  nsCOMPtr<nsIDOMFile> file = new DOMFile(impl);
-=======
-IDBMutableFile::CreateFileObject(IDBFileHandle* aFileHandle, uint32_t aFileSize)
-{
-  nsCOMPtr<nsIDOMFile> fileSnapshot = new DOMFile(
-    new FileImplSnapshot(mName, mType, aFileSize, mFile, aFileHandle,
-                         mFileInfo));
->>>>>>> 82d02bf4
-
-  return fileSnapshot.forget();
-}
-
 JSObject*
 IDBMutableFile::WrapObject(JSContext* aCx)
 {
@@ -362,6 +294,14 @@
   MOZ_ASSERT(NS_IsMainThread());
 
   return IDBMutableFileBinding::Wrap(aCx, this);
+}
+
+IDBDatabase*
+IDBMutableFile::Database() const
+{
+  MOZ_ASSERT(NS_IsMainThread());
+
+  return mDatabase;
 }
 
 already_AddRefed<IDBFileHandle>
@@ -415,10 +355,6 @@
   return request.forget();
 }
 
-} // namespace indexedDB
-} // namespace dom
-} // namespace mozilla
-
 nsresult
 GetFileHelper::GetSuccessResult(JSContext* aCx,
                                 JS::MutableHandle<JS::Value> aVal)
