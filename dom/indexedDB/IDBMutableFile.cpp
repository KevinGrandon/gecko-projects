--- conflicted
+++ resolved
@@ -6,7 +6,6 @@
 
 #include "IDBMutableFile.h"
 
-<<<<<<< HEAD
 #include "FileSnapshot.h"
 #include "FileInfo.h"
 #include "IDBDatabase.h"
@@ -16,15 +15,10 @@
 #include "IndexedDatabaseManager.h"
 #include "MainThreadUtils.h"
 #include "mozilla/Assertions.h"
-=======
-#include "nsIDOMFile.h"
-
->>>>>>> 82d02bf4
 #include "mozilla/ErrorResult.h"
 #include "mozilla/dom/FileService.h"
 #include "mozilla/dom/IDBMutableFileBinding.h"
 #include "mozilla/dom/MetadataHelper.h"
-<<<<<<< HEAD
 #include "mozilla/dom/indexedDB/PBackgroundIDBSharedTypes.h"
 #include "mozilla/dom/quota/FileStreams.h"
 #include "mozilla/dom/quota/QuotaManager.h"
@@ -64,31 +58,10 @@
   {
     mMutableFile = nullptr;
 
-    MetadataHelper::ReleaseObjects();
-  }
-=======
-#include "mozilla/dom/quota/FileStreams.h"
-#include "mozilla/dom/quota/QuotaManager.h"
-#include "nsContentUtils.h"
-#include "nsDebug.h"
-#include "nsError.h"
-
-#include "FileSnapshot.h"
-#include "IDBDatabase.h"
-#include "IDBFileHandle.h"
-#include "IDBFileRequest.h"
-
 using namespace mozilla::dom;
-USING_INDEXEDDB_NAMESPACE
-USING_QUOTA_NAMESPACE
->>>>>>> 82d02bf4
-
-private:
-  nsRefPtr<IDBMutableFile> mMutableFile;
-};
-
-<<<<<<< HEAD
-=======
+
+namespace {
+
 class GetFileHelper : public MetadataHelper
 {
 public:
@@ -116,8 +89,6 @@
   nsRefPtr<IDBMutableFile> mMutableFile;
 };
 
-inline
->>>>>>> 82d02bf4
 already_AddRefed<nsIFile>
 GetFileFor(FileInfo* aFileInfo)
 
@@ -145,7 +116,6 @@
 
 } // anonymous namespace
 
-<<<<<<< HEAD
 IDBMutableFile::IDBMutableFile(IDBDatabase* aDatabase,
                                const nsAString& aName,
                                const nsAString& aType,
@@ -161,14 +131,6 @@
   , mGroup(aGroup)
   , mOrigin(aOrigin)
   , mPersistenceType(aPersistenceType)
-=======
-namespace mozilla {
-namespace dom {
-namespace indexedDB {
-
-IDBMutableFile::IDBMutableFile(IDBDatabase* aOwner)
-  : DOMEventTargetHelper(aOwner)
->>>>>>> 82d02bf4
 {
   MOZ_ASSERT(IndexedDatabaseManager::IsMainProcess());
   MOZ_ASSERT(NS_IsMainThread());
@@ -186,22 +148,9 @@
 
 IDBMutableFile::~IDBMutableFile()
 {
-<<<<<<< HEAD
-  MOZ_ASSERT(IndexedDatabaseManager::IsMainProcess());
-  MOZ_ASSERT(NS_IsMainThread());
-}
-=======
-}
-
-NS_IMPL_CYCLE_COLLECTION_INHERITED(IDBMutableFile, DOMEventTargetHelper,
-                                   mDatabase)
-
-NS_INTERFACE_MAP_BEGIN_CYCLE_COLLECTION_INHERITED(IDBMutableFile)
-NS_INTERFACE_MAP_END_INHERITING(DOMEventTargetHelper)
-
-NS_IMPL_ADDREF_INHERITED(IDBMutableFile, DOMEventTargetHelper)
-NS_IMPL_RELEASE_INHERITED(IDBMutableFile, DOMEventTargetHelper)
->>>>>>> 82d02bf4
+  MOZ_ASSERT(IndexedDatabaseManager::IsMainProcess());
+  MOZ_ASSERT(NS_IsMainThread());
+}
 
 // static
 already_AddRefed<IDBMutableFile>
@@ -265,7 +214,6 @@
   return newFile.forget();
 }
 
-<<<<<<< HEAD
 int64_t
 IDBMutableFile::GetFileId() const
 {
@@ -296,8 +244,6 @@
 NS_IMPL_ADDREF_INHERITED(IDBMutableFile, DOMEventTargetHelper)
 NS_IMPL_RELEASE_INHERITED(IDBMutableFile, DOMEventTargetHelper)
 
-=======
->>>>>>> 82d02bf4
 bool
 IDBMutableFile::IsInvalid()
 {
@@ -319,30 +265,22 @@
 
   if (aReadOnly) {
     nsRefPtr<FileInputStream> stream =
-<<<<<<< HEAD
       FileInputStream::Create(mPersistenceType,
                               mGroup,
                               mOrigin,
                               mFile,
                               -1,
                               -1,
-=======
-      FileInputStream::Create(persistenceType, group, origin, mFile, -1, -1,
->>>>>>> 82d02bf4
                               nsIFileInputStream::DEFER_OPEN);
     result = NS_ISUPPORTS_CAST(nsIFileInputStream*, stream);
   } else {
     nsRefPtr<FileStream> stream =
-<<<<<<< HEAD
       FileStream::Create(mPersistenceType,
                          mGroup,
                          mOrigin,
                          mFile,
                          -1,
                          -1,
-=======
-      FileStream::Create(persistenceType, group, origin, mFile, -1, -1,
->>>>>>> 82d02bf4
                          nsIFileStream::DEFER_OPEN);
     result = NS_ISUPPORTS_CAST(nsIFileStream*, stream);
   }
@@ -373,7 +311,6 @@
   QuotaManager::SetCurrentWindow(nullptr);
 }
 
-<<<<<<< HEAD
 JSObject*
 IDBMutableFile::WrapObject(JSContext* aCx)
 {
@@ -381,28 +318,14 @@
   MOZ_ASSERT(NS_IsMainThread());
 
   return IDBMutableFileBinding::Wrap(aCx, this);
-=======
-already_AddRefed<nsIDOMFile>
-IDBMutableFile::CreateFileObject(IDBFileHandle* aFileHandle, uint32_t aFileSize)
-{
-  nsCOMPtr<nsIDOMFile> fileSnapshot = new DOMFile(
-    new FileImplSnapshot(mName, mType, aFileSize, mFile, aFileHandle,
-                         mFileInfo));
-
-  return fileSnapshot.forget();
->>>>>>> 82d02bf4
 }
 
 IDBDatabase*
 IDBMutableFile::Database() const
 {
-<<<<<<< HEAD
   MOZ_ASSERT(NS_IsMainThread());
 
   return mDatabase;
-=======
-  return IDBMutableFileBinding::Wrap(aCx, this);
->>>>>>> 82d02bf4
 }
 
 already_AddRefed<IDBFileHandle>
@@ -428,6 +351,43 @@
 already_AddRefed<DOMRequest>
 IDBMutableFile::GetFile(ErrorResult& aError)
 {
+  nsCOMPtr<nsIDOMFile> fileSnapshot = new DOMFile(
+    new FileImplSnapshot(mName, mType, aFileSize, mFile, aFileHandle,
+                         mFileInfo));
+
+  return fileSnapshot.forget();
+}
+
+// virtual
+JSObject*
+IDBMutableFile::WrapObject(JSContext* aCx)
+{
+  return IDBMutableFileBinding::Wrap(aCx, this);
+}
+
+already_AddRefed<IDBFileHandle>
+IDBMutableFile::Open(FileMode aMode, ErrorResult& aError)
+{
+  MOZ_ASSERT(NS_IsMainThread());
+
+  if (QuotaManager::IsShuttingDown() || FileService::IsShuttingDown()) {
+    aError.Throw(NS_ERROR_DOM_FILEHANDLE_UNKNOWN_ERR);
+    return nullptr;
+  }
+
+  nsRefPtr<IDBFileHandle> fileHandle =
+    IDBFileHandle::Create(aMode, FileHandleBase::NORMAL, this);
+  if (!fileHandle) {
+    aError.Throw(NS_ERROR_DOM_FILEHANDLE_UNKNOWN_ERR);
+    return nullptr;
+  }
+
+  return fileHandle.forget();
+}
+
+already_AddRefed<DOMRequest>
+IDBMutableFile::GetFile(ErrorResult& aError)
+{
   MOZ_ASSERT(NS_IsMainThread());
 
   // Do nothing if the window is closed
@@ -456,13 +416,10 @@
   return request.forget();
 }
 
-<<<<<<< HEAD
-=======
 } // namespace indexedDB
 } // namespace dom
 } // namespace mozilla
 
->>>>>>> 82d02bf4
 nsresult
 GetFileHelper::GetSuccessResult(JSContext* aCx,
                                 JS::MutableHandle<JS::Value> aVal)
