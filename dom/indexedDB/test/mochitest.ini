--- conflicted
+++ resolved
@@ -239,18 +239,10 @@
 [test_unique_index_update.html]
 skip-if = (buildapp == 'b2g' && toolkit != 'gonk') #Bug 931116, b2g desktop specific, initial triage
 #[test_webapp_clearBrowserData_inproc_inproc.html]
-<<<<<<< HEAD
-#skip-if = (buildapp == 'b2g' && toolkit != 'gonk') || toolkit == 'android' #No test app installed #Bug 931116, b2g desktop specific, initial triage
-#[test_webapp_clearBrowserData_inproc_oop.html]
-#skip-if = (buildapp == 'b2g' && toolkit != 'gonk') || toolkit == 'android' #No test app installed #Bug 931116, b2g desktop specific, initial triage
-#[test_webapp_clearBrowserData_oop_inproc.html]
-#skip-if = (buildapp == 'b2g' && toolkit != 'gonk') || toolkit == 'android' #No test app installed #Bug 931116, b2g desktop specific, initial triage
-=======
 #skip-if = ((buildapp == 'mulet' || buildapp == 'b2g') && toolkit != 'gonk') || toolkit == 'android' #No test app installed #Bug 931116, b2g desktop specific, initial triage
 #[test_webapp_clearBrowserData_inproc_oop.html]
 #skip-if = ((buildapp == 'mulet' || buildapp == 'b2g') && toolkit != 'gonk') || toolkit == 'android' #No test app installed #Bug 931116, b2g desktop specific, initial triage
 #[test_webapp_clearBrowserData_oop_inproc.html]
 #skip-if = ((buildapp == 'mulet' || buildapp == 'b2g') && toolkit != 'gonk') || toolkit == 'android' #No test app installed #Bug 931116, b2g desktop specific, initial triage
->>>>>>> 8546b149
 [test_bug937006.html]
 skip-if = (buildapp == 'b2g' && toolkit != 'gonk') #Bug 931116, b2g desktop specific, initial triage