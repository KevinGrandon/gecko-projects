--- conflicted
+++ resolved
@@ -238,20 +238,11 @@
 skip-if = (buildapp == 'b2g' && toolkit != 'gonk') #Bug 931116, b2g desktop specific, initial triage
 [test_unique_index_update.html]
 skip-if = (buildapp == 'b2g' && toolkit != 'gonk') #Bug 931116, b2g desktop specific, initial triage
-<<<<<<< HEAD
 #[test_webapp_clearBrowserData_inproc_inproc.html]
-#skip-if = (buildapp == 'b2g' && toolkit != 'gonk') || toolkit == 'android' #No test app installed #Bug 931116, b2g desktop specific, initial triage
+#skip-if = ((buildapp == 'mulet' || buildapp == 'b2g') && toolkit != 'gonk') || toolkit == 'android' #No test app installed #Bug 931116, b2g desktop specific, initial triage
 #[test_webapp_clearBrowserData_inproc_oop.html]
-#skip-if = (buildapp == 'b2g' && toolkit != 'gonk') || toolkit == 'android' #No test app installed #Bug 931116, b2g desktop specific, initial triage
+#skip-if = ((buildapp == 'mulet' || buildapp == 'b2g') && toolkit != 'gonk') || toolkit == 'android' #No test app installed #Bug 931116, b2g desktop specific, initial triage
 #[test_webapp_clearBrowserData_oop_inproc.html]
-#skip-if = (buildapp == 'b2g' && toolkit != 'gonk') || toolkit == 'android' #No test app installed #Bug 931116, b2g desktop specific, initial triage
-=======
-[test_webapp_clearBrowserData_inproc_inproc.html]
-skip-if = ((buildapp == 'mulet' || buildapp == 'b2g') && toolkit != 'gonk') || toolkit == 'android' #No test app installed #Bug 931116, b2g desktop specific, initial triage
-[test_webapp_clearBrowserData_inproc_oop.html]
-skip-if = ((buildapp == 'mulet' || buildapp == 'b2g') && toolkit != 'gonk') || toolkit == 'android' #No test app installed #Bug 931116, b2g desktop specific, initial triage
-[test_webapp_clearBrowserData_oop_inproc.html]
-skip-if = ((buildapp == 'mulet' || buildapp == 'b2g') && toolkit != 'gonk') || toolkit == 'android' #No test app installed #Bug 931116, b2g desktop specific, initial triage
->>>>>>> cc1073a5
+#skip-if = ((buildapp == 'mulet' || buildapp == 'b2g') && toolkit != 'gonk') || toolkit == 'android' #No test app installed #Bug 931116, b2g desktop specific, initial triage
 [test_bug937006.html]
 skip-if = (buildapp == 'b2g' && toolkit != 'gonk') #Bug 931116, b2g desktop specific, initial triage