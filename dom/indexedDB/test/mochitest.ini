[DEFAULT]
support-files =
  bfcache_iframe1.html
  bfcache_iframe2.html
  blob_worker_crash_iframe.html
  dummy_worker.js
  error_events_abort_transactions_iframe.html
  event_propagation_iframe.html
  exceptions_in_events_iframe.html
  file.js
  file_app_isolation.html
  file_app_isolation.js
  helpers.js
  leaving_page_iframe.html
  third_party_iframe1.html
  third_party_iframe2.html
  webapp_clearBrowserData.js
  webapp_clearBrowserData_appFrame.html
  webapp_clearBrowserData_browserFrame.html

[test_add_put.html]
skip-if = (buildapp == 'b2g' && toolkit != 'gonk') #Bug 931116, b2g desktop specific, initial triage
[test_add_twice_failure.html]
skip-if = (buildapp == 'b2g' && toolkit != 'gonk') #Bug 931116, b2g desktop specific, initial triage
[test_advance.html]
skip-if = (buildapp == 'b2g' && toolkit != 'gonk') #Bug 931116, b2g desktop specific, initial triage
#[test_app_isolation_inproc.html]
#skip-if = (buildapp == 'b2g' && toolkit != 'gonk') || toolkit == 'android' #TIMED_OUT #Bug 931116, b2g desktop specific, initial triage
#[test_app_isolation_oop.html]
#skip-if = (buildapp == 'b2g' && toolkit != 'gonk') || toolkit == 'android' #TIMED_OUT #Bug 931116, b2g desktop specific, initial triage
[test_autoIncrement.html]
skip-if = (buildapp == 'b2g' && toolkit != 'gonk') #Bug 931116, b2g desktop specific, initial triage
[test_autoIncrement_indexes.html]
skip-if = (buildapp == 'b2g' && toolkit != 'gonk') #Bug 931116, b2g desktop specific, initial triage
[test_bfcache.html]
skip-if = (buildapp == 'b2g' && toolkit != 'gonk') #Bug 931116, b2g desktop specific, initial triage
[test_blob_archive.html]
skip-if = (buildapp == 'b2g' && toolkit != 'gonk') #Bug 931116, b2g desktop specific, initial triage
[test_blob_simple.html]
skip-if = (buildapp == 'b2g' && toolkit != 'gonk') #Bug 931116, b2g desktop specific, initial triage
[test_blob_worker_crash.html]
skip-if = (buildapp == 'b2g' && toolkit != 'gonk') #Bug 931116, b2g desktop specific, bug 927889 still present
[test_clear.html]
skip-if = (buildapp == 'b2g' && toolkit != 'gonk') #Bug 931116, b2g desktop specific, initial triage
[test_complex_keyPaths.html]
skip-if = (buildapp == 'b2g' && toolkit != 'gonk') #Bug 931116, b2g desktop specific, initial triage
[test_count.html]
skip-if = (buildapp == 'b2g' && toolkit != 'gonk') #Bug 931116, b2g desktop specific, initial triage
[test_create_index.html]
skip-if = (buildapp == 'b2g' && toolkit != 'gonk') #Bug 931116, b2g desktop specific, initial triage
[test_create_index_with_integer_keys.html]
skip-if = (buildapp == 'b2g' && toolkit != 'gonk') #Bug 931116, b2g desktop specific, initial triage
[test_create_objectStore.html]
skip-if = (buildapp == 'b2g' && toolkit != 'gonk') #Bug 931116, b2g desktop specific, initial triage
[test_cursor_mutation.html]
skip-if = (buildapp == 'b2g' && toolkit != 'gonk') #Bug 931116, b2g desktop specific, initial triage
[test_cursor_update_updates_indexes.html]
skip-if = (buildapp == 'b2g' && toolkit != 'gonk') #Bug 931116, b2g desktop specific, initial triage
[test_cursors.html]
skip-if = (buildapp == 'b2g' && toolkit != 'gonk') #Bug 931116, b2g desktop specific, initial triage
[test_deleteDatabase.html]
skip-if = (buildapp == 'b2g' && toolkit != 'gonk') #Bug 931116, b2g desktop specific, initial triage
[test_deleteDatabase_interactions.html]
skip-if = (buildapp == 'b2g' && toolkit != 'gonk') #Bug 931116, b2g desktop specific, initial triage
[test_error_events_abort_transactions.html]
skip-if = (buildapp == 'b2g' && toolkit != 'gonk') #Bug 931116, b2g desktop specific, initial triage
[test_event_propagation.html]
skip-if = (buildapp == 'b2g' && toolkit != 'gonk') || toolkit == 'android' #TIMED_OUT, bug 780855 #Bug 931116, b2g desktop specific, initial triage
[test_event_source.html]
skip-if = (buildapp == 'b2g' && toolkit != 'gonk') #Bug 931116, b2g desktop specific, initial triage
[test_exceptions_in_events.html]
skip-if = (buildapp == 'b2g' && toolkit != 'gonk') #Bug 931116, b2g desktop specific, initial triage
[test_file_array.html]
skip-if = (buildapp == 'b2g' && toolkit != 'gonk') #Bug 931116, b2g desktop specific, initial triage
[test_file_cross_database_copying.html]
skip-if = (buildapp == 'b2g' && toolkit != 'gonk') #Bug 931116, b2g desktop specific, initial triage
[test_file_delete.html]
skip-if = (buildapp == 'b2g' && toolkit != 'gonk') #Bug 931116, b2g desktop specific, initial triage
[test_file_os_delete.html]
skip-if = (buildapp == 'b2g' && toolkit != 'gonk') #Bug 931116, b2g desktop specific, initial triage
[test_file_put_get_object.html]
skip-if = (buildapp == 'b2g' && toolkit != 'gonk') #Bug 931116, b2g desktop specific, initial triage
[test_file_put_get_values.html]
skip-if = (buildapp == 'b2g' && toolkit != 'gonk') #Bug 931116, b2g desktop specific, initial triage
[test_file_quota.html]
skip-if = (buildapp == 'b2g' && toolkit != 'gonk') #Bug 931116, b2g desktop specific, initial triage
[test_file_replace.html]
skip-if = (buildapp == 'b2g' && toolkit != 'gonk') #Bug 931116, b2g desktop specific, initial triage
[test_file_resurrection_delete.html]
skip-if = (buildapp == 'b2g' && toolkit != 'gonk') #Bug 931116, b2g desktop specific, initial triage
[test_file_resurrection_transaction_abort.html]
skip-if = (buildapp == 'b2g' && toolkit != 'gonk') #Bug 931116, b2g desktop specific, initial triage
[test_file_sharing.html]
skip-if = (buildapp == 'b2g' && toolkit != 'gonk') #Bug 931116, b2g desktop specific, initial triage
[test_file_transaction_abort.html]
skip-if = (buildapp == 'b2g' && toolkit != 'gonk') #Bug 931116, b2g desktop specific, initial triage
<<<<<<< HEAD
#[test_filehandle_append_read_data.html]
#skip-if = buildapp == 'b2g'
#[test_filehandle_compat.html]
#skip-if = buildapp == 'b2g'
#[test_filehandle_getFile.html]
#skip-if = buildapp == 'b2g'
#[test_filehandle_lifetimes.html]
#skip-if = buildapp == 'b2g'
#[test_filehandle_lifetimes_nested.html]
#skip-if = buildapp == 'b2g'
#[test_filehandle_location.html]
#skip-if = buildapp == 'b2g'
#[test_filehandle_ordering.html]
#skip-if = buildapp == 'b2g'
#[test_filehandle_overlapping.html]
#skip-if = buildapp == 'b2g'
#[test_filehandle_progress_events.html]
#skip-if = buildapp == 'b2g' # b2g(All of these fail fairly regularly with: UnknownError: The operation failed for reasons unrelated to the database itself and not covered by any other error code. at http://mochi.test:8888/tests/dom/file/test/helpers.js:109) b2g-debug(All of these fail fairly regularly with: UnknownError: The operation failed for reasons unrelated to the database itself and not covered by any other error code. at http://mochi.test:8888/tests/dom/file/test/helpers.js:109) b2g-desktop(All of these fail fairly regularly with: UnknownError: The operation failed for reasons unrelated to the database itself and not covered by any other error code. at http://mochi.test:8888/tests/dom/file/test/helpers.js:109)
#[test_filehandle_quota.html]
#skip-if = (buildapp == 'b2g' && toolkit != 'gonk') #Bug 931116, b2g desktop specific, initial triage
#[test_filehandle_readonly_exceptions.html]
#skip-if = buildapp == 'b2g'
#[test_filehandle_request_readyState.html]
#skip-if = buildapp == 'b2g'
#[test_filehandle_serialization.html]
#skip-if = (buildapp == 'b2g' && toolkit != 'gonk') #Bug 931116, b2g desktop specific, initial triage
#[test_filehandle_store_snapshot.html]
#skip-if = (buildapp == 'b2g' && toolkit != 'gonk') #Bug 931116, b2g desktop specific, initial triage
#[test_filehandle_stream_tracking.html]
#skip-if = buildapp == 'b2g'
#[test_filehandle_success_events_after_abort.html]
#skip-if = buildapp == 'b2g'
#[test_filehandle_truncate.html]
#skip-if = buildapp == 'b2g'
#[test_filehandle_workers.html]
#skip-if = buildapp == 'b2g'
#[test_filehandle_write_read_data.html]
#skip-if = buildapp == 'b2g'
[test_getAll.html]
skip-if = (buildapp == 'b2g' && toolkit != 'gonk') #Bug 931116, b2g desktop specific, initial triage
[test_getFileId.html]
#[test_get_filehandle.html]
#skip-if = (buildapp == 'b2g' && toolkit != 'gonk') #Bug 931116, b2g desktop specific, initial triage
=======
[test_filehandle_append_read_data.html]
skip-if = buildapp == 'b2g'
[test_filehandle_compat.html]
skip-if = buildapp == 'b2g'
[test_filehandle_getFile.html]
skip-if = buildapp == 'b2g'
[test_filehandle_lifetimes.html]
skip-if = buildapp == 'b2g'
[test_filehandle_lifetimes_nested.html]
skip-if = buildapp == 'b2g'
[test_filehandle_location.html]
skip-if = buildapp == 'b2g'
[test_filehandle_ordering.html]
skip-if = buildapp == 'b2g'
[test_filehandle_overlapping.html]
skip-if = buildapp == 'b2g'
[test_filehandle_progress_events.html]
skip-if = buildapp == 'b2g' # b2g(All of these fail fairly regularly with: UnknownError: The operation failed for reasons unrelated to the database itself and not covered by any other error code. at http://mochi.test:8888/tests/dom/file/test/helpers.js:109) b2g-debug(All of these fail fairly regularly with: UnknownError: The operation failed for reasons unrelated to the database itself and not covered by any other error code. at http://mochi.test:8888/tests/dom/file/test/helpers.js:109) b2g-desktop(All of these fail fairly regularly with: UnknownError: The operation failed for reasons unrelated to the database itself and not covered by any other error code. at http://mochi.test:8888/tests/dom/file/test/helpers.js:109)
[test_filehandle_quota.html]
skip-if = (buildapp == 'b2g' && toolkit != 'gonk') #Bug 931116, b2g desktop specific, initial triage
[test_filehandle_readonly_exceptions.html]
skip-if = buildapp == 'b2g'
[test_filehandle_request_readyState.html]
skip-if = buildapp == 'b2g'
[test_filehandle_serialization.html]
skip-if = (buildapp == 'b2g' && toolkit != 'gonk') #Bug 931116, b2g desktop specific, initial triage
[test_filehandle_store_snapshot.html]
skip-if = (buildapp == 'b2g' && toolkit != 'gonk') #Bug 931116, b2g desktop specific, initial triage
[test_filehandle_stream_tracking.html]
skip-if = buildapp == 'b2g'
[test_filehandle_success_events_after_abort.html]
skip-if = buildapp == 'b2g'
[test_filehandle_truncate.html]
skip-if = buildapp == 'b2g'
[test_filehandle_workers.html]
skip-if = buildapp == 'b2g'
[test_filehandle_write_read_data.html]
skip-if = buildapp == 'b2g'
[test_getAll.html]
skip-if = (buildapp == 'b2g' && toolkit != 'gonk') #Bug 931116, b2g desktop specific, initial triage
[test_getFileId.html]
[test_get_filehandle.html]
skip-if = (buildapp == 'b2g' && toolkit != 'gonk') #Bug 931116, b2g desktop specific, initial triage
>>>>>>> 82d02bf4
[test_globalObjects_content.html]
skip-if = (buildapp == 'b2g' && toolkit != 'gonk') #Bug 931116, b2g desktop specific, initial triage
[test_global_data.html]
skip-if = (buildapp == 'b2g' && toolkit != 'gonk') #Bug 931116, b2g desktop specific, initial triage
[test_index_empty_keyPath.html]
skip-if = (buildapp == 'b2g' && toolkit != 'gonk') #Bug 931116, b2g desktop specific, initial triage
[test_index_getAll.html]
skip-if = (buildapp == 'b2g' && toolkit != 'gonk') #Bug 931116, b2g desktop specific, initial triage
[test_index_getAllObjects.html]
skip-if = (buildapp == 'b2g' && toolkit != 'gonk') #Bug 931116, b2g desktop specific, initial triage
[test_index_object_cursors.html]
skip-if = (buildapp == 'b2g' && toolkit != 'gonk') #Bug 931116, b2g desktop specific, initial triage
[test_index_update_delete.html]
skip-if = (buildapp == 'b2g' && toolkit != 'gonk') #Bug 931116, b2g desktop specific, initial triage
[test_indexes.html]
skip-if = (buildapp == 'b2g' && toolkit != 'gonk') #Bug 931116, b2g desktop specific, initial triage
[test_indexes_bad_values.html]
skip-if = (buildapp == 'b2g' && toolkit != 'gonk') #Bug 931116, b2g desktop specific, initial triage
[test_indexes_funny_things.html]
skip-if = (buildapp == 'b2g' && toolkit != 'gonk') #Bug 931116, b2g desktop specific, initial triage
[test_invalid_version.html]
[test_key_requirements.html]
skip-if = (buildapp == 'b2g' && toolkit != 'gonk') #Bug 931116, b2g desktop specific, initial triage
[test_keys.html]
skip-if = (buildapp == 'b2g' && toolkit != 'gonk') #Bug 931116, b2g desktop specific, initial triage
[test_leaving_page.html]
skip-if = (buildapp == 'b2g' && toolkit != 'gonk') #Bug 931116, b2g desktop specific, initial triage
#[test_lowDiskSpace.html]
#skip-if = buildapp == 'b2g' # b2g(this needs probably modification for notifyObserversInParentProcess to be similar as pushPermissions) b2g-debug(this needs probably modification for notifyObserversInParentProcess to be similar as pushPermissions) b2g-desktop(this needs probably modification for notifyObserversInParentProcess to be similar as pushPermissions)
[test_multientry.html]
skip-if = (buildapp == 'b2g' && toolkit != 'gonk') #Bug 931116, b2g desktop specific, initial triage
[test_names_sorted.html]
skip-if = (buildapp == 'b2g' && toolkit != 'gonk') #Bug 931116, b2g desktop specific, initial triage
[test_objectCursors.html]
skip-if = (buildapp == 'b2g' && toolkit != 'gonk') #Bug 931116, b2g desktop specific, initial triage
[test_objectStore_getAllKeys.html]
skip-if = (buildapp == 'b2g' && toolkit != 'gonk') #Bug 931116, b2g desktop specific, initial triage
[test_objectStore_inline_autoincrement_key_added_on_put.html]
skip-if = (buildapp == 'b2g' && toolkit != 'gonk') #Bug 931116, b2g desktop specific, initial triage
[test_objectStore_openKeyCursor.html]
skip-if = (buildapp == 'b2g' && toolkit != 'gonk') #Bug 931116, b2g desktop specific, initial triage
[test_objectStore_remove_values.html]
skip-if = (buildapp == 'b2g' && toolkit != 'gonk') #Bug 931116, b2g desktop specific, initial triage
[test_object_identity.html]
skip-if = (buildapp == 'b2g' && toolkit != 'gonk') #Bug 931116, b2g desktop specific, initial triage
[test_odd_result_order.html]
skip-if = (buildapp == 'b2g' && toolkit != 'gonk') #Bug 931116, b2g desktop specific, initial triage
[test_open_empty_db.html]
skip-if = (buildapp == 'b2g' && toolkit != 'gonk') #Bug 931116, b2g desktop specific, initial triage
#[test_open_for_principal.html]
#skip-if = (buildapp == 'b2g' && toolkit != 'gonk') #Bug 931116, b2g desktop specific, initial triage
[test_open_objectStore.html]
skip-if = (buildapp == 'b2g' && toolkit != 'gonk') #Bug 931116, b2g desktop specific, initial triage
[test_optionalArguments.html]
skip-if = (buildapp == 'b2g' && toolkit != 'gonk') #Bug 931116, b2g desktop specific, initial triage
[test_overlapping_transactions.html]
skip-if = (buildapp == 'b2g' && toolkit != 'gonk') #Bug 931116, b2g desktop specific, initial triage
[test_persistenceType.html]
skip-if = (buildapp == 'b2g' && toolkit != 'gonk') || e10s #Bug 931116, b2g desktop specific, initial triage
[test_put_get_values.html]
skip-if = (buildapp == 'b2g' && toolkit != 'gonk') #Bug 931116, b2g desktop specific, initial triage
[test_put_get_values_autoIncrement.html]
skip-if = (buildapp == 'b2g' && toolkit != 'gonk') #Bug 931116, b2g desktop specific, initial triage
[test_readonly_transactions.html]
skip-if = (buildapp == 'b2g' && toolkit != 'gonk') #Bug 931116, b2g desktop specific, initial triage
[test_remove_index.html]
skip-if = (buildapp == 'b2g' && toolkit != 'gonk') #Bug 931116, b2g desktop specific, initial triage
[test_remove_objectStore.html]
skip-if = (buildapp == 'b2g' && toolkit != 'gonk') #Bug 931116, b2g desktop specific, initial triage
[test_request_readyState.html]
skip-if = (buildapp == 'b2g' && toolkit != 'gonk') #Bug 931116, b2g desktop specific, initial triage
[test_setVersion.html]
skip-if = (buildapp == 'b2g' && toolkit != 'gonk') #Bug 931116, b2g desktop specific, initial triage
[test_setVersion_abort.html]
skip-if = (buildapp == 'b2g' && toolkit != 'gonk') #Bug 931116, b2g desktop specific, initial triage
[test_setVersion_events.html]
skip-if = (buildapp == 'b2g' && toolkit != 'gonk') #Bug 931116, b2g desktop specific, initial triage
[test_setVersion_exclusion.html]
skip-if = (buildapp == 'b2g' && toolkit != 'gonk') #Bug 931116, b2g desktop specific, initial triage
[test_success_events_after_abort.html]
skip-if = (buildapp == 'b2g' && (toolkit != 'gonk' || debug)) # b2g-debug(debug-only failure; time out) b2g-desktop(Bug 931116, b2g desktop specific, initial triage)
[test_third_party.html]
skip-if = (buildapp == 'b2g' && toolkit != 'gonk') || toolkit == 'android' #TIMED_OUT #Bug 931116, b2g desktop specific, initial triage
[test_traffic_jam.html]
skip-if = (buildapp == 'b2g' && toolkit != 'gonk') #Bug 931116, b2g desktop specific, initial triage
[test_transaction_abort.html]
skip-if = (buildapp == 'b2g' && toolkit != 'gonk') #Bug 931116, b2g desktop specific, initial triage
[test_transaction_abort_hang.html]
skip-if = (buildapp == 'b2g' && toolkit != 'gonk') #Bug 931116, b2g desktop specific, initial triage
[test_transaction_duplicate_store_names.html]
skip-if = (buildapp == 'b2g' && toolkit != 'gonk') #Bug 931116, b2g desktop specific, initial triage
[test_transaction_error.html]
skip-if = (buildapp == 'b2g' && toolkit != 'gonk') #Bug 931116, b2g desktop specific, initial triage
[test_transaction_lifetimes.html]
skip-if = (buildapp == 'b2g' && toolkit != 'gonk') #Bug 931116, b2g desktop specific, initial triage
[test_transaction_lifetimes_nested.html]
skip-if = (buildapp == 'b2g' && toolkit != 'gonk') #Bug 931116, b2g desktop specific, initial triage
[test_transaction_ordering.html]
skip-if = (buildapp == 'b2g' && toolkit != 'gonk') #Bug 931116, b2g desktop specific, initial triage
[test_unique_index_update.html]
skip-if = (buildapp == 'b2g' && toolkit != 'gonk') #Bug 931116, b2g desktop specific, initial triage
#[test_webapp_clearBrowserData_inproc_inproc.html]
#skip-if = (buildapp == 'b2g' && toolkit != 'gonk') || toolkit == 'android' #No test app installed #Bug 931116, b2g desktop specific, initial triage
#[test_webapp_clearBrowserData_inproc_oop.html]
#skip-if = (buildapp == 'b2g' && toolkit != 'gonk') || toolkit == 'android' #No test app installed #Bug 931116, b2g desktop specific, initial triage
#[test_webapp_clearBrowserData_oop_inproc.html]
#skip-if = (buildapp == 'b2g' && toolkit != 'gonk') || toolkit == 'android' #No test app installed #Bug 931116, b2g desktop specific, initial triage
[test_bug937006.html]
skip-if = (buildapp == 'b2g' && toolkit != 'gonk') #Bug 931116, b2g desktop specific, initial triage<|MERGE_RESOLUTION|>--- conflicted
+++ resolved
@@ -94,95 +94,49 @@
 skip-if = (buildapp == 'b2g' && toolkit != 'gonk') #Bug 931116, b2g desktop specific, initial triage
 [test_file_transaction_abort.html]
 skip-if = (buildapp == 'b2g' && toolkit != 'gonk') #Bug 931116, b2g desktop specific, initial triage
-<<<<<<< HEAD
-#[test_filehandle_append_read_data.html]
-#skip-if = buildapp == 'b2g'
-#[test_filehandle_compat.html]
-#skip-if = buildapp == 'b2g'
-#[test_filehandle_getFile.html]
-#skip-if = buildapp == 'b2g'
-#[test_filehandle_lifetimes.html]
-#skip-if = buildapp == 'b2g'
-#[test_filehandle_lifetimes_nested.html]
-#skip-if = buildapp == 'b2g'
-#[test_filehandle_location.html]
-#skip-if = buildapp == 'b2g'
-#[test_filehandle_ordering.html]
-#skip-if = buildapp == 'b2g'
-#[test_filehandle_overlapping.html]
-#skip-if = buildapp == 'b2g'
-#[test_filehandle_progress_events.html]
-#skip-if = buildapp == 'b2g' # b2g(All of these fail fairly regularly with: UnknownError: The operation failed for reasons unrelated to the database itself and not covered by any other error code. at http://mochi.test:8888/tests/dom/file/test/helpers.js:109) b2g-debug(All of these fail fairly regularly with: UnknownError: The operation failed for reasons unrelated to the database itself and not covered by any other error code. at http://mochi.test:8888/tests/dom/file/test/helpers.js:109) b2g-desktop(All of these fail fairly regularly with: UnknownError: The operation failed for reasons unrelated to the database itself and not covered by any other error code. at http://mochi.test:8888/tests/dom/file/test/helpers.js:109)
-#[test_filehandle_quota.html]
-#skip-if = (buildapp == 'b2g' && toolkit != 'gonk') #Bug 931116, b2g desktop specific, initial triage
-#[test_filehandle_readonly_exceptions.html]
-#skip-if = buildapp == 'b2g'
-#[test_filehandle_request_readyState.html]
-#skip-if = buildapp == 'b2g'
-#[test_filehandle_serialization.html]
-#skip-if = (buildapp == 'b2g' && toolkit != 'gonk') #Bug 931116, b2g desktop specific, initial triage
-#[test_filehandle_store_snapshot.html]
-#skip-if = (buildapp == 'b2g' && toolkit != 'gonk') #Bug 931116, b2g desktop specific, initial triage
-#[test_filehandle_stream_tracking.html]
-#skip-if = buildapp == 'b2g'
-#[test_filehandle_success_events_after_abort.html]
-#skip-if = buildapp == 'b2g'
-#[test_filehandle_truncate.html]
-#skip-if = buildapp == 'b2g'
-#[test_filehandle_workers.html]
-#skip-if = buildapp == 'b2g'
-#[test_filehandle_write_read_data.html]
-#skip-if = buildapp == 'b2g'
+[test_filehandle_append_read_data.html]
+skip-if = buildapp == 'b2g'
+[test_filehandle_compat.html]
+skip-if = buildapp == 'b2g'
+[test_filehandle_getFile.html]
+skip-if = buildapp == 'b2g'
+[test_filehandle_lifetimes.html]
+skip-if = buildapp == 'b2g'
+[test_filehandle_lifetimes_nested.html]
+skip-if = buildapp == 'b2g'
+[test_filehandle_location.html]
+skip-if = buildapp == 'b2g'
+[test_filehandle_ordering.html]
+skip-if = buildapp == 'b2g'
+[test_filehandle_overlapping.html]
+skip-if = buildapp == 'b2g'
+[test_filehandle_progress_events.html]
+skip-if = buildapp == 'b2g' # b2g(All of these fail fairly regularly with: UnknownError: The operation failed for reasons unrelated to the database itself and not covered by any other error code. at http://mochi.test:8888/tests/dom/file/test/helpers.js:109) b2g-debug(All of these fail fairly regularly with: UnknownError: The operation failed for reasons unrelated to the database itself and not covered by any other error code. at http://mochi.test:8888/tests/dom/file/test/helpers.js:109) b2g-desktop(All of these fail fairly regularly with: UnknownError: The operation failed for reasons unrelated to the database itself and not covered by any other error code. at http://mochi.test:8888/tests/dom/file/test/helpers.js:109)
+[test_filehandle_quota.html]
+skip-if = (buildapp == 'b2g' && toolkit != 'gonk') #Bug 931116, b2g desktop specific, initial triage
+[test_filehandle_readonly_exceptions.html]
+skip-if = buildapp == 'b2g'
+[test_filehandle_request_readyState.html]
+skip-if = buildapp == 'b2g'
+[test_filehandle_serialization.html]
+skip-if = (buildapp == 'b2g' && toolkit != 'gonk') #Bug 931116, b2g desktop specific, initial triage
+[test_filehandle_store_snapshot.html]
+skip-if = (buildapp == 'b2g' && toolkit != 'gonk') #Bug 931116, b2g desktop specific, initial triage
+[test_filehandle_stream_tracking.html]
+skip-if = buildapp == 'b2g'
+[test_filehandle_success_events_after_abort.html]
+skip-if = buildapp == 'b2g'
+[test_filehandle_truncate.html]
+skip-if = buildapp == 'b2g'
+[test_filehandle_workers.html]
+skip-if = buildapp == 'b2g'
+[test_filehandle_write_read_data.html]
+skip-if = buildapp == 'b2g'
 [test_getAll.html]
 skip-if = (buildapp == 'b2g' && toolkit != 'gonk') #Bug 931116, b2g desktop specific, initial triage
 [test_getFileId.html]
 #[test_get_filehandle.html]
 #skip-if = (buildapp == 'b2g' && toolkit != 'gonk') #Bug 931116, b2g desktop specific, initial triage
-=======
-[test_filehandle_append_read_data.html]
-skip-if = buildapp == 'b2g'
-[test_filehandle_compat.html]
-skip-if = buildapp == 'b2g'
-[test_filehandle_getFile.html]
-skip-if = buildapp == 'b2g'
-[test_filehandle_lifetimes.html]
-skip-if = buildapp == 'b2g'
-[test_filehandle_lifetimes_nested.html]
-skip-if = buildapp == 'b2g'
-[test_filehandle_location.html]
-skip-if = buildapp == 'b2g'
-[test_filehandle_ordering.html]
-skip-if = buildapp == 'b2g'
-[test_filehandle_overlapping.html]
-skip-if = buildapp == 'b2g'
-[test_filehandle_progress_events.html]
-skip-if = buildapp == 'b2g' # b2g(All of these fail fairly regularly with: UnknownError: The operation failed for reasons unrelated to the database itself and not covered by any other error code. at http://mochi.test:8888/tests/dom/file/test/helpers.js:109) b2g-debug(All of these fail fairly regularly with: UnknownError: The operation failed for reasons unrelated to the database itself and not covered by any other error code. at http://mochi.test:8888/tests/dom/file/test/helpers.js:109) b2g-desktop(All of these fail fairly regularly with: UnknownError: The operation failed for reasons unrelated to the database itself and not covered by any other error code. at http://mochi.test:8888/tests/dom/file/test/helpers.js:109)
-[test_filehandle_quota.html]
-skip-if = (buildapp == 'b2g' && toolkit != 'gonk') #Bug 931116, b2g desktop specific, initial triage
-[test_filehandle_readonly_exceptions.html]
-skip-if = buildapp == 'b2g'
-[test_filehandle_request_readyState.html]
-skip-if = buildapp == 'b2g'
-[test_filehandle_serialization.html]
-skip-if = (buildapp == 'b2g' && toolkit != 'gonk') #Bug 931116, b2g desktop specific, initial triage
-[test_filehandle_store_snapshot.html]
-skip-if = (buildapp == 'b2g' && toolkit != 'gonk') #Bug 931116, b2g desktop specific, initial triage
-[test_filehandle_stream_tracking.html]
-skip-if = buildapp == 'b2g'
-[test_filehandle_success_events_after_abort.html]
-skip-if = buildapp == 'b2g'
-[test_filehandle_truncate.html]
-skip-if = buildapp == 'b2g'
-[test_filehandle_workers.html]
-skip-if = buildapp == 'b2g'
-[test_filehandle_write_read_data.html]
-skip-if = buildapp == 'b2g'
-[test_getAll.html]
-skip-if = (buildapp == 'b2g' && toolkit != 'gonk') #Bug 931116, b2g desktop specific, initial triage
-[test_getFileId.html]
-[test_get_filehandle.html]
-skip-if = (buildapp == 'b2g' && toolkit != 'gonk') #Bug 931116, b2g desktop specific, initial triage
->>>>>>> 82d02bf4
 [test_globalObjects_content.html]
 skip-if = (buildapp == 'b2g' && toolkit != 'gonk') #Bug 931116, b2g desktop specific, initial triage
 [test_global_data.html]
