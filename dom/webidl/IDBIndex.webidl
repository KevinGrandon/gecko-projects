--- conflicted
+++ resolved
@@ -43,15 +43,11 @@
     IDBRequest mozGetAll (optional any key, optional unsigned long limit);
 
     [Throws]
-<<<<<<< HEAD
-    IDBRequest mozGetAllKeys (any key, optional unsigned long limit);
+    IDBRequest mozGetAllKeys (optional any key, optional unsigned long limit);
 
     [Pref="dom.indexedDB.experimental", Throws]
-    IDBRequest getAll (any key, optional unsigned long limit);
+    IDBRequest getAll (optional any key, optional unsigned long limit);
 
     [Pref="dom.indexedDB.experimental", Throws]
-    IDBRequest getAllKeys (any key, optional unsigned long limit);
-=======
-    IDBRequest mozGetAllKeys (optional any key, optional unsigned long limit);
->>>>>>> 78155b43
+    IDBRequest getAllKeys (optional any key, optional unsigned long limit);
 };