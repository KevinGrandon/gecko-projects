--- conflicted
+++ resolved
@@ -3063,7 +3063,6 @@
       }
     }
   }
-<<<<<<< HEAD
 
   *_retval = -1;
   return NS_OK;
@@ -3075,19 +3074,6 @@
 {
   MOZ_RELEASE_ASSERT(nsContentUtils::IsCallerChrome());
 
-=======
-
-  *_retval = -1;
-  return NS_OK;
-}
-
-NS_IMETHODIMP
-nsDOMWindowUtils::GetFilePath(JS::HandleValue aFile, JSContext* aCx,
-                              nsAString& _retval)
-{
-  MOZ_RELEASE_ASSERT(nsContentUtils::IsCallerChrome());
-
->>>>>>> 8546b149
   if (aFile.isPrimitive()) {
     _retval.Truncate();
     return NS_OK;
