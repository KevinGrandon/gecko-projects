/* -*- Mode: C++; tab-width: 2; indent-tabs-mode: nil; c-basic-offset: 2 -*- */
/* This Source Code Form is subject to the terms of the Mozilla Public
 * License, v. 2.0. If a copy of the MPL was not distributed with this file,
 * You can obtain one at http://mozilla.org/MPL/2.0/. */

#include "TelephonyChild.h"
#include "TelephonyIPCProvider.h"

USING_TELEPHONY_NAMESPACE

/*******************************************************************************
 * TelephonyChild
 ******************************************************************************/

TelephonyChild::TelephonyChild(TelephonyIPCProvider* aProvider)
  : mProvider(aProvider)
<<<<<<< HEAD
{
  MOZ_ASSERT(aProvider);
}

TelephonyChild::~TelephonyChild()
{  
=======
{
  MOZ_ASSERT(aProvider);
}

TelephonyChild::~TelephonyChild()
{
>>>>>>> fc831b55
}

void
TelephonyChild::ActorDestroy(ActorDestroyReason aWhy)
{
  if (mProvider) {
    mProvider->NoteActorDestroyed();
    mProvider = nullptr;
  }
}

PTelephonyRequestChild*
TelephonyChild::AllocPTelephonyRequestChild(const IPCTelephonyRequest& aRequest)
{
  MOZ_CRASH("Caller is supposed to manually construct a request!");
}

bool
TelephonyChild::DeallocPTelephonyRequestChild(PTelephonyRequestChild* aActor)
{
  delete aActor;
  return true;
}

bool
TelephonyChild::RecvNotifyCallError(const uint32_t& aClientId,
                                    const int32_t& aCallIndex,
                                    const nsString& aError)
{
  MOZ_ASSERT(mProvider);

  mProvider->NotifyError(aClientId, aCallIndex, aError);
  return true;
}

bool
TelephonyChild::RecvNotifyCallStateChanged(const uint32_t& aClientId,
                                           const IPCCallStateData& aData)
{
  MOZ_ASSERT(mProvider);

  mProvider->CallStateChanged(aClientId,
                              aData.callIndex(),
                              aData.callState(),
                              aData.number(),
                              aData.isActive(),
                              aData.isOutGoing(),
                              aData.isEmergency(),
                              aData.isConference(),
                              aData.isSwitchable(),
                              aData.isMergeable());
  return true;
}

bool
TelephonyChild::RecvNotifyCdmaCallWaiting(const uint32_t& aClientId,
                                          const nsString& aNumber)
{
  MOZ_ASSERT(mProvider);

  mProvider->NotifyCdmaCallWaiting(aClientId, aNumber);
  return true;
}

bool
TelephonyChild::RecvNotifyConferenceCallStateChanged(const uint16_t& aCallState)
{
  MOZ_ASSERT(mProvider);

  mProvider->ConferenceCallStateChanged(aCallState);
  return true;
}

bool
TelephonyChild::RecvNotifyConferenceError(const nsString& aName,
                                          const nsString& aMessage)
{
  MOZ_ASSERT(mProvider);

  mProvider->NotifyConferenceError(aName, aMessage);
  return true;
}

bool
TelephonyChild::RecvNotifySupplementaryService(const uint32_t& aClientId,
                                               const int32_t& aCallIndex,
                                               const uint16_t& aNotification)
{
  MOZ_ASSERT(mProvider);

  mProvider->SupplementaryServiceNotification(aClientId, aCallIndex,
                                              aNotification);
  return true;
}

/*******************************************************************************
 * TelephonyRequestChild
 ******************************************************************************/

TelephonyRequestChild::TelephonyRequestChild(nsITelephonyListener* aListener,
                                             nsITelephonyCallback* aCallback)
  : mListener(aListener), mCallback(aCallback)
{
}

void
TelephonyRequestChild::ActorDestroy(ActorDestroyReason aWhy)
{
  mListener = nullptr;
  mCallback = nullptr;
}

bool
TelephonyRequestChild::Recv__delete__(const IPCTelephonyResponse& aResponse)
{
  switch (aResponse.type()) {
    case IPCTelephonyResponse::TEnumerateCallsResponse:
      mListener->EnumerateCallStateComplete();
      break;
    case IPCTelephonyResponse::TDialResponse:
      // Do nothing.
      break;
    default:
      MOZ_CRASH("Unknown type!");
  }

  return true;
}

bool
TelephonyRequestChild::RecvNotifyEnumerateCallState(const uint32_t& aClientId,
                                                    const IPCCallStateData& aData)
{
  MOZ_ASSERT(mListener);

  mListener->EnumerateCallState(aClientId,
                                aData.callIndex(),
                                aData.callState(),
                                aData.number(),
                                aData.isActive(),
                                aData.isOutGoing(),
                                aData.isEmergency(),
                                aData.isConference(),
                                aData.isSwitchable(),
                                aData.isMergeable());
  return true;
}

bool
TelephonyRequestChild::RecvNotifyDialError(const nsString& aError)
{
  MOZ_ASSERT(mCallback);

  mCallback->NotifyDialError(aError);
  return true;
}

bool
TelephonyRequestChild::RecvNotifyDialSuccess()
{
  MOZ_ASSERT(mCallback);

  mCallback->NotifyDialSuccess();
  return true;
}<|MERGE_RESOLUTION|>--- conflicted
+++ resolved
@@ -14,21 +14,13 @@
 
 TelephonyChild::TelephonyChild(TelephonyIPCProvider* aProvider)
   : mProvider(aProvider)
-<<<<<<< HEAD
-{
-  MOZ_ASSERT(aProvider);
-}
-
-TelephonyChild::~TelephonyChild()
-{  
-=======
 {
   MOZ_ASSERT(aProvider);
 }
 
 TelephonyChild::~TelephonyChild()
 {
->>>>>>> fc831b55
+
 }
 
 void
