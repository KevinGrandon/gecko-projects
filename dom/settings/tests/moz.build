--- conflicted
+++ resolved
@@ -6,10 +6,5 @@
 
 MOCHITEST_MANIFESTS += ['mochitest.ini']
 
-<<<<<<< HEAD
-if CONFIG['MOZ_B2G'] or CONFIG['ENABLE_TESTS']:
-  MOCHITEST_CHROME_MANIFESTS += ['chrome.ini']
-=======
 if CONFIG['MOZ_B2G']:
     MOCHITEST_CHROME_MANIFESTS += ['chrome.ini']
->>>>>>> e4bc303a
