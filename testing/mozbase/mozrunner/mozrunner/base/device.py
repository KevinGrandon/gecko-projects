--- conflicted
+++ resolved
@@ -20,19 +20,11 @@
     remote devices (or emulators), such as B2G.
     """
     def __init__(self, device_class, device_args=None, **kwargs):
-<<<<<<< HEAD
-        process_args = {'stream': sys.stdout,
-                        'processOutputLine': self.on_output,
-                        'onTimeout': self.on_timeout }
-        process_args.update(kwargs.get('process_args') or {})
-
-=======
         process_args = kwargs.get('process_args', {})
         process_args.update({ 'stream': sys.stdout,
                               'processOutputLine': self.on_output,
                               'onFinish': self.on_finish,
                               'onTimeout': self.on_timeout })
->>>>>>> 56b90532
         kwargs['process_args'] = process_args
         BaseRunner.__init__(self, **kwargs)
 
