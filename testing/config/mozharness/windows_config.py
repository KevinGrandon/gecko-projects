--- conflicted
+++ resolved
@@ -12,12 +12,8 @@
         "--appname=%(binary_path)s", "--utility-path=tests/bin",
         "--extra-profile-file=tests/bin/plugins", "--symbols-path=%(symbols_path)s",
         "--certificate-path=tests/certs", "--autorun", "--close-when-done",
-<<<<<<< HEAD
-        "--console-level=INFO", "--e10s"
-=======
         "--console-level=INFO",
-        "--quiet"
->>>>>>> 435cfbc8
+        "--quiet", "--e10s"
     ],
     "xpcshell_options": [
         "--symbols-path=%(symbols_path)s",
