# This Source Code Form is subject to the terms of the Mozilla Public
# License, v. 2.0. If a copy of the MPL was not distributed with this
# file, You can obtain one at http://mozilla.org/MPL/2.0/.

config = {
    "reftest_options": [
        "--appname=%(binary_path)s", "--utility-path=tests/bin",
        "--extra-profile-file=tests/bin/plugins", "--symbols-path=%(symbols_path)s",
        "--e10s"
    ],
    "mochitest_options": [
        "--appname=%(binary_path)s", "--utility-path=tests/bin",
        "--extra-profile-file=tests/bin/plugins", "--symbols-path=%(symbols_path)s",
        "--certificate-path=tests/certs", "--autorun", "--close-when-done",
        "--console-level=INFO", "--setpref=webgl.force-enabled=true",
<<<<<<< HEAD
        "--e10s"
=======
        "--quiet"
>>>>>>> 435cfbc8
    ],
    "xpcshell_options": [
        "--symbols-path=%(symbols_path)s",
        "--test-plugin-path=%(test_plugin_path)s"
    ],
    "cppunittest_options": [
        "--symbols-path=%(symbols_path)s",
        "--xre-path=%(abs_app_dir)s"
    ],
    "jittest_options": [
        "tests/bin/js",
        "--no-slow",
        "--no-progress",
        "--tinderbox",
        "--tbpl"
    ],
    "mozbase_options": [
        "-b", "%(binary_path)s"
    ],
}<|MERGE_RESOLUTION|>--- conflicted
+++ resolved
@@ -13,11 +13,7 @@
         "--extra-profile-file=tests/bin/plugins", "--symbols-path=%(symbols_path)s",
         "--certificate-path=tests/certs", "--autorun", "--close-when-done",
         "--console-level=INFO", "--setpref=webgl.force-enabled=true",
-<<<<<<< HEAD
-        "--e10s"
-=======
-        "--quiet"
->>>>>>> 435cfbc8
+        "--quiet", "--e10s"
     ],
     "xpcshell_options": [
         "--symbols-path=%(symbols_path)s",
