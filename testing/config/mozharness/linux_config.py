--- conflicted
+++ resolved
@@ -3,48 +3,6 @@
 # file, You can obtain one at http://mozilla.org/MPL/2.0/.
 
 config = {
-<<<<<<< HEAD
-    "reftest_options": [
-        "--appname=%(binary_path)s", "--utility-path=tests/bin",
-        "--extra-profile-file=tests/bin/plugins", "--symbols-path=%(symbols_path)s",
-        "--e10s"
-    ],
-    "mochitest_options": [
-        "--appname=%(binary_path)s", "--utility-path=tests/bin",
-        "--extra-profile-file=tests/bin/plugins", "--symbols-path=%(symbols_path)s",
-        "--certificate-path=tests/certs", "--autorun", "--close-when-done",
-        "--console-level=INFO", "--setpref=webgl.force-enabled=true",
-        "--quiet", "--log-raw=%(raw_log_file)s",
-        "--use-test-media-devices",
-        "--e10s"
-    ],
-    "webapprt_options": [
-        "--app=%(app_path)s", "--utility-path=tests/bin",
-        "--extra-profile-file=tests/bin/plugins", "--symbols-path=%(symbols_path)s",
-        "--certificate-path=tests/certs", "--autorun", "--close-when-done",
-        "--console-level=INFO", "--testing-modules-dir=tests/modules",
-        "--quiet"
-    ],
-    "xpcshell_options": [
-        "--symbols-path=%(symbols_path)s",
-        "--test-plugin-path=%(test_plugin_path)s",
-        "--log-raw=%(raw_log_file)s",
-    ],
-    "cppunittest_options": [
-        "--symbols-path=%(symbols_path)s",
-        "--xre-path=%(abs_app_dir)s"
-    ],
-    "jittest_options": [
-        "tests/bin/js",
-        "--no-slow",
-        "--no-progress",
-        "--tinderbox",
-        "--tbpl"
-    ],
-    "mozbase_options": [
-        "-b", "%(binary_path)s"
-    ],
-=======
     "suite_definitions": {
         "cppunittest": {
             "options": [
@@ -78,7 +36,8 @@
                 "--setpref=webgl.force-enabled=true",
                 "--quiet",
                 "--log-raw=%(raw_log_file)s",
-                "--use-test-media-devices"
+                "--use-test-media-devices",
+                "--e10s"
             ],
             "run_filename": "runtests.py",
             "testsdir": "mochitest"
@@ -96,7 +55,8 @@
                 "--appname=%(binary_path)s",
                 "--utility-path=tests/bin",
                 "--extra-profile-file=tests/bin/plugins",
-                "--symbols-path=%(symbols_path)s"
+                "--symbols-path=%(symbols_path)s",
+                "--e10s"
             ],
             "run_filename": "runreftest.py",
             "testsdir": "reftest"
@@ -127,5 +87,4 @@
             "testsdir": "xpcshell"
         }
     }
->>>>>>> 31f6d068
 }