--- conflicted
+++ resolved
@@ -553,12 +553,8 @@
 #ifdef MOZ_WIDGET_COCOA
     nsCOMPtr<nsIFile> grePath;
     nsCOMPtr<nsIFile> tempPath;
-<<<<<<< HEAD
-    NS_NewLocalFile(nsDependentString(gGREPath), true, getter_AddRefs(grePath));
-=======
     NS_NewLocalFile(nsDependentString(gGREPath), false,
                     getter_AddRefs(grePath));
->>>>>>> 4838cb3b
     grePath->GetParent(getter_AddRefs(tempPath));
     tempPath->AppendNative(NS_LITERAL_CSTRING("MacOS"));
     tempPath->GetNativePath(path);
