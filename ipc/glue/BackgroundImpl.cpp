--- conflicted
+++ resolved
@@ -938,7 +938,6 @@
 }
 
 // static
-<<<<<<< HEAD
 PBlobChild*
 BackgroundChild::GetOrCreateActorForBlob(PBackgroundChild* aBackgroundActor,
                                          nsIDOMBlob* aBlob,
@@ -1026,12 +1025,13 @@
     *aActorWasCreated = true;
   }
   return blobActor;
-=======
+}
+
+// static
 void
 BackgroundChild::CloseForCurrentThread()
 {
   ChildImpl::CloseForCurrentThread();
->>>>>>> c778b21c
 }
 
 // -----------------------------------------------------------------------------
