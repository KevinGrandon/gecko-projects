/* This Source Code Form is subject to the terms of the Mozilla Public
 * License, v. 2.0. If a copy of the MPL was not distributed with this file,
 * You can obtain one at http://mozilla.org/MPL/2.0/. */

#include "BackgroundChild.h"
#include "BackgroundParent.h"

#include "BackgroundChildImpl.h"
#include "BackgroundParentImpl.h"
#include "base/process_util.h"
#include "FileDescriptor.h"
#include "GeckoProfiler.h"
#include "InputStreamUtils.h"
#include "mozilla/Assertions.h"
#include "mozilla/Atomics.h"
#include "mozilla/ClearOnShutdown.h"
#include "mozilla/DebugOnly.h"
#include "mozilla/Services.h"
#include "mozilla/StaticPtr.h"
#include "mozilla/unused.h"
#include "mozilla/dom/ContentChild.h"
#include "mozilla/dom/ContentParent.h"
#include "mozilla/dom/ipc/BlobChild.h"
#include "mozilla/dom/ipc/BlobParent.h"
#include "mozilla/dom/ipc/nsIRemoteBlob.h"
#include "mozilla/ipc/ProtocolTypes.h"
#include "nsAutoPtr.h"
#include "nsCOMPtr.h"
#include "nsDOMFile.h"
#include "nsIDOMFile.h"
#include "nsIEventTarget.h"
#include "nsIIPCBackgroundChildCreateCallback.h"
#include "nsIMutable.h"
#include "nsIObserver.h"
#include "nsIObserverService.h"
#include "nsIRunnable.h"
#include "nsISupportsImpl.h"
#include "nsIThread.h"
#include "nsITimer.h"
#include "nsTArray.h"
#include "nsThreadUtils.h"
#include "nsTraceRefcnt.h"
#include "nsXULAppAPI.h"
#include "nsXPCOMPrivate.h"
#include "prthread.h"

#ifdef RELEASE_BUILD
#define THREADSAFETY_ASSERT MOZ_ASSERT
#else
#define THREADSAFETY_ASSERT MOZ_RELEASE_ASSERT
#endif

#define CRASH_IN_CHILD_PROCESS(_msg)                                           \
  do {                                                                         \
    if (IsMainProcess()) {                                                     \
      MOZ_ASSERT(false, _msg);                                                 \
    } else {                                                                   \
      MOZ_CRASH(_msg);                                                         \
    }                                                                          \
  }                                                                            \
  while (0)

using namespace mozilla;
using namespace mozilla::dom;
using namespace mozilla::ipc;

namespace {

// -----------------------------------------------------------------------------
// Utility Functions
// -----------------------------------------------------------------------------

bool
IsMainProcess()
{
  static const bool isMainProcess =
    XRE_GetProcessType() == GeckoProcessType_Default;
  return isMainProcess;
}

#ifdef DEBUG
bool
IsChildProcess()
{
  return !IsMainProcess();
}
#endif

void
AssertIsInMainProcess()
{
  MOZ_ASSERT(IsMainProcess());
}

void
AssertIsInChildProcess()
{
  MOZ_ASSERT(IsChildProcess());
}

void
AssertIsOnMainThread()
{
  THREADSAFETY_ASSERT(NS_IsMainThread());
}

// -----------------------------------------------------------------------------
// ParentImpl Declaration
// -----------------------------------------------------------------------------

class ParentImpl MOZ_FINAL : public BackgroundParentImpl
{
  friend class mozilla::ipc::BackgroundParent;

public:
  class CreateCallback;

private:
  class ShutdownObserver;
  class RequestMessageLoopRunnable;
  class ShutdownBackgroundThreadRunnable;
  class ForceCloseBackgroundActorsRunnable;
  class CreateCallbackRunnable;
  class ConnectActorRunnable;

  struct MOZ_STACK_CLASS TimerCallbackClosure
  {
    nsIThread* mThread;
    nsTArray<ParentImpl*>* mLiveActors;

    TimerCallbackClosure(nsIThread* aThread, nsTArray<ParentImpl*>* aLiveActors)
      : mThread(aThread), mLiveActors(aLiveActors)
    {
      AssertIsInMainProcess();
      AssertIsOnMainThread();
      MOZ_ASSERT(aThread);
      MOZ_ASSERT(aLiveActors);
    }
  };

  // A handle that is invalid on any platform.
  static const ProcessHandle kInvalidProcessHandle;

  // The length of time we will wait at shutdown for all actors to clean
  // themselves up before forcing them to be destroyed.
  static const uint32_t kShutdownTimerDelayMS = 10000;

  // This is only modified on the main thread. It is null if the thread does not
  // exist or is shutting down.
  static StaticRefPtr<nsIThread> sBackgroundThread;

  // This is created and destroyed on the main thread but only modified on the
  // background thread. It is specific to each instance of sBackgroundThread.
  static nsTArray<ParentImpl*>* sLiveActorsForBackgroundThread;

  // This is only modified on the main thread.
  static StaticRefPtr<nsITimer> sShutdownTimer;

  // This exists so that that [Assert]IsOnBackgroundThread() can continue to
  // work during shutdown.
  static Atomic<PRThread*> sBackgroundPRThread;

  // This is only modified on the main thread. It is null if the thread does not
  // exist or is shutting down.
  static MessageLoop* sBackgroundThreadMessageLoop;

  // This is only modified on the main thread. It maintains a count of live
  // actors so that the background thread can be shut down when it is no longer
  // needed.
  static uint64_t sLiveActorCount;

  // This is only modified on the main thread. It is true after the shutdown
  // observer is registered and is never unset thereafter.
  static bool sShutdownObserverRegistered;

  // This is only modified on the main thread. It prevents us from trying to
  // create the background thread after application shutdown has started.
  static bool sShutdownHasStarted;

  // This is only modified on the main thread. It is a FIFO queue for callbacks
  // waiting for the background thread to be created.
  static StaticAutoPtr<nsTArray<nsRefPtr<CreateCallback>>> sPendingCallbacks;

  // Only touched on the main thread, null if this is a same-process actor.
  nsRefPtr<ContentParent> mContent;

  // mTransport is "owned" by this object but it must only be released on the
  // IPC thread. It's left as a raw pointer here to prevent accidentally
  // deleting it on the wrong thread. Only non-null for other-process actors.
  Transport* mTransport;

  // Set when the actor is opened successfully and used to handle shutdown
  // hangs. Only touched on the background thread.
  nsTArray<ParentImpl*>* mLiveActorArray;

  // Set at construction to indicate whether this parent actor corresponds to a
  // child actor in another process or to a child actor from a different thread
  // in the same process.
  const bool mIsOtherProcessActor;

  // Set after ActorDestroy has been called. Only touched on the background
  // thread.
  bool mActorDestroyed;

public:
  static bool
  CreateActorForSameProcess(CreateCallback* aCallback);

  static bool
  IsOnBackgroundThread()
  {
    return PR_GetCurrentThread() == sBackgroundPRThread;
  }

  static void
  AssertIsOnBackgroundThread()
  {
    THREADSAFETY_ASSERT(IsOnBackgroundThread());
  }

  NS_INLINE_DECL_REFCOUNTING(ParentImpl)

  void
  Destroy();

private:
  // Forwarded from BackgroundParent.
  static bool
  IsOtherProcessActor(PBackgroundParent* aBackgroundActor);

  // Forwarded from BackgroundParent.
  static already_AddRefed<ContentParent>
  GetContentParent(PBackgroundParent* aBackgroundActor);

  // Forwarded from BackgroundParent.
  static PBackgroundParent*
  Alloc(ContentParent* aContent,
        Transport* aTransport,
        ProcessId aOtherProcess);

  static bool
  CreateBackgroundThread();

  static void
  ShutdownBackgroundThread();

  static void
  ShutdownTimerCallback(nsITimer* aTimer, void* aClosure);

  // For same-process actors.
  ParentImpl()
  : mTransport(nullptr), mLiveActorArray(nullptr), mIsOtherProcessActor(false),
    mActorDestroyed(false)
  {
    AssertIsInMainProcess();
    AssertIsOnMainThread();

    SetOtherProcess(kInvalidProcessHandle);
  }

  // For other-process actors.
  ParentImpl(ContentParent* aContent, Transport* aTransport)
  : mContent(aContent), mTransport(aTransport), mLiveActorArray(nullptr),
    mIsOtherProcessActor(true), mActorDestroyed(false)
  {
    AssertIsInMainProcess();
    AssertIsOnMainThread();
    MOZ_ASSERT(aContent);
    MOZ_ASSERT(aTransport);
  }

  ~ParentImpl()
  {
    AssertIsInMainProcess();
    AssertIsOnMainThread();
    MOZ_ASSERT(!mContent);
    MOZ_ASSERT(!mTransport);
  }

  void
  MainThreadActorDestroy();

  void
  SetLiveActorArray(nsTArray<ParentImpl*>* aLiveActorArray)
  {
    AssertIsInMainProcess();
    AssertIsOnBackgroundThread();
    MOZ_ASSERT(aLiveActorArray);
    MOZ_ASSERT(!aLiveActorArray->Contains(this));
    MOZ_ASSERT(!mLiveActorArray);
    MOZ_ASSERT(mIsOtherProcessActor);

    mLiveActorArray = aLiveActorArray;
    mLiveActorArray->AppendElement(this);
  }

  // These methods are only called by IPDL.
  virtual IToplevelProtocol*
  CloneToplevel(const InfallibleTArray<ProtocolFdMapping>& aFds,
                ProcessHandle aPeerProcess,
                ProtocolCloneContext* aCtx) MOZ_OVERRIDE;

  virtual void
  ActorDestroy(ActorDestroyReason aWhy) MOZ_OVERRIDE;
};

// -----------------------------------------------------------------------------
// ChildImpl Declaration
// -----------------------------------------------------------------------------

class ChildImpl MOZ_FINAL : public BackgroundChildImpl
{
  friend class mozilla::ipc::BackgroundChild;
  friend class mozilla::ipc::BackgroundChildImpl;

  typedef base::ProcessId ProcessId;
  typedef mozilla::ipc::Transport Transport;

  class ShutdownObserver;
  class CreateActorRunnable;
  class ParentCreateCallback;
  class CreateCallbackRunnable;
  class OpenChildProcessActorRunnable;
  class OpenMainProcessActorRunnable;

  // A thread-local index that is not valid.
  static const unsigned int kBadThreadLocalIndex =
    static_cast<unsigned int>(-1);

  // This is only modified on the main thread. It is the thread-local index that
  // we use to store the BackgroundChild for each thread.
  static unsigned int sThreadLocalIndex;

  struct ThreadLocalInfo
  {
    ThreadLocalInfo(nsIIPCBackgroundChildCreateCallback* aCallback)
    {
      mCallbacks.AppendElement(aCallback);
    }

    nsRefPtr<ChildImpl> mActor;
    nsTArray<nsCOMPtr<nsIIPCBackgroundChildCreateCallback>> mCallbacks;
    nsAutoPtr<BackgroundChildImpl::ThreadLocal> mConsumerThreadLocal;
  };

  // This is only modified on the main thread. It is a FIFO queue for actors
  // that are in the process of construction.
  static StaticAutoPtr<nsTArray<nsCOMPtr<nsIEventTarget>>> sPendingTargets;

  // This is only modified on the main thread. It prevents us from trying to
  // create the background thread after application shutdown has started.
  static bool sShutdownHasStarted;

#ifdef RELEASE_BUILD
  DebugOnly<nsIThread*> mBoundThread;
#else
  nsIThread* mBoundThread;
#endif

  DebugOnly<bool> mActorDestroyed;

public:
  static bool
  OpenProtocolOnMainThread(nsIEventTarget* aEventTarget);

  static void
  Shutdown();

  void
  AssertIsOnBoundThread()
  {
    THREADSAFETY_ASSERT(mBoundThread);

#ifdef RELEASE_BUILD
    DebugOnly<bool> current;
#else
    bool current;
#endif
    THREADSAFETY_ASSERT(
      NS_SUCCEEDED(mBoundThread->IsOnCurrentThread(&current)));
    THREADSAFETY_ASSERT(current);
  }

  void
  AssertActorDestroyed()
  {
    MOZ_ASSERT(mActorDestroyed, "ChildImpl::ActorDestroy not called in time");
  }

  ChildImpl()
  : mBoundThread(nullptr)
  , mActorDestroyed(false)
  {
    AssertIsOnMainThread();
  }

  NS_INLINE_DECL_REFCOUNTING(ChildImpl)

private:
  // Forwarded from BackgroundChild.
  static void
  Startup();

  // Forwarded from BackgroundChild.
  static PBackgroundChild*
  Alloc(Transport* aTransport, ProcessId aOtherProcess);

  // Forwarded from BackgroundChild.
  static PBackgroundChild*
  GetForCurrentThread();

  // Forwarded from BackgroundChild.
  static bool
  GetOrCreateForCurrentThread(nsIIPCBackgroundChildCreateCallback* aCallback);

  // Forwarded from BackgroundChild.
  static void
  CloseForCurrentThread();

  // Forwarded from BackgroundChildImpl.
  static BackgroundChildImpl::ThreadLocal*
  GetThreadLocalForCurrentThread();

  static void
  ThreadLocalDestructor(void* aThreadLocal)
  {
    auto threadLocalInfo = static_cast<ThreadLocalInfo*>(aThreadLocal);

    if (threadLocalInfo) {
      if (threadLocalInfo->mActor) {
        threadLocalInfo->mActor->Close();
        threadLocalInfo->mActor->AssertActorDestroyed();

        // Since the actor is created on the main thread it must only
        // be released on the main thread as well.
        if (!NS_IsMainThread()) {
          ChildImpl* actor;
          threadLocalInfo->mActor.forget(&actor);

          nsCOMPtr<nsIRunnable> releaser =
            NS_NewNonOwningRunnableMethod(actor, &ChildImpl::Release);
          MOZ_ALWAYS_TRUE(NS_SUCCEEDED(NS_DispatchToMainThread(releaser)));
        }
      }
      delete threadLocalInfo;
    }
  }

  static void
  DispatchFailureCallback(nsIEventTarget* aEventTarget);

  // This class is reference counted.
  ~ChildImpl()
  {
    AssertActorDestroyed();
  }

  void
  SetBoundThread()
  {
    THREADSAFETY_ASSERT(!mBoundThread);

#if defined(DEBUG) || !defined(RELEASE_BUILD)
    mBoundThread = NS_GetCurrentThread();
#endif

    THREADSAFETY_ASSERT(mBoundThread);
  }

  // Only called by IPDL.
  virtual void
  ActorDestroy(ActorDestroyReason aWhy) MOZ_OVERRIDE;
};

// -----------------------------------------------------------------------------
// ParentImpl Helper Declarations
// -----------------------------------------------------------------------------

class ParentImpl::ShutdownObserver MOZ_FINAL : public nsIObserver
{
public:
  ShutdownObserver()
  {
    AssertIsOnMainThread();
  }

  NS_DECL_ISUPPORTS
  NS_DECL_NSIOBSERVER

private:
  ~ShutdownObserver()
  {
    AssertIsOnMainThread();
  }
};

class ParentImpl::RequestMessageLoopRunnable MOZ_FINAL :
  public nsRunnable
{
  nsCOMPtr<nsIThread> mTargetThread;
  MessageLoop* mMessageLoop;

public:
  RequestMessageLoopRunnable(nsIThread* aTargetThread)
  : mTargetThread(aTargetThread), mMessageLoop(nullptr)
  {
    AssertIsInMainProcess();
    AssertIsOnMainThread();
    MOZ_ASSERT(aTargetThread);
  }

  NS_DECL_ISUPPORTS_INHERITED

private:
  ~RequestMessageLoopRunnable()
  { }

  NS_DECL_NSIRUNNABLE
};

class ParentImpl::ShutdownBackgroundThreadRunnable MOZ_FINAL : public nsRunnable
{
public:
  ShutdownBackgroundThreadRunnable()
  {
    AssertIsInMainProcess();
    AssertIsOnMainThread();
  }

  NS_DECL_ISUPPORTS_INHERITED

private:
  ~ShutdownBackgroundThreadRunnable()
  { }

  NS_DECL_NSIRUNNABLE
};

class ParentImpl::ForceCloseBackgroundActorsRunnable MOZ_FINAL : public nsRunnable
{
  nsTArray<ParentImpl*>* mActorArray;

public:
  ForceCloseBackgroundActorsRunnable(nsTArray<ParentImpl*>* aActorArray)
  : mActorArray(aActorArray)
  {
    AssertIsInMainProcess();
    AssertIsOnMainThread();
    MOZ_ASSERT(aActorArray);
  }

  NS_DECL_ISUPPORTS_INHERITED

private:
  ~ForceCloseBackgroundActorsRunnable()
  { }

  NS_DECL_NSIRUNNABLE
};

class ParentImpl::CreateCallbackRunnable MOZ_FINAL : public nsRunnable
{
  nsRefPtr<CreateCallback> mCallback;

public:
  CreateCallbackRunnable(CreateCallback* aCallback)
  : mCallback(aCallback)
  {
    AssertIsInMainProcess();
    AssertIsOnMainThread();
    MOZ_ASSERT(aCallback);
  }

  NS_DECL_ISUPPORTS_INHERITED

private:
  ~CreateCallbackRunnable()
  { }

  NS_DECL_NSIRUNNABLE
};

class ParentImpl::ConnectActorRunnable MOZ_FINAL : public nsRunnable
{
  nsRefPtr<ParentImpl> mActor;
  Transport* mTransport;
  ProcessHandle mProcessHandle;
  nsTArray<ParentImpl*>* mLiveActorArray;

public:
  ConnectActorRunnable(ParentImpl* aActor,
                       Transport* aTransport,
                       ProcessHandle aProcessHandle,
                       nsTArray<ParentImpl*>* aLiveActorArray)
  : mActor(aActor), mTransport(aTransport), mProcessHandle(aProcessHandle),
    mLiveActorArray(aLiveActorArray)
  {
    AssertIsInMainProcess();
    AssertIsOnMainThread();
    MOZ_ASSERT(aActor);
    MOZ_ASSERT(aTransport);
    MOZ_ASSERT(aLiveActorArray);
  }

  NS_DECL_ISUPPORTS_INHERITED

private:
  ~ConnectActorRunnable()
  {
    AssertIsInMainProcess();
  }

  NS_DECL_NSIRUNNABLE
};

class NS_NO_VTABLE ParentImpl::CreateCallback
{
public:
  NS_INLINE_DECL_REFCOUNTING(CreateCallback)

  virtual void
  Success(already_AddRefed<ParentImpl> aActor, MessageLoop* aMessageLoop) = 0;

  virtual void
  Failure() = 0;

protected:
  virtual ~CreateCallback()
  { }
};

// -----------------------------------------------------------------------------
// ChildImpl Helper Declarations
// -----------------------------------------------------------------------------

class ChildImpl::ShutdownObserver MOZ_FINAL : public nsIObserver
{
public:
  ShutdownObserver()
  {
    AssertIsOnMainThread();
  }

  NS_DECL_ISUPPORTS
  NS_DECL_NSIOBSERVER

private:
  ~ShutdownObserver()
  {
    AssertIsOnMainThread();
  }
};

class ChildImpl::CreateActorRunnable MOZ_FINAL : public nsRunnable
{
  nsCOMPtr<nsIEventTarget> mEventTarget;

public:
  CreateActorRunnable()
  : mEventTarget(NS_GetCurrentThread())
  {
    MOZ_ASSERT(mEventTarget);
  }

  NS_DECL_ISUPPORTS_INHERITED

private:
  ~CreateActorRunnable()
  { }

  NS_DECL_NSIRUNNABLE
};

class ChildImpl::ParentCreateCallback MOZ_FINAL :
  public ParentImpl::CreateCallback
{
  nsCOMPtr<nsIEventTarget> mEventTarget;

public:
  ParentCreateCallback(nsIEventTarget* aEventTarget)
  : mEventTarget(aEventTarget)
  {
    AssertIsInMainProcess();
    AssertIsOnMainThread();
    MOZ_ASSERT(aEventTarget);
  }

private:
  ~ParentCreateCallback()
  { }

  virtual void
  Success(already_AddRefed<ParentImpl> aActor, MessageLoop* aMessageLoop)
          MOZ_OVERRIDE;

  virtual void
  Failure() MOZ_OVERRIDE;
};

class ChildImpl::CreateCallbackRunnable : public nsRunnable
{
protected:
  nsRefPtr<ChildImpl> mActor;

public:
  CreateCallbackRunnable(already_AddRefed<ChildImpl>&& aActor)
  : mActor(aActor)
  {
    // May be created on any thread!

    MOZ_ASSERT(mActor);
  }

  CreateCallbackRunnable()
  {
    // May be created on any thread!
  }

  NS_DECL_ISUPPORTS_INHERITED

protected:
  virtual ~CreateCallbackRunnable();

  static already_AddRefed<nsIIPCBackgroundChildCreateCallback>
  GetNextCallback();

  NS_DECL_NSIRUNNABLE
};

class ChildImpl::OpenChildProcessActorRunnable MOZ_FINAL :
  public ChildImpl::CreateCallbackRunnable
{
  nsAutoPtr<Transport> mTransport;
  ProcessHandle mProcessHandle;

public:
  OpenChildProcessActorRunnable(already_AddRefed<ChildImpl>&& aActor,
                                Transport* aTransport,
                                ProcessHandle aProcessHandle)
  : CreateCallbackRunnable(Move(aActor)), mTransport(aTransport),
    mProcessHandle(aProcessHandle)
  {
    AssertIsOnMainThread();
    MOZ_ASSERT(aTransport);
  }

  NS_DECL_ISUPPORTS_INHERITED

private:
  ~OpenChildProcessActorRunnable()
  {
    if (mTransport) {
      CRASH_IN_CHILD_PROCESS("Leaking transport!");
      unused << mTransport.forget();
    }
  }

  NS_DECL_NSIRUNNABLE
};

class ChildImpl::OpenMainProcessActorRunnable MOZ_FINAL :
  public ChildImpl::CreateCallbackRunnable
{
  nsRefPtr<ParentImpl> mParentActor;
  MessageLoop* mParentMessageLoop;

public:
  OpenMainProcessActorRunnable(already_AddRefed<ChildImpl>&& aChildActor,
                               already_AddRefed<ParentImpl> aParentActor,
                               MessageLoop* aParentMessageLoop)
  : CreateCallbackRunnable(Move(aChildActor)), mParentActor(aParentActor),
    mParentMessageLoop(aParentMessageLoop)
  {
    AssertIsOnMainThread();
    MOZ_ASSERT(mParentActor);
    MOZ_ASSERT(aParentMessageLoop);
  }

  NS_DECL_ISUPPORTS_INHERITED

private:
  ~OpenMainProcessActorRunnable()
  { }

  NS_DECL_NSIRUNNABLE
};

} // anonymous namespace

namespace mozilla {
namespace ipc {

bool
IsOnBackgroundThread()
{
  return ParentImpl::IsOnBackgroundThread();
}

#ifdef DEBUG

void
AssertIsOnBackgroundThread()
{
  ParentImpl::AssertIsOnBackgroundThread();
}

#endif // DEBUG

} // namespace ipc
} // namespace mozilla

// -----------------------------------------------------------------------------
// BackgroundParent Public Methods
// -----------------------------------------------------------------------------

// static
bool
BackgroundParent::IsOtherProcessActor(PBackgroundParent* aBackgroundActor)
{
  return ParentImpl::IsOtherProcessActor(aBackgroundActor);
}

// static
already_AddRefed<ContentParent>
BackgroundParent::GetContentParent(PBackgroundParent* aBackgroundActor)
{
  return ParentImpl::GetContentParent(aBackgroundActor);
}

// static
PBlobParent*
BackgroundParent::GetOrCreateActorForBlobImpl(
                                            PBackgroundParent* aBackgroundActor,
                                            DOMFileImpl* aBlobImpl,
                                            bool* aActorWasCreated)
{
  AssertIsOnBackgroundThread();
  MOZ_ASSERT(aBackgroundActor);
  MOZ_ASSERT(aBlobImpl);

  // If the blob represents a remote blob for this ContentParent then we can
  // simply pass its actor back here.
  if (nsCOMPtr<nsIRemoteBlob> remoteBlob = do_QueryInterface(aBlobImpl)) {
    BlobParent* actor = remoteBlob->GetBlobParent();
    if (actor && actor->GetBackgroundManager() == aBackgroundActor) {
      if (aActorWasCreated) {
        *aActorWasCreated = false;
      }
      return actor;
    }
  }

  MOZ_ALWAYS_TRUE(NS_SUCCEEDED(aBlobImpl->SetMutable(false)));

  ChildBlobConstructorParams params;

  if (aBlobImpl->IsSizeUnknown() || aBlobImpl->IsDateUnknown()) {
    // We don't want to call GetSize or GetLastModifiedDate
    // yet since that may stat a file on the main thread
    // here. Instead we'll learn the size lazily from the
    // other process.
    params = MysteryBlobConstructorParams();
  } else {
    nsString contentType;
    MOZ_ALWAYS_TRUE(NS_SUCCEEDED(aBlobImpl->GetType(contentType)));

    uint64_t length;
    MOZ_ALWAYS_TRUE(NS_SUCCEEDED(aBlobImpl->GetSize(&length)));

    if (aBlobImpl->IsFile()) {
      nsString name;
      MOZ_ALWAYS_TRUE(NS_SUCCEEDED(aBlobImpl->GetName(name)));

      uint64_t modDate;
      MOZ_ALWAYS_TRUE(NS_SUCCEEDED(
        aBlobImpl->GetMozLastModifiedDate(&modDate)));

      params = FileBlobConstructorParams(name, contentType, length, modDate);
    } else {
      params = NormalBlobConstructorParams(contentType, length);
    }
  }

  BlobParent* actor = BlobParent::Create(aBackgroundActor, aBlobImpl);
  if (NS_WARN_IF(!actor) ||
      NS_WARN_IF(!aBackgroundActor->SendPBlobConstructor(actor, params))) {
    if (aActorWasCreated) {
      *aActorWasCreated = false;
    }
    return nullptr;
  }

  if (aActorWasCreated) {
    *aActorWasCreated = true;
  }
  return actor;
}

// static
PBackgroundParent*
BackgroundParent::Alloc(ContentParent* aContent,
                        Transport* aTransport,
                        ProcessId aOtherProcess)
{
  return ParentImpl::Alloc(aContent, aTransport, aOtherProcess);
}

// -----------------------------------------------------------------------------
// BackgroundChild Public Methods
// -----------------------------------------------------------------------------

// static
void
BackgroundChild::Startup()
{
  ChildImpl::Startup();
}

// static
PBackgroundChild*
BackgroundChild::Alloc(Transport* aTransport, ProcessId aOtherProcess)
{
  return ChildImpl::Alloc(aTransport, aOtherProcess);
}

// static
PBackgroundChild*
BackgroundChild::GetForCurrentThread()
{
  return ChildImpl::GetForCurrentThread();
}

// static
bool
BackgroundChild::GetOrCreateForCurrentThread(
                                 nsIIPCBackgroundChildCreateCallback* aCallback)
{
  return ChildImpl::GetOrCreateForCurrentThread(aCallback);
}

// static
<<<<<<< HEAD
PBlobChild*
BackgroundChild::GetActorForBlob(PBackgroundChild* aBackgroundActor,
                                 nsIDOMBlob* aBlob)
{
  MOZ_ASSERT(aBackgroundActor);
  MOZ_ASSERT(aBlob);
  MOZ_ASSERT(GetForCurrentThread(),
             "BackgroundChild not created on this thread yet!");
  MOZ_ASSERT(aBackgroundActor == GetForCurrentThread(),
             "BackgroundChild is bound to a different thread!");

  const auto* domFile = static_cast<DOMFile*>(aBlob);
  if (nsCOMPtr<nsIRemoteBlob> remoteBlob = do_QueryInterface(domFile->Impl())) {
    BlobChild* actor = remoteBlob->GetBlobChild();
    if (actor && actor->GetBackgroundManager() == aBackgroundActor) {
      return actor;
    }
  }

  return nullptr;
}

// static
PBlobChild*
BackgroundChild::GetOrCreateActorForBlob(PBackgroundChild* aBackgroundActor,
                                         nsIDOMBlob* aBlob,
                                         bool* aActorWasCreated)
{
  MOZ_ASSERT(aBackgroundActor);
  MOZ_ASSERT(aBlob);
  MOZ_ASSERT(GetForCurrentThread(),
             "BackgroundChild not created on this thread yet!");
  MOZ_ASSERT(aBackgroundActor == GetForCurrentThread(),
             "BackgroundChild is bound to a different thread!");

  // If the blob represents a remote blob then we can simply pass its actor back
  // here.
  PBlobChild* blobActor = GetActorForBlob(aBackgroundActor, aBlob);
  if (blobActor) {
    if (aActorWasCreated) {
      *aActorWasCreated = false;
    }
    return blobActor;
  }

  {
    nsCOMPtr<nsIMutable> mutableBlob = do_QueryInterface(aBlob);
    MOZ_ASSERT(mutableBlob);

    MOZ_ALWAYS_TRUE(NS_SUCCEEDED(mutableBlob->SetMutable(false)));
  }

  DebugOnly<const DOMFile*> domFile = static_cast<DOMFile*>(aBlob);
  // XXX This is only safe so long as all blob implementations in our tree
  //     inherit DOMFileImplBase. If that ever changes then this will need to
  //     grow a real interface or something.
  MOZ_ASSERT(!static_cast<DOMFileImplBase*>(domFile->Impl())->IsSizeUnknown());
  MOZ_ASSERT(!static_cast<DOMFileImplBase*>(domFile->Impl())->IsDateUnknown());

  ParentBlobConstructorParams params;

  nsString contentType;
  MOZ_ALWAYS_TRUE(NS_SUCCEEDED(aBlob->GetType(contentType)));

  uint64_t length;
  MOZ_ALWAYS_TRUE(NS_SUCCEEDED(aBlob->GetSize(&length)));

  nsCOMPtr<nsIInputStream> stream;
  MOZ_ALWAYS_TRUE(NS_SUCCEEDED(
    aBlob->GetInternalStream(getter_AddRefs(stream))));

  if (nsCOMPtr<nsIDOMFile> file = do_QueryInterface(aBlob)) {
    nsString name;
    MOZ_ALWAYS_TRUE(NS_SUCCEEDED(file->GetName(name)));

    uint64_t modDate;
    MOZ_ALWAYS_TRUE(NS_SUCCEEDED(file->GetMozLastModifiedDate(&modDate)));

    params.blobParams() =
      FileBlobConstructorParams(name, contentType, length, modDate);
  } else {
    params.blobParams() = NormalBlobConstructorParams(contentType, length);
  }

  InputStreamParams inputStreamParams;

  nsTArray<FileDescriptor> fds;
  SerializeInputStream(stream, inputStreamParams, fds);

  MOZ_ASSERT(inputStreamParams.type() != InputStreamParams::T__None);
  MOZ_ASSERT(fds.IsEmpty());

  params.optionalInputStreamParams() = inputStreamParams;

  blobActor = BlobChild::Create(aBackgroundActor, aBlob);
  MOZ_ASSERT(blobActor);

  if (NS_WARN_IF(!aBackgroundActor->SendPBlobConstructor(blobActor, params))) {
    if (aActorWasCreated) {
      *aActorWasCreated = false;
    }
    return nullptr;
  }

  if (aActorWasCreated) {
    *aActorWasCreated = true;
  }
  return blobActor;
=======
void
BackgroundChild::CloseForCurrentThread()
{
  ChildImpl::CloseForCurrentThread();
>>>>>>> f6aad75c
}

// -----------------------------------------------------------------------------
// BackgroundChildImpl Public Methods
// -----------------------------------------------------------------------------

// static
BackgroundChildImpl::ThreadLocal*
BackgroundChildImpl::GetThreadLocalForCurrentThread()
{
  return ChildImpl::GetThreadLocalForCurrentThread();
}

// -----------------------------------------------------------------------------
// ParentImpl Static Members
// -----------------------------------------------------------------------------

const ParentImpl::ProcessHandle ParentImpl::kInvalidProcessHandle =
#ifdef XP_WIN
  ProcessHandle(INVALID_HANDLE_VALUE);
#else
  ProcessHandle(-1);
#endif

StaticRefPtr<nsIThread> ParentImpl::sBackgroundThread;

nsTArray<ParentImpl*>* ParentImpl::sLiveActorsForBackgroundThread;

StaticRefPtr<nsITimer> ParentImpl::sShutdownTimer;

Atomic<PRThread*> ParentImpl::sBackgroundPRThread;

MessageLoop* ParentImpl::sBackgroundThreadMessageLoop = nullptr;

uint64_t ParentImpl::sLiveActorCount = 0;

bool ParentImpl::sShutdownObserverRegistered = false;

bool ParentImpl::sShutdownHasStarted = false;

StaticAutoPtr<nsTArray<nsRefPtr<ParentImpl::CreateCallback>>>
  ParentImpl::sPendingCallbacks;

// -----------------------------------------------------------------------------
// ChildImpl Static Members
// -----------------------------------------------------------------------------

unsigned int ChildImpl::sThreadLocalIndex = kBadThreadLocalIndex;

StaticAutoPtr<nsTArray<nsCOMPtr<nsIEventTarget>>> ChildImpl::sPendingTargets;

bool ChildImpl::sShutdownHasStarted = false;

// -----------------------------------------------------------------------------
// ParentImpl Implementation
// -----------------------------------------------------------------------------

// static
bool
ParentImpl::IsOtherProcessActor(PBackgroundParent* aBackgroundActor)
{
  AssertIsOnBackgroundThread();
  MOZ_ASSERT(aBackgroundActor);

  return static_cast<ParentImpl*>(aBackgroundActor)->mIsOtherProcessActor;
}

// static
already_AddRefed<ContentParent>
ParentImpl::GetContentParent(PBackgroundParent* aBackgroundActor)
{
  AssertIsOnBackgroundThread();
  MOZ_ASSERT(aBackgroundActor);

  auto actor = static_cast<ParentImpl*>(aBackgroundActor);
  if (actor->mActorDestroyed) {
    MOZ_ASSERT(false, "GetContentParent called after ActorDestroy was called!");
    return nullptr;
  }

  if (actor->mContent) {
    // We need to hand out a reference to our ContentParent but we also need to
    // keep the one we have. We can't call AddRef here because ContentParent is
    // not threadsafe so instead we dispatch a runnable to the main thread to do
    // it for us. This is safe since we are guaranteed that our AddRef runnable
    // will run before the reference we hand out can be released, and the
    // ContentParent can't die as long as the existing reference is maintained.
    nsCOMPtr<nsIRunnable> runnable =
      NS_NewNonOwningRunnableMethod(actor->mContent.get(),
                                    &ContentParent::AddRef);
    MOZ_ASSERT(runnable);

    MOZ_ALWAYS_TRUE(NS_SUCCEEDED(NS_DispatchToMainThread(runnable)));
  }

  return already_AddRefed<ContentParent>(actor->mContent.get());
}

// static
PBackgroundParent*
ParentImpl::Alloc(ContentParent* aContent,
                  Transport* aTransport,
                  ProcessId aOtherProcess)
{
  AssertIsInMainProcess();
  AssertIsOnMainThread();
  MOZ_ASSERT(aTransport);

  ProcessHandle processHandle;
  if (!base::OpenProcessHandle(aOtherProcess, &processHandle)) {
    // Process has already died?
    return nullptr;
  }

  if (!sBackgroundThread && !CreateBackgroundThread()) {
    NS_WARNING("Failed to create background thread!");
    return nullptr;
  }

  MOZ_ASSERT(sLiveActorsForBackgroundThread);

  sLiveActorCount++;

  nsRefPtr<ParentImpl> actor = new ParentImpl(aContent, aTransport);

  nsCOMPtr<nsIRunnable> connectRunnable =
    new ConnectActorRunnable(actor, aTransport, processHandle,
                             sLiveActorsForBackgroundThread);

  if (NS_FAILED(sBackgroundThread->Dispatch(connectRunnable,
                                            NS_DISPATCH_NORMAL))) {
    NS_WARNING("Failed to dispatch connect runnable!");

    MOZ_ASSERT(sLiveActorCount);
    sLiveActorCount--;

    if (!sLiveActorCount) {
      ShutdownBackgroundThread();
    }

    return nullptr;
  }

  return actor;
}

// static
bool
ParentImpl::CreateActorForSameProcess(CreateCallback* aCallback)
{
  AssertIsInMainProcess();
  AssertIsOnMainThread();
  MOZ_ASSERT(aCallback);

  if (!sBackgroundThread && !CreateBackgroundThread()) {
    NS_WARNING("Failed to create background thread!");
    return false;
  }

  MOZ_ASSERT(!sShutdownHasStarted);

  sLiveActorCount++;

  if (sBackgroundThreadMessageLoop) {
    nsCOMPtr<nsIRunnable> callbackRunnable =
      new CreateCallbackRunnable(aCallback);
    MOZ_ALWAYS_TRUE(NS_SUCCEEDED(NS_DispatchToCurrentThread(callbackRunnable)));
    return true;
  }

  if (!sPendingCallbacks) {
    sPendingCallbacks = new nsTArray<nsRefPtr<CreateCallback>>();
  }

  sPendingCallbacks->AppendElement(aCallback);
  return true;
}

// static
bool
ParentImpl::CreateBackgroundThread()
{
  AssertIsInMainProcess();
  AssertIsOnMainThread();
  MOZ_ASSERT(!sBackgroundThread);
  MOZ_ASSERT(!sLiveActorsForBackgroundThread);

  if (sShutdownHasStarted) {
    NS_WARNING("Trying to create background thread after shutdown has "
               "already begun!");
    return false;
  }

  nsCOMPtr<nsITimer> newShutdownTimer;

  if (!sShutdownTimer) {
    nsresult rv;
    newShutdownTimer = do_CreateInstance(NS_TIMER_CONTRACTID, &rv);
    if (NS_WARN_IF(NS_FAILED(rv))) {
      return false;
    }
  }

  if (!sShutdownObserverRegistered) {
    nsCOMPtr<nsIObserverService> obs = services::GetObserverService();
    if (NS_WARN_IF(!obs)) {
      return false;
    }

    nsCOMPtr<nsIObserver> observer = new ShutdownObserver();

    nsresult rv =
      obs->AddObserver(observer, NS_XPCOM_SHUTDOWN_THREADS_OBSERVER_ID, false);
    if (NS_WARN_IF(NS_FAILED(rv))) {
      return false;
    }

    sShutdownObserverRegistered = true;
  }

  nsCOMPtr<nsIThread> thread;
  if (NS_FAILED(NS_NewNamedThread("IPDL Background", getter_AddRefs(thread)))) {
    NS_WARNING("NS_NewNamedThread failed!");
    return false;
  }

  nsCOMPtr<nsIRunnable> messageLoopRunnable =
    new RequestMessageLoopRunnable(thread);
  if (NS_FAILED(thread->Dispatch(messageLoopRunnable, NS_DISPATCH_NORMAL))) {
    NS_WARNING("Failed to dispatch RequestMessageLoopRunnable!");
    return false;
  }

  sBackgroundThread = thread;
  sLiveActorsForBackgroundThread = new nsTArray<ParentImpl*>(1);

  if (!sShutdownTimer) {
    MOZ_ASSERT(newShutdownTimer);
    sShutdownTimer = newShutdownTimer;
  }

  return true;
}

// static
void
ParentImpl::ShutdownBackgroundThread()
{
  AssertIsInMainProcess();
  AssertIsOnMainThread();
  MOZ_ASSERT_IF(!sBackgroundThread, !sBackgroundThreadMessageLoop);
  MOZ_ASSERT_IF(!sShutdownHasStarted, !sLiveActorCount);
  MOZ_ASSERT_IF(!sBackgroundThread, !sLiveActorCount);
  MOZ_ASSERT_IF(sBackgroundThread, sShutdownTimer);

  if (sPendingCallbacks) {
    if (!sPendingCallbacks->IsEmpty()) {
      nsTArray<nsRefPtr<CreateCallback>> callbacks;
      sPendingCallbacks->SwapElements(callbacks);

      for (uint32_t index = 0; index < callbacks.Length(); index++) {
        nsRefPtr<CreateCallback> callback;
        callbacks[index].swap(callback);
        MOZ_ASSERT(callback);

        callback->Failure();
      }
    }

    if (sShutdownHasStarted) {
      sPendingCallbacks = nullptr;
    }
  }

  nsCOMPtr<nsITimer> shutdownTimer;
  if (sShutdownHasStarted) {
    shutdownTimer = sShutdownTimer.get();
    sShutdownTimer = nullptr;
  }

  if (sBackgroundThread) {
    nsCOMPtr<nsIThread> thread = sBackgroundThread.get();
    nsAutoPtr<nsTArray<ParentImpl*>> liveActors(sLiveActorsForBackgroundThread);

    sBackgroundThread = nullptr;
    sLiveActorsForBackgroundThread = nullptr;
    sBackgroundThreadMessageLoop = nullptr;

    MOZ_ASSERT_IF(!sShutdownHasStarted, !sLiveActorCount);

    if (sShutdownHasStarted) {
      // If this is final shutdown then we need to spin the event loop while we
      // wait for all the actors to be cleaned up. We also set a timeout to
      // force-kill any hanging actors.

      if (sLiveActorCount) {
        TimerCallbackClosure closure(thread, liveActors);

        MOZ_ALWAYS_TRUE(NS_SUCCEEDED(
          shutdownTimer->InitWithFuncCallback(&ShutdownTimerCallback, &closure,
                                              kShutdownTimerDelayMS,
                                              nsITimer::TYPE_ONE_SHOT)));

        nsIThread* currentThread = NS_GetCurrentThread();
        MOZ_ASSERT(currentThread);

        while (sLiveActorCount) {
          NS_ProcessNextEvent(currentThread);
        }

        MOZ_ASSERT(liveActors->IsEmpty());

        MOZ_ALWAYS_TRUE(NS_SUCCEEDED(shutdownTimer->Cancel()));
      }
    }

    // Dispatch this runnable to unregister the thread from the profiler.
    nsCOMPtr<nsIRunnable> shutdownRunnable =
      new ShutdownBackgroundThreadRunnable();
    MOZ_ALWAYS_TRUE(NS_SUCCEEDED(thread->Dispatch(shutdownRunnable,
                                                  NS_DISPATCH_NORMAL)));

    MOZ_ALWAYS_TRUE(NS_SUCCEEDED(thread->Shutdown()));
  }
}

// static
void
ParentImpl::ShutdownTimerCallback(nsITimer* aTimer, void* aClosure)
{
  AssertIsInMainProcess();
  AssertIsOnMainThread();
  MOZ_ASSERT(sShutdownHasStarted);
  MOZ_ASSERT(sLiveActorCount);

  auto closure = static_cast<TimerCallbackClosure*>(aClosure);
  MOZ_ASSERT(closure);

  // Don't let the stack unwind until the ForceCloseBackgroundActorsRunnable has
  // finished.
  sLiveActorCount++;

  nsCOMPtr<nsIRunnable> forceCloseRunnable =
    new ForceCloseBackgroundActorsRunnable(closure->mLiveActors);
  MOZ_ALWAYS_TRUE(NS_SUCCEEDED(closure->mThread->Dispatch(forceCloseRunnable,
                                                          NS_DISPATCH_NORMAL)));
}

void
ParentImpl::Destroy()
{
  // May be called on any thread!

  AssertIsInMainProcess();

  nsCOMPtr<nsIRunnable> destroyRunnable =
    NS_NewNonOwningRunnableMethod(this, &ParentImpl::MainThreadActorDestroy);
  MOZ_ASSERT(destroyRunnable);

  MOZ_ALWAYS_TRUE(NS_SUCCEEDED(NS_DispatchToMainThread(destroyRunnable)));
}

void
ParentImpl::MainThreadActorDestroy()
{
  AssertIsInMainProcess();
  AssertIsOnMainThread();
  MOZ_ASSERT_IF(mIsOtherProcessActor, mContent);
  MOZ_ASSERT_IF(!mIsOtherProcessActor, !mContent);
  MOZ_ASSERT_IF(mIsOtherProcessActor, mTransport);
  MOZ_ASSERT_IF(!mIsOtherProcessActor, !mTransport);

  if (mTransport) {
    XRE_GetIOMessageLoop()->PostTask(FROM_HERE,
                                     new DeleteTask<Transport>(mTransport));
    mTransport = nullptr;
  }

  ProcessHandle otherProcess = OtherProcess();
  if (otherProcess != kInvalidProcessHandle) {
    base::CloseProcessHandle(otherProcess);
#ifdef DEBUG
    SetOtherProcess(kInvalidProcessHandle);
#endif
  }

  mContent = nullptr;

  MOZ_ASSERT(sLiveActorCount);
  sLiveActorCount--;

  if (!sLiveActorCount) {
    ShutdownBackgroundThread();
  }

  // This may be the last reference!
  Release();
}

IToplevelProtocol*
ParentImpl::CloneToplevel(const InfallibleTArray<ProtocolFdMapping>& aFds,
                          ProcessHandle aPeerProcess,
                          ProtocolCloneContext* aCtx)
{
  AssertIsInMainProcess();
  AssertIsOnMainThread();

  const ProtocolId protocolId = GetProtocolId();

  for (unsigned int i = 0; i < aFds.Length(); i++) {
    if (static_cast<ProtocolId>(aFds[i].protocolId()) != protocolId) {
      continue;
    }

    Transport* transport = OpenDescriptor(aFds[i].fd(),
                                          Transport::MODE_SERVER);
    if (!transport) {
      NS_WARNING("Failed to open transport!");
      break;
    }

    PBackgroundParent* clonedActor =
      Alloc(mContent, transport, base::GetProcId(aPeerProcess));
    MOZ_ASSERT(clonedActor);

    clonedActor->CloneManagees(this, aCtx);
    clonedActor->SetTransport(transport);

    return clonedActor;
  }

  return nullptr;
}

void
ParentImpl::ActorDestroy(ActorDestroyReason aWhy)
{
  AssertIsInMainProcess();
  AssertIsOnBackgroundThread();
  MOZ_ASSERT(!mActorDestroyed);
  MOZ_ASSERT_IF(mIsOtherProcessActor, mLiveActorArray);

  BackgroundParentImpl::ActorDestroy(aWhy);

  mActorDestroyed = true;

  if (mLiveActorArray) {
    MOZ_ALWAYS_TRUE(mLiveActorArray->RemoveElement(this));
    mLiveActorArray = nullptr;
  }

  // This is tricky. We should be able to call Destroy() here directly because
  // we're not going to touch 'this' or our MessageChannel any longer on this
  // thread. Destroy() dispatches the MainThreadActorDestroy runnable and when
  // it runs it will destroy 'this' and our associated MessageChannel. However,
  // IPDL is about to call MessageChannel::Clear() on this thread! To avoid
  // racing with the main thread we must ensure that the MessageChannel lives
  // long enough to be cleared in this call stack.
  nsCOMPtr<nsIRunnable> destroyRunnable =
    NS_NewNonOwningRunnableMethod(this, &ParentImpl::Destroy);
  MOZ_ASSERT(destroyRunnable);

  MOZ_ALWAYS_TRUE(NS_SUCCEEDED(NS_DispatchToCurrentThread(destroyRunnable)));
}

NS_IMPL_ISUPPORTS(ParentImpl::ShutdownObserver, nsIObserver)

NS_IMETHODIMP
ParentImpl::ShutdownObserver::Observe(nsISupports* aSubject,
                                      const char* aTopic,
                                      const char16_t* aData)
{
  AssertIsInMainProcess();
  AssertIsOnMainThread();
  MOZ_ASSERT(!sShutdownHasStarted);
  MOZ_ASSERT(!strcmp(aTopic, NS_XPCOM_SHUTDOWN_THREADS_OBSERVER_ID));

  sShutdownHasStarted = true;

  // Do this first before calling (and spinning the event loop in)
  // ShutdownBackgroundThread().
  ChildImpl::Shutdown();

  ShutdownBackgroundThread();

  return NS_OK;
}

NS_IMPL_ISUPPORTS_INHERITED0(ParentImpl::RequestMessageLoopRunnable,
                             nsRunnable)

NS_IMETHODIMP
ParentImpl::RequestMessageLoopRunnable::Run()
{
  AssertIsInMainProcess();
  MOZ_ASSERT(mTargetThread);

  char stackBaseGuess;

  if (NS_IsMainThread()) {
    MOZ_ASSERT(mMessageLoop);

    if (!sBackgroundThread ||
        !SameCOMIdentity(mTargetThread.get(), sBackgroundThread.get())) {
      return NS_OK;
    }

    MOZ_ASSERT(!sBackgroundThreadMessageLoop);
    sBackgroundThreadMessageLoop = mMessageLoop;

    if (sPendingCallbacks && !sPendingCallbacks->IsEmpty()) {
      nsTArray<nsRefPtr<CreateCallback>> callbacks;
      sPendingCallbacks->SwapElements(callbacks);

      for (uint32_t index = 0; index < callbacks.Length(); index++) {
        MOZ_ASSERT(callbacks[index]);

        nsCOMPtr<nsIRunnable> callbackRunnable =
          new CreateCallbackRunnable(callbacks[index]);
        if (NS_FAILED(NS_DispatchToCurrentThread(callbackRunnable))) {
          NS_WARNING("Failed to dispatch callback runnable!");
        }
      }
    }

    return NS_OK;
  }

  profiler_register_thread("IPDL Background", &stackBaseGuess);

#ifdef DEBUG
  {
    bool correctThread;
    MOZ_ASSERT(NS_SUCCEEDED(mTargetThread->IsOnCurrentThread(&correctThread)));
    MOZ_ASSERT(correctThread);
  }
#endif

  DebugOnly<PRThread*> oldBackgroundThread =
    sBackgroundPRThread.exchange(PR_GetCurrentThread());

  MOZ_ASSERT_IF(oldBackgroundThread,
                PR_GetCurrentThread() != oldBackgroundThread);

  MOZ_ASSERT(!mMessageLoop);

  mMessageLoop = MessageLoop::current();
  MOZ_ASSERT(mMessageLoop);

  if (NS_FAILED(NS_DispatchToMainThread(this))) {
    NS_WARNING("Failed to dispatch RequestMessageLoopRunnable to main thread!");
    return NS_ERROR_FAILURE;
  }

  return NS_OK;
}

NS_IMPL_ISUPPORTS_INHERITED0(ParentImpl::ShutdownBackgroundThreadRunnable,
                             nsRunnable)

NS_IMETHODIMP
ParentImpl::ShutdownBackgroundThreadRunnable::Run()
{
  AssertIsInMainProcess();

  // It is possible that another background thread was created while this thread
  // was shutting down. In that case we can't assert anything about
  // sBackgroundPRThread and we should not modify it here.
  sBackgroundPRThread.compareExchange(PR_GetCurrentThread(), nullptr);

  profiler_unregister_thread();

  return NS_OK;
}

NS_IMPL_ISUPPORTS_INHERITED0(ParentImpl::ForceCloseBackgroundActorsRunnable,
                             nsRunnable)

NS_IMETHODIMP
ParentImpl::ForceCloseBackgroundActorsRunnable::Run()
{
  AssertIsInMainProcess();
  MOZ_ASSERT(mActorArray);

  if (NS_IsMainThread()) {
    MOZ_ASSERT(sLiveActorCount);
    sLiveActorCount--;
    return NS_OK;
  }

  AssertIsOnBackgroundThread();

  if (!mActorArray->IsEmpty()) {
    // Copy the array since calling Close() could mutate the actual array.
    nsTArray<ParentImpl*> actorsToClose(*mActorArray);

    for (uint32_t index = 0; index < actorsToClose.Length(); index++) {
      actorsToClose[index]->Close();
    }
  }

  MOZ_ALWAYS_TRUE(NS_SUCCEEDED(NS_DispatchToMainThread(this)));

  return NS_OK;
}

NS_IMPL_ISUPPORTS_INHERITED0(ParentImpl::CreateCallbackRunnable, nsRunnable)

NS_IMETHODIMP
ParentImpl::CreateCallbackRunnable::Run()
{
  AssertIsInMainProcess();
  AssertIsOnMainThread();
  MOZ_ASSERT(sBackgroundThreadMessageLoop);
  MOZ_ASSERT(mCallback);

  nsRefPtr<CreateCallback> callback;
  mCallback.swap(callback);

  nsRefPtr<ParentImpl> actor = new ParentImpl();

  callback->Success(actor.forget(), sBackgroundThreadMessageLoop);

  return NS_OK;
}

NS_IMPL_ISUPPORTS_INHERITED0(ParentImpl::ConnectActorRunnable, nsRunnable)

NS_IMETHODIMP
ParentImpl::ConnectActorRunnable::Run()
{
  AssertIsInMainProcess();
  AssertIsOnBackgroundThread();

  // Transfer ownership to this thread. If Open() fails then we will release
  // this reference in Destroy.
  ParentImpl* actor;
  mActor.forget(&actor);

  if (!actor->Open(mTransport, mProcessHandle, XRE_GetIOMessageLoop(),
                   ParentSide)) {
    actor->Destroy();
    return NS_ERROR_FAILURE;
  }

  actor->SetLiveActorArray(mLiveActorArray);

  return NS_OK;
}

// -----------------------------------------------------------------------------
// ChildImpl Implementation
// -----------------------------------------------------------------------------

// static
void
ChildImpl::Startup()
{
  // This happens on the main thread but before XPCOM has started so we can't
  // assert that we're being called on the main thread here.

  MOZ_ASSERT(sThreadLocalIndex == kBadThreadLocalIndex,
             "BackgroundChild::Startup() called more than once!");

  PRStatus status =
    PR_NewThreadPrivateIndex(&sThreadLocalIndex, ThreadLocalDestructor);
  MOZ_RELEASE_ASSERT(status == PR_SUCCESS, "PR_NewThreadPrivateIndex failed!");

  MOZ_ASSERT(sThreadLocalIndex != kBadThreadLocalIndex);

  nsCOMPtr<nsIObserverService> observerService = services::GetObserverService();
  MOZ_RELEASE_ASSERT(observerService);

  nsCOMPtr<nsIObserver> observer = new ShutdownObserver();

  nsresult rv =
    observerService->AddObserver(observer,
                                 NS_XPCOM_SHUTDOWN_THREADS_OBSERVER_ID,
                                 false);
  MOZ_RELEASE_ASSERT(NS_SUCCEEDED(rv));
}

// static
void
ChildImpl::Shutdown()
{
  AssertIsOnMainThread();

  if (sShutdownHasStarted) {
    MOZ_ASSERT_IF(sThreadLocalIndex != kBadThreadLocalIndex,
                  !PR_GetThreadPrivate(sThreadLocalIndex));
    return;
  }

  sShutdownHasStarted = true;

  MOZ_ASSERT(sThreadLocalIndex != kBadThreadLocalIndex);

  DebugOnly<PRStatus> status = PR_SetThreadPrivate(sThreadLocalIndex, nullptr);
  MOZ_ASSERT(status == PR_SUCCESS);
}

// static
PBackgroundChild*
ChildImpl::Alloc(Transport* aTransport, ProcessId aOtherProcess)
{
  AssertIsInChildProcess();
  AssertIsOnMainThread();
  MOZ_ASSERT(aTransport);
  MOZ_ASSERT(sPendingTargets);
  MOZ_ASSERT(!sPendingTargets->IsEmpty());

  nsCOMPtr<nsIEventTarget> eventTarget;
  sPendingTargets->ElementAt(0).swap(eventTarget);

  sPendingTargets->RemoveElementAt(0);

  ProcessHandle processHandle;
  if (!base::OpenProcessHandle(aOtherProcess, &processHandle)) {
    MOZ_CRASH("Failed to open process handle!");
  }

  nsRefPtr<ChildImpl> actor = new ChildImpl();

  ChildImpl* weakActor = actor;

  nsCOMPtr<nsIRunnable> openRunnable =
    new OpenChildProcessActorRunnable(actor.forget(), aTransport,
                                      processHandle);
  if (NS_FAILED(eventTarget->Dispatch(openRunnable, NS_DISPATCH_NORMAL))) {
    MOZ_CRASH("Failed to dispatch OpenActorRunnable!");
  }

  // This value is only checked against null to determine success/failure, so
  // there is no need to worry about the reference count here.
  return weakActor;
}

// static
PBackgroundChild*
ChildImpl::GetForCurrentThread()
{
  MOZ_ASSERT(sThreadLocalIndex != kBadThreadLocalIndex);

  auto threadLocalInfo =
    static_cast<ThreadLocalInfo*>(PR_GetThreadPrivate(sThreadLocalIndex));

  if (!threadLocalInfo) {
    return nullptr;
  }

  return threadLocalInfo->mActor;
}

// static
bool
ChildImpl::GetOrCreateForCurrentThread(
                                 nsIIPCBackgroundChildCreateCallback* aCallback)
{
  MOZ_ASSERT(aCallback);
  MOZ_ASSERT(sThreadLocalIndex != kBadThreadLocalIndex,
             "BackgroundChild::Startup() was never called!");

  bool created = false;

  auto threadLocalInfo =
    static_cast<ThreadLocalInfo*>(PR_GetThreadPrivate(sThreadLocalIndex));

  if (threadLocalInfo) {
    threadLocalInfo->mCallbacks.AppendElement(aCallback);
  } else {
    nsAutoPtr<ThreadLocalInfo> newInfo(new ThreadLocalInfo(aCallback));

    if (PR_SetThreadPrivate(sThreadLocalIndex, newInfo) != PR_SUCCESS) {
      CRASH_IN_CHILD_PROCESS("PR_SetThreadPrivate failed!");
      return false;
    }

    created = true;
    threadLocalInfo = newInfo.forget();
  }

  if (threadLocalInfo->mActor) {
    nsRefPtr<ChildImpl> actor = threadLocalInfo->mActor;

    nsCOMPtr<nsIRunnable> runnable = new CreateCallbackRunnable(actor.forget());
    MOZ_ALWAYS_TRUE(NS_SUCCEEDED(NS_DispatchToCurrentThread(runnable)));

    return true;
  }

  if (!created) {
    // We have already started the sequence for opening the actor so there's
    // nothing else we need to do here. This callback will be called after the
    // first callback in CreateCallbackRunnable::Run().
    return true;
  }

  if (NS_IsMainThread()) {
    if (NS_WARN_IF(!OpenProtocolOnMainThread(NS_GetCurrentThread()))) {
      return false;
    }

    return true;
  }

  nsRefPtr<CreateActorRunnable> runnable = new CreateActorRunnable();
  if (NS_FAILED(NS_DispatchToMainThread(runnable))) {
    CRASH_IN_CHILD_PROCESS("Failed to dispatch to main thread!");
    return false;
  }

  return true;
}

// static
void
ChildImpl::CloseForCurrentThread()
{
  MOZ_ASSERT(sThreadLocalIndex != kBadThreadLocalIndex,
             "BackgroundChild::Startup() was never called!");
  auto threadLocalInfo =
    static_cast<ThreadLocalInfo*>(PR_GetThreadPrivate(sThreadLocalIndex));

  // If we don't have a thread local we are in one of these conditions:
  //   1) Startup has not completed and we are racing
  //   2) We were called again after a previous close or shutdown
  // For now, these should not happen, so crash.  We can add extra complexity
  // in the future if it turns out we need to support these cases.
  if (!threadLocalInfo) {
    MOZ_CRASH("Attempting to close a non-existent PBackground actor!");
  }

  if (threadLocalInfo->mActor) {
    threadLocalInfo->mActor->FlushPendingInterruptQueue();
  }

  // Clearing the thread local will synchronously close the actor.
  DebugOnly<PRStatus> status = PR_SetThreadPrivate(sThreadLocalIndex, nullptr);
  MOZ_ASSERT(status == PR_SUCCESS);
}

// static
BackgroundChildImpl::ThreadLocal*
ChildImpl::GetThreadLocalForCurrentThread()
{
  MOZ_ASSERT(sThreadLocalIndex != kBadThreadLocalIndex,
             "BackgroundChild::Startup() was never called!");

  auto threadLocalInfo =
    static_cast<ThreadLocalInfo*>(PR_GetThreadPrivate(sThreadLocalIndex));

  if (!threadLocalInfo) {
    return nullptr;
  }

  if (!threadLocalInfo->mConsumerThreadLocal) {
    threadLocalInfo->mConsumerThreadLocal =
      new BackgroundChildImpl::ThreadLocal();
  }

  return threadLocalInfo->mConsumerThreadLocal;
}

ChildImpl::CreateCallbackRunnable::~CreateCallbackRunnable()
{
  if (mActor) {
    CRASH_IN_CHILD_PROCESS("Leaking actor!");
    unused << mActor.forget();
  }
}

// static
already_AddRefed<nsIIPCBackgroundChildCreateCallback>
ChildImpl::CreateCallbackRunnable::GetNextCallback()
{
  // May run on any thread!

  auto threadLocalInfo =
    static_cast<ThreadLocalInfo*>(PR_GetThreadPrivate(sThreadLocalIndex));
  MOZ_ASSERT(threadLocalInfo);

  if (threadLocalInfo->mCallbacks.IsEmpty()) {
    return nullptr;
  }

  nsCOMPtr<nsIIPCBackgroundChildCreateCallback> callback;
  threadLocalInfo->mCallbacks[0].swap(callback);

  threadLocalInfo->mCallbacks.RemoveElementAt(0);

  return callback.forget();
}

NS_IMPL_ISUPPORTS_INHERITED0(ChildImpl::CreateCallbackRunnable, nsRunnable)

NS_IMETHODIMP
ChildImpl::CreateCallbackRunnable::Run()
{
  // May run on any thread!

  nsRefPtr<ChildImpl> actor;
  mActor.swap(actor);

  nsCOMPtr<nsIIPCBackgroundChildCreateCallback> callback = GetNextCallback();
  while (callback) {
    if (actor) {
      callback->ActorCreated(actor);
    } else {
      callback->ActorFailed();
    }

    callback = GetNextCallback();
  }

  return NS_OK;
}

NS_IMPL_ISUPPORTS_INHERITED0(ChildImpl::OpenChildProcessActorRunnable,
                             ChildImpl::CreateCallbackRunnable)

NS_IMETHODIMP
ChildImpl::OpenChildProcessActorRunnable::Run()
{
  // May be run on any thread!

  AssertIsInChildProcess();
  MOZ_ASSERT(mActor);
  MOZ_ASSERT(mTransport);

  nsCOMPtr<nsIIPCBackgroundChildCreateCallback> callback = GetNextCallback();
  MOZ_ASSERT(callback,
             "There should be at least one callback when first creating the "
             "actor!");

  nsRefPtr<ChildImpl> strongActor;
  mActor.swap(strongActor);

  if (!strongActor->Open(mTransport.forget(), mProcessHandle,
                         XRE_GetIOMessageLoop(), ChildSide)) {
    CRASH_IN_CHILD_PROCESS("Failed to open ChildImpl!");

    while (callback) {
      callback->ActorFailed();
      callback = GetNextCallback();
    }

    return NS_OK;
  }

  // Now that Open() has succeeded transfer the ownership of the actor to IPDL.
  auto threadLocalInfo =
    static_cast<ThreadLocalInfo*>(PR_GetThreadPrivate(sThreadLocalIndex));

  MOZ_ASSERT(threadLocalInfo);
  MOZ_ASSERT(!threadLocalInfo->mActor);

  nsRefPtr<ChildImpl>& actor = threadLocalInfo->mActor;
  strongActor.swap(actor);

  actor->SetBoundThread();

  while (callback) {
    callback->ActorCreated(actor);
    callback = GetNextCallback();
  }

  return NS_OK;
}

NS_IMPL_ISUPPORTS_INHERITED0(ChildImpl::OpenMainProcessActorRunnable,
                             ChildImpl::CreateCallbackRunnable)

NS_IMETHODIMP
ChildImpl::OpenMainProcessActorRunnable::Run()
{
  // May run on any thread!

  AssertIsInMainProcess();
  MOZ_ASSERT(mActor);
  MOZ_ASSERT(mParentActor);
  MOZ_ASSERT(mParentMessageLoop);

  nsCOMPtr<nsIIPCBackgroundChildCreateCallback> callback = GetNextCallback();
  MOZ_ASSERT(callback,
             "There should be at least one callback when first creating the "
             "actor!");

  nsRefPtr<ChildImpl> strongChildActor;
  mActor.swap(strongChildActor);

  nsRefPtr<ParentImpl> parentActor;
  mParentActor.swap(parentActor);

  MessageChannel* parentChannel = parentActor->GetIPCChannel();
  MOZ_ASSERT(parentChannel);

  if (!strongChildActor->Open(parentChannel, mParentMessageLoop, ChildSide)) {
    NS_WARNING("Failed to open ChildImpl!");

    parentActor->Destroy();

    while (callback) {
      callback->ActorFailed();
      callback = GetNextCallback();
    }

    return NS_OK;
  }

  // Now that Open() has succeeded transfer the ownership of the actors to IPDL.
  unused << parentActor.forget();

  auto threadLocalInfo =
    static_cast<ThreadLocalInfo*>(PR_GetThreadPrivate(sThreadLocalIndex));

  MOZ_ASSERT(threadLocalInfo);
  MOZ_ASSERT(!threadLocalInfo->mActor);

  nsRefPtr<ChildImpl>& childActor = threadLocalInfo->mActor;
  strongChildActor.swap(childActor);

  childActor->SetBoundThread();

  while (callback) {
    callback->ActorCreated(childActor);
    callback = GetNextCallback();
  }

  return NS_OK;
}

NS_IMPL_ISUPPORTS_INHERITED0(ChildImpl::CreateActorRunnable, nsRunnable)

NS_IMETHODIMP
ChildImpl::CreateActorRunnable::Run()
{
  AssertIsOnMainThread();

  if (!OpenProtocolOnMainThread(mEventTarget)) {
    NS_WARNING("OpenProtocolOnMainThread failed!");
    return NS_ERROR_FAILURE;
  }

  return NS_OK;
}

void
ChildImpl::ParentCreateCallback::Success(
                                      already_AddRefed<ParentImpl> aParentActor,
                                      MessageLoop* aParentMessageLoop)
{
  AssertIsInMainProcess();
  AssertIsOnMainThread();

  nsRefPtr<ParentImpl> parentActor = aParentActor;
  MOZ_ASSERT(parentActor);
  MOZ_ASSERT(aParentMessageLoop);
  MOZ_ASSERT(mEventTarget);

  nsRefPtr<ChildImpl> childActor = new ChildImpl();

  nsCOMPtr<nsIEventTarget> target;
  mEventTarget.swap(target);

  nsCOMPtr<nsIRunnable> openRunnable =
    new OpenMainProcessActorRunnable(childActor.forget(), parentActor.forget(),
                                     aParentMessageLoop);
  if (NS_FAILED(target->Dispatch(openRunnable, NS_DISPATCH_NORMAL))) {
    NS_WARNING("Failed to dispatch open runnable!");
  }
}

void
ChildImpl::ParentCreateCallback::Failure()
{
  AssertIsInMainProcess();
  AssertIsOnMainThread();
  MOZ_ASSERT(mEventTarget);

  nsCOMPtr<nsIEventTarget> target;
  mEventTarget.swap(target);

  DispatchFailureCallback(target);
}

// static
bool
ChildImpl::OpenProtocolOnMainThread(nsIEventTarget* aEventTarget)
{
  AssertIsOnMainThread();
  MOZ_ASSERT(aEventTarget);

  if (sShutdownHasStarted) {
    MOZ_CRASH("Called BackgroundChild::GetOrCreateForCurrentThread after "
              "shutdown has started!");
  }

  if (IsMainProcess()) {
    nsRefPtr<ParentImpl::CreateCallback> parentCallback =
      new ParentCreateCallback(aEventTarget);

    if (!ParentImpl::CreateActorForSameProcess(parentCallback)) {
      NS_WARNING("BackgroundParent::CreateActor() failed!");
      DispatchFailureCallback(aEventTarget);
      return false;
    }

    return true;
  }

  ContentChild* content = ContentChild::GetSingleton();
  MOZ_ASSERT(content);

  if (!PBackground::Open(content)) {
    MOZ_CRASH("Failed to create top level actor!");
    return false;
  }

  if (!sPendingTargets) {
    sPendingTargets = new nsTArray<nsCOMPtr<nsIEventTarget>>(1);
    ClearOnShutdown(&sPendingTargets);
  }

  sPendingTargets->AppendElement(aEventTarget);

  return true;
}

// static
void
ChildImpl::DispatchFailureCallback(nsIEventTarget* aEventTarget)
{
  MOZ_ASSERT(aEventTarget);

  nsCOMPtr<nsIRunnable> callbackRunnable = new CreateCallbackRunnable();
  if (NS_FAILED(aEventTarget->Dispatch(callbackRunnable, NS_DISPATCH_NORMAL))) {
    NS_WARNING("Failed to dispatch CreateCallbackRunnable!");
  }
}

void
ChildImpl::ActorDestroy(ActorDestroyReason aWhy)
{
  AssertIsOnBoundThread();

  MOZ_ASSERT(!mActorDestroyed);
  mActorDestroyed = true;

  BackgroundChildImpl::ActorDestroy(aWhy);
}

NS_IMPL_ISUPPORTS(ChildImpl::ShutdownObserver, nsIObserver)

NS_IMETHODIMP
ChildImpl::ShutdownObserver::Observe(nsISupports* aSubject,
                                     const char* aTopic,
                                     const char16_t* aData)
{
  AssertIsOnMainThread();
  MOZ_ASSERT(!strcmp(aTopic, NS_XPCOM_SHUTDOWN_THREADS_OBSERVER_ID));

  ChildImpl::Shutdown();

  return NS_OK;
}<|MERGE_RESOLUTION|>--- conflicted
+++ resolved
@@ -939,7 +939,6 @@
 }
 
 // static
-<<<<<<< HEAD
 PBlobChild*
 BackgroundChild::GetActorForBlob(PBackgroundChild* aBackgroundActor,
                                  nsIDOMBlob* aBlob)
@@ -1048,12 +1047,13 @@
     *aActorWasCreated = true;
   }
   return blobActor;
-=======
+}
+
+// static
 void
 BackgroundChild::CloseForCurrentThread()
 {
   ChildImpl::CloseForCurrentThread();
->>>>>>> f6aad75c
 }
 
 // -----------------------------------------------------------------------------
