--- conflicted
+++ resolved
@@ -26,11 +26,7 @@
 class BackgroundChildImpl : public PBackgroundChild
 {
 public:
-<<<<<<< HEAD
-  struct ThreadLocal;
-=======
   class ThreadLocal;
->>>>>>> 78155b43
 
   // Get the ThreadLocal for the current thread if
   // BackgroundChild::GetOrCreateForCurrentThread() has been called and true was
@@ -64,7 +60,7 @@
                                     MOZ_OVERRIDE;
 };
 
-struct BackgroundChildImpl::ThreadLocal
+class BackgroundChildImpl::ThreadLocal
 {
   mozilla::dom::indexedDB::IDBTransaction* mCurrentTransaction;
 #ifdef MOZ_ENABLE_PROFILER_SPS
@@ -82,20 +78,6 @@
   virtual ~ThreadLocal();
 };
 
-class BackgroundChildImpl::ThreadLocal
-{
-  friend class nsAutoPtr<ThreadLocal>;
-
-  // Add any members needed here.
-
-public:
-  ThreadLocal();
-
-private:
-  // Only destroyed by nsAutoPtr<ThreadLocal>.
-  ~ThreadLocal();
-};
-
 } // namespace ipc
 } // namespace mozilla
 
