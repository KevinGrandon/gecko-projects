--- conflicted
+++ resolved
@@ -19,13 +19,8 @@
 
   nsCString mTestArg;
 
-<<<<<<< HEAD
-  TestChild(const nsCString& aTestArg)
+  explicit TestChild(const nsCString& aTestArg)
     : mTestArg(aTestArg)
-=======
-  explicit TestChild(const nsCString& aTestArg)
-  : mTestArg(aTestArg)
->>>>>>> a9803281
   {
     MOZ_COUNT_CTOR(TestChild);
   }
