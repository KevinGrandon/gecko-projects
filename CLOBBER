# To trigger a clobber replace ALL of the textual description below,
# giving a bug number and a one line description of why a clobber is
# required. Modifying this file will make configure check that a
# clobber has been performed before the build can continue.
#
# MERGE NOTE: When merging two branches that require a CLOBBER, you should
#             merge both CLOBBER descriptions, to ensure that users on
#             both branches correctly see the clobber warning.
#
#                  O   <-- Users coming from both parents need to Clobber
#               /     \
#          O               O
#          |               |
#          O <-- Clobber   O  <-- Clobber
#
# Note: The description below will be part of the error message shown to users.
#
# Modifying this file will now automatically clobber the buildbot machines \o/
#

# Are you updating CLOBBER because you think it's needed for your WebIDL
# changes to stick? As of bug 928195, this shouldn't be necessary! Please
# don't change CLOBBER for WebIDL changes any more.

<<<<<<< HEAD
Bug 973933 - MAR updater cert data updated
=======
bug 832837 removes nsISecurityWarningDialogs.idl, which requires a clobber according to bug 1114669
>>>>>>> 834e2d30
<|MERGE_RESOLUTION|>--- conflicted
+++ resolved
@@ -22,8 +22,4 @@
 # changes to stick? As of bug 928195, this shouldn't be necessary! Please
 # don't change CLOBBER for WebIDL changes any more.
 
-<<<<<<< HEAD
-Bug 973933 - MAR updater cert data updated
-=======
-bug 832837 removes nsISecurityWarningDialogs.idl, which requires a clobber according to bug 1114669
->>>>>>> 834e2d30
+bug 832837 removes nsISecurityWarningDialogs.idl, which requires a clobber according to bug 1114669