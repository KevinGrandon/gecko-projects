--- conflicted
+++ resolved
@@ -22,8 +22,4 @@
 # changes to stick? As of bug 928195, this shouldn't be necessary! Please
 # don't change CLOBBER for WebIDL changes any more.
 
-<<<<<<< HEAD
-Bug 973933 - Touch CLOBBER because of multi platform MAR signing
-=======
-Bug 1137470 NSS update required a clobber to fully rebuild
->>>>>>> 71741ed3
+Bug 1137470 NSS update required a clobber to fully rebuild