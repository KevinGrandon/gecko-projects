/* -*- indent-tabs-mode: nil; js-indent-level: 2 -*- */
/* vim: set ft=javascript ts=2 et sw=2 tw=80: */
/* This Source Code Form is subject to the terms of the Mozilla Public
 * License, v. 2.0. If a copy of the MPL was not distributed with this
 * file, You can obtain one at http://mozilla.org/MPL/2.0/. */

"use strict";

const { Cc, Ci, Cu } = require("chrome");
const Services = require("Services");
const { ActorPool, appendExtraActors, createExtraActors } = require("devtools/server/actors/common");
const { DebuggerServer } = require("devtools/server/main");
const makeDebugger = require("./utils/make-debugger");

loader.lazyRequireGetter(this, "StyleSheetActor", "devtools/server/actors/stylesheets", true);

loader.lazyGetter(this, "ppmm", () => {
  return Cc["@mozilla.org/parentprocessmessagemanager;1"].getService(Ci.nsIMessageBroadcaster);
});

/* Root actor for the remote debugging protocol. */

/**
 * Create a remote debugging protocol root actor.
 *
 * @param aConnection
 *     The DebuggerServerConnection whose root actor we are constructing.
 *
 * @param aParameters
 *     The properties of |aParameters| provide backing objects for the root
 *     actor's requests; if a given property is omitted from |aParameters|, the
 *     root actor won't implement the corresponding requests or notifications.
 *     Supported properties:
 *
 *     - tabList: a live list (see below) of tab actors. If present, the
 *       new root actor supports the 'listTabs' request, providing the live
 *       list's elements as its tab actors, and sending 'tabListChanged'
 *       notifications when the live list's contents change. One actor in
 *       this list must have a true '.selected' property.
 *
 *     - addonList: a live list (see below) of addon actors. If present, the
 *       new root actor supports the 'listAddons' request, providing the live
 *       list's elements as its addon actors, and sending 'addonListchanged'
 *       notifications when the live list's contents change.
 *
 *     - globalActorFactories: an object |A| describing further actors to
 *       attach to the 'listTabs' reply. This is the type accumulated by
 *       DebuggerServer.addGlobalActor. For each own property |P| of |A|,
 *       the root actor adds a property named |P| to the 'listTabs'
 *       reply whose value is the name of an actor constructed by
 *       |A[P]|.
 *
 *     - onShutdown: a function to call when the root actor is disconnected.
 *
 * Instance properties:
 *
 * - applicationType: the string the root actor will include as the
 *      "applicationType" property in the greeting packet. By default, this
 *      is "browser".
 *
 * Live lists:
 *
 * A "live list", as used for the |tabList|, is an object that presents a
 * list of actors, and also notifies its clients of changes to the list. A
 * live list's interface is two properties:
 *
 * - getList: a method that returns a promise to the contents of the list.
 *
 * - onListChanged: a handler called, with no arguments, when the set of
 *             values the iterator would produce has changed since the last
 *             time 'iterator' was called. This may only be set to null or a
 *             callable value (one for which the typeof operator returns
 *             'function'). (Note that the live list will not call the
 *             onListChanged handler until the list has been iterated over
 *             once; if nobody's seen the list in the first place, nobody
 *             should care if its contents have changed!)
 *
 * When the list changes, the list implementation should ensure that any
 * actors yielded in previous iterations whose referents (tabs) still exist
 * get yielded again in subsequent iterations. If the underlying referent
 * is the same, the same actor should be presented for it.
 *
 * The root actor registers an 'onListChanged' handler on the appropriate
 * list when it may need to send the client 'tabListChanged' notifications,
 * and is careful to remove the handler whenever it does not need to send
 * such notifications (including when it is disconnected). This means that
 * live list implementations can use the state of the handler property (set
 * or null) to install and remove observers and event listeners.
 *
 * Note that, as the only way for the root actor to see the members of the
 * live list is to begin an iteration over the list, the live list need not
 * actually produce any actors until they are reached in the course of
 * iteration: alliterative lazy live lists.
 */
function RootActor(aConnection, aParameters) {
  this.conn = aConnection;
  this._parameters = aParameters;
  this._onTabListChanged = this.onTabListChanged.bind(this);
  this._onAddonListChanged = this.onAddonListChanged.bind(this);
  this._extraActors = {};

  // Map of DOM stylesheets to StyleSheetActors
  this._styleSheetActors = new Map();

  // This creates a Debugger instance for chrome debugging all globals.
  this.makeDebugger = makeDebugger.bind(null, {
    findDebuggees: dbg => dbg.findAllGlobals(),
    shouldAddNewGlobalAsDebuggee: () => true
  });
}

RootActor.prototype = {
  constructor: RootActor,
  applicationType: "browser",

  traits: {
    sources: true,
    // Whether the inspector actor allows modifying outer HTML.
    editOuterHTML: true,
    // Whether the inspector actor allows modifying innerHTML and inserting
    // adjacent HTML.
    pasteHTML: true,
    // Whether the server-side highlighter actor exists and can be used to
    // remotely highlight nodes (see server/actors/highlighter.js)
    highlightable: true,
    // Which custom highlighter does the server-side highlighter actor supports?
    // (see server/actors/highlighter.js)
    customHighlighters: true,
    // Whether the inspector actor implements the getImageDataFromURL
    // method that returns data-uris for image URLs. This is used for image
    // tooltips for instance
    urlToImageDataResolver: true,
    networkMonitor: true,
    // Whether the storage inspector actor to inspect cookies, etc.
    storageInspector: true,
    // Whether storage inspector is read only
    storageInspectorReadOnly: true,
    // Whether conditional breakpoints are supported
    conditionalBreakpoints: true,
    // Whether the server supports full source actors (breakpoints on
    // eval scripts, etc)
    debuggerSourceActors: true,
    bulk: true,
    // Whether the style rule actor implements the modifySelector method
    // that modifies the rule's selector
    selectorEditable: true,
    // Whether the page style actor implements the addNewRule method that
    // adds new rules to the page
    addNewRule: true,
    // Whether the dom node actor implements the getUniqueSelector method
    getUniqueSelector: true,
    // Whether the director scripts are supported
    directorScripts: true,
    // Whether the debugger server supports
    // blackboxing/pretty-printing (not supported in Fever Dream yet)
    noBlackBoxing: false,
    noPrettyPrinting: false,
    // Whether the page style actor implements the getUsedFontFaces method
    // that returns the font faces used on a node
    getUsedFontFaces: true,
<<<<<<< HEAD
    // Trait added in Gecko 38, indicating that all features necessary for
    // grabbing allocations from the MemoryActor are available for the performance tool
    memoryActorAllocations: true
=======
    // Whether the webapps actor implements `fetch` request
    // that allows retrieving app sources locally
    fetchPackagedApp: true,
>>>>>>> 299fa07e
  },

  /**
   * Return a 'hello' packet as specified by the Remote Debugging Protocol.
   */
  sayHello: function() {
    return {
      from: this.actorID,
      applicationType: this.applicationType,
      /* This is not in the spec, but it's used by tests. */
      testConnectionPrefix: this.conn.prefix,
      traits: this.traits
    };
  },

  /**
   * This is true for the root actor only, used by some child actors
   */
  get isRootActor() true,

  /**
   * The (chrome) window, for use by child actors
   */
  get window() isWorker ? null : Services.wm.getMostRecentWindow(DebuggerServer.chromeWindowType),

  /**
   * The list of all windows
   */
  get windows() {
    return this.docShells.map(docShell => {
      return docShell.QueryInterface(Ci.nsIInterfaceRequestor)
                     .getInterface(Ci.nsIDOMWindow);
    });
  },

  /**
   * URL of the chrome window.
   */
  get url() { return this.window ? this.window.document.location.href : null; },

  /**
   * The top level window's docshell
   */
  get docShell() {
    return this.window
      .QueryInterface(Ci.nsIInterfaceRequestor)
      .getInterface(Ci.nsIDocShell);
  },

  /**
   * The list of all docshells
   */
  get docShells() {
    let docShellsEnum = this.docShell.getDocShellEnumerator(
      Ci.nsIDocShellTreeItem.typeAll,
      Ci.nsIDocShell.ENUMERATE_FORWARDS
    );

    let docShells = [];
    while (docShellsEnum.hasMoreElements()) {
      docShells.push(docShellsEnum.getNext());
    }

    return docShells;
  },

  /**
   * Getter for the best nsIWebProgress for to watching this window.
   */
  get webProgress() {
    return this.docShell
      .QueryInterface(Ci.nsIInterfaceRequestor)
      .getInterface(Ci.nsIWebProgress);
  },

  /**
   * Disconnects the actor from the browser window.
   */
  disconnect: function() {
    /* Tell the live lists we aren't watching any more. */
    if (this._parameters.tabList) {
      this._parameters.tabList.onListChanged = null;
    }
    if (this._parameters.addonList) {
      this._parameters.addonList.onListChanged = null;
    }
    if (typeof this._parameters.onShutdown === 'function') {
      this._parameters.onShutdown();
    }
    this._extraActors = null;
    this._styleSheetActors.clear();
    this._styleSheetActors = null;
  },

  /* The 'listTabs' request and the 'tabListChanged' notification. */

  /**
   * Handles the listTabs request. The actors will survive until at least
   * the next listTabs request.
   */
  onListTabs: function() {
    let tabList = this._parameters.tabList;
    if (!tabList) {
      return { from: this.actorID, error: "noTabs",
               message: "This root actor has no browser tabs." };
    }

    /*
     * Walk the tab list, accumulating the array of tab actors for the
     * reply, and moving all the actors to a new ActorPool. We'll
     * replace the old tab actor pool with the one we build here, thus
     * retiring any actors that didn't get listed again, and preparing any
     * new actors to receive packets.
     */
    let newActorPool = new ActorPool(this.conn);
    let tabActorList = [];
    let selected;
    return tabList.getList().then((tabActors) => {
      for (let tabActor of tabActors) {
        if (tabActor.selected) {
          selected = tabActorList.length;
        }
        tabActor.parentID = this.actorID;
        newActorPool.addActor(tabActor);
        tabActorList.push(tabActor);
      }
      /* DebuggerServer.addGlobalActor support: create actors. */
      if (!this._globalActorPool) {
        this._globalActorPool = new ActorPool(this.conn);
        this.conn.addActorPool(this._globalActorPool);
      }
      this._createExtraActors(this._parameters.globalActorFactories, this._globalActorPool);
      /*
       * Drop the old actorID -> actor map. Actors that still mattered were
       * added to the new map; others will go away.
       */
      if (this._tabActorPool) {
        this.conn.removeActorPool(this._tabActorPool);
      }
      this._tabActorPool = newActorPool;
      this.conn.addActorPool(this._tabActorPool);

      let reply = {
        "from": this.actorID,
        "selected": selected || 0,
        "tabs": [actor.form() for (actor of tabActorList)],
      };

      /* If a root window is accessible, include its URL. */
      if (this.url) {
        reply.url = this.url;
      }

      /* DebuggerServer.addGlobalActor support: name actors in 'listTabs' reply. */
      this._appendExtraActors(reply);

      /*
       * Now that we're actually going to report the contents of tabList to
       * the client, we're responsible for letting the client know if it
       * changes.
       */
      tabList.onListChanged = this._onTabListChanged;

      return reply;
    });
  },

  onTabListChanged: function () {
    this.conn.send({ from: this.actorID, type:"tabListChanged" });
    /* It's a one-shot notification; no need to watch any more. */
    this._parameters.tabList.onListChanged = null;
  },

  onListAddons: function () {
    let addonList = this._parameters.addonList;
    if (!addonList) {
      return { from: this.actorID, error: "noAddons",
               message: "This root actor has no browser addons." };
    }

    return addonList.getList().then((addonActors) => {
      let addonActorPool = new ActorPool(this.conn);
      for (let addonActor of addonActors) {
          addonActorPool.addActor(addonActor);
      }

      if (this._addonActorPool) {
        this.conn.removeActorPool(this._addonActorPool);
      }
      this._addonActorPool = addonActorPool;
      this.conn.addActorPool(this._addonActorPool);

      addonList.onListChanged = this._onAddonListChanged;

      return {
        "from": this.actorID,
        "addons": [addonActor.form() for (addonActor of addonActors)]
      };
    });
  },

  onAddonListChanged: function () {
    this.conn.send({ from: this.actorID, type: "addonListChanged" });
    this._parameters.addonList.onListChanged = null;
  },

  onListProcesses: function () {
    let processes = [];
    for (let i = 0; i < ppmm.childCount; i++) {
      processes.push({
        id: i, // XXX: may not be a perfect id, but process message manager doesn't expose anything...
        parent: i == 0, // XXX Weak, but appear to be stable
        tabCount: undefined, // TODO: exposes process message manager on frameloaders in order to compute this
      });
    }
    return { processes: processes };
  },

  onAttachProcess: function (aRequest) {
    let mm = ppmm.getChildAt(aRequest.id);
    if (!mm) {
      return { error: "noProcess",
               message: "There is no process with id '" + aRequest.id + "'." };
    }
    return DebuggerServer.connectToContent(this.conn, mm)
                         .then(form => ({ form: form }));
  },

  /* This is not in the spec, but it's used by tests. */
  onEcho: function (aRequest) {
    /*
     * Request packets are frozen. Copy aRequest, so that
     * DebuggerServerConnection.onPacket can attach a 'from' property.
     */
    return Cu.cloneInto(aRequest, {});
  },

  onProtocolDescription: function () {
    return require("devtools/server/protocol").dumpProtocolSpec();
  },

  /* Support for DebuggerServer.addGlobalActor. */
  _createExtraActors: createExtraActors,
  _appendExtraActors: appendExtraActors,

  /* ThreadActor hooks. */

  /**
   * Prepare to enter a nested event loop by disabling debuggee events.
   */
  preNest: function() {
    // Disable events in all open windows.
    let e = Services.wm.getEnumerator(null);
    while (e.hasMoreElements()) {
      let win = e.getNext();
      let windowUtils = win.QueryInterface(Ci.nsIInterfaceRequestor)
                           .getInterface(Ci.nsIDOMWindowUtils);
      windowUtils.suppressEventHandling(true);
      windowUtils.suspendTimeouts();
    }
  },

  /**
   * Prepare to exit a nested event loop by enabling debuggee events.
   */
  postNest: function(aNestData) {
    // Enable events in all open windows.
    let e = Services.wm.getEnumerator(null);
    while (e.hasMoreElements()) {
      let win = e.getNext();
      let windowUtils = win.QueryInterface(Ci.nsIInterfaceRequestor)
                           .getInterface(Ci.nsIDOMWindowUtils);
      windowUtils.resumeTimeouts();
      windowUtils.suppressEventHandling(false);
    }
  },

  /**
   * Create or return the StyleSheetActor for a style sheet. This method
   * is here because the Style Editor and Inspector share style sheet actors.
   *
   * @param DOMStyleSheet styleSheet
   *        The style sheet to create an actor for.
   * @return StyleSheetActor actor
   *         The actor for this style sheet.
   *
   */
  createStyleSheetActor: function(styleSheet) {
    if (this._styleSheetActors.has(styleSheet)) {
      return this._styleSheetActors.get(styleSheet);
    }
    let actor = new StyleSheetActor(styleSheet, this);
    this._styleSheetActors.set(styleSheet, actor);

    this._globalActorPool.addActor(actor);

    return actor;
  },

  /**
   * Remove the extra actor (added by DebuggerServer.addGlobalActor or
   * DebuggerServer.addTabActor) name |aName|.
   */
  removeActorByName: function(aName) {
    if (aName in this._extraActors) {
      const actor = this._extraActors[aName];
      if (this._globalActorPool.has(actor)) {
        this._globalActorPool.removeActor(actor);
      }
      if (this._tabActorPool) {
        // Iterate over TabActor instances to also remove tab actors
        // created during listTabs for each document.
        this._tabActorPool.forEach(tab => {
          tab.removeActorByName(aName);
        });
      }
      delete this._extraActors[aName];
    }
   }
};

RootActor.prototype.requestTypes = {
  "listTabs": RootActor.prototype.onListTabs,
  "listAddons": RootActor.prototype.onListAddons,
  "listProcesses": RootActor.prototype.onListProcesses,
  "attachProcess": RootActor.prototype.onAttachProcess,
  "echo": RootActor.prototype.onEcho,
  "protocolDescription": RootActor.prototype.onProtocolDescription
};

exports.RootActor = RootActor;<|MERGE_RESOLUTION|>--- conflicted
+++ resolved
@@ -158,15 +158,12 @@
     // Whether the page style actor implements the getUsedFontFaces method
     // that returns the font faces used on a node
     getUsedFontFaces: true,
-<<<<<<< HEAD
     // Trait added in Gecko 38, indicating that all features necessary for
     // grabbing allocations from the MemoryActor are available for the performance tool
-    memoryActorAllocations: true
-=======
+    memoryActorAllocations: true,
     // Whether the webapps actor implements `fetch` request
     // that allows retrieving app sources locally
     fetchPackagedApp: true,
->>>>>>> 299fa07e
   },
 
   /**
