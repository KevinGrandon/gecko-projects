--- conflicted
+++ resolved
@@ -126,8 +126,5 @@
     CXXFLAGS += CONFIG['TK_CFLAGS']
     OS_LIBS += CONFIG['TK_LIBS']
 
-<<<<<<< HEAD
 DIRS += ['updater-xpcshell']
-=======
-FAIL_ON_WARNINGS = True
->>>>>>> 834e2d30
+FAIL_ON_WARNINGS = True