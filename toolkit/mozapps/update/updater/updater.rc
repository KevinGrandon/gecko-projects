/* This Source Code Form is subject to the terms of the Mozilla Public
 * License, v. 2.0. If a copy of the MPL was not distributed with this
 * file, You can obtain one at http://mozilla.org/MPL/2.0/. */

// Microsoft Visual C++ generated resource script.
//
#ifdef UPDATER_XPCSHELL_CERT
#include "../resource.h"
#define MANIFEST_PATH "../updater.exe.manifest"
#define ICON_PATH "../updater.ico"
#else
#include "resource.h"
#define MANIFEST_PATH "updater.exe.manifest"
#define ICON_PATH "updater.ico"
#endif

#define APSTUDIO_READONLY_SYMBOLS
/////////////////////////////////////////////////////////////////////////////
//
// Generated from the TEXTINCLUDE 2 resource.
//
#include "winresrc.h"

/////////////////////////////////////////////////////////////////////////////
#undef APSTUDIO_READONLY_SYMBOLS

/////////////////////////////////////////////////////////////////////////////
// English (U.S.) resources

#if !defined(AFX_RESOURCE_DLL) || defined(AFX_TARG_ENU)
#ifdef _WIN32
LANGUAGE LANG_ENGLISH, SUBLANG_ENGLISH_US
#pragma code_page(1252)
#endif //_WIN32

/////////////////////////////////////////////////////////////////////////////
//
// RT_MANIFEST
//

<<<<<<< HEAD
1                       RT_MANIFEST             MANIFEST_PATH
=======
1                       RT_MANIFEST             "updater.exe.manifest"
IDR_COMCTL32_MANIFEST   RT_MANIFEST             "updater.exe.comctl32.manifest"
>>>>>>> 423a7e21

/////////////////////////////////////////////////////////////////////////////
//
// Icon
//

IDI_DIALOG ICON ICON_PATH


/////////////////////////////////////////////////////////////////////////////
//
// Embedded an identifier to uniquely identiy this as a Mozilla updater.
//

STRINGTABLE
{
  IDS_UPDATER_IDENTITY, "moz-updater.exe-4cdccec4-5ee0-4a06-9817-4cd899a9db49"
} 


/////////////////////////////////////////////////////////////////////////////
//
// Dialog
//

IDD_DIALOG DIALOGEX 0, 0, 253, 41
STYLE DS_SETFONT | DS_MODALFRAME | DS_FIXEDSYS | WS_POPUP | WS_CAPTION
FONT 8, "MS Shell Dlg", 400, 0, 0x1
BEGIN
    CONTROL         "",IDC_PROGRESS,"msctls_progress32",WS_BORDER,7,24,239,10
    LTEXT           "",IDC_INFO,7,8,239,13,SS_NOPREFIX
END


/////////////////////////////////////////////////////////////////////////////
//
// DESIGNINFO
//

#ifdef APSTUDIO_INVOKED
GUIDELINES DESIGNINFO 
BEGIN
    IDD_DIALOG, DIALOG
    BEGIN
        LEFTMARGIN, 7
        RIGHTMARGIN, 246
        TOPMARGIN, 7
        BOTTOMMARGIN, 39
    END
END
#endif    // APSTUDIO_INVOKED


#ifdef APSTUDIO_INVOKED
/////////////////////////////////////////////////////////////////////////////
//
// TEXTINCLUDE
//

1 TEXTINCLUDE 
BEGIN
    "resource.h\0"
END

2 TEXTINCLUDE 
BEGIN
    "#include ""winresrc.h""\r\n"
    "\0"
END

3 TEXTINCLUDE 
BEGIN
    "\r\n"
    "\0"
END

#endif    // APSTUDIO_INVOKED

#endif    // English (U.S.) resources
/////////////////////////////////////////////////////////////////////////////



#ifndef APSTUDIO_INVOKED
/////////////////////////////////////////////////////////////////////////////
//
// Generated from the TEXTINCLUDE 3 resource.
//


/////////////////////////////////////////////////////////////////////////////
#endif    // not APSTUDIO_INVOKED
<|MERGE_RESOLUTION|>--- conflicted
+++ resolved
@@ -7,10 +7,12 @@
 #ifdef UPDATER_XPCSHELL_CERT
 #include "../resource.h"
 #define MANIFEST_PATH "../updater.exe.manifest"
+#define CTL32_MANIFEST_PATH "../updater.exe.comctl32.manifest"
 #define ICON_PATH "../updater.ico"
 #else
 #include "resource.h"
 #define MANIFEST_PATH "updater.exe.manifest"
+#define CTL32_MANIFEST_PATH "updater.exe.comctl32.manifest"
 #define ICON_PATH "updater.ico"
 #endif
 
@@ -38,12 +40,8 @@
 // RT_MANIFEST
 //
 
-<<<<<<< HEAD
 1                       RT_MANIFEST             MANIFEST_PATH
-=======
-1                       RT_MANIFEST             "updater.exe.manifest"
-IDR_COMCTL32_MANIFEST   RT_MANIFEST             "updater.exe.comctl32.manifest"
->>>>>>> 423a7e21
+IDR_COMCTL32_MANIFEST   RT_MANIFEST             CTL32_MANIFEST_PATH
 
 /////////////////////////////////////////////////////////////////////////////
 //
