--- conflicted
+++ resolved
@@ -35,17 +35,8 @@
 elif CONFIG['OS_ARCH'] == 'Darwin':
     SOURCES += [
         'mach_override.c',
-<<<<<<< HEAD
-        'mozPoisonWriteBase.cpp',
-        'mozPoisonWriteMac.cpp',
-    ]
-else:
-    SOURCES += [
-        'mozPoisonWriteStub.cpp',
-=======
         'PoisonIOInterposerBase.cpp',
         'PoisonIOInterposerMac.cpp',
->>>>>>> d77b6af4
     ]
 
 include('../glue/objs.mozbuild')
