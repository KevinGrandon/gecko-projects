/* -*- Mode: C++; tab-width: 20; indent-tabs-mode: nil; c-basic-offset: 2 -*-
 * This Source Code Form is subject to the terms of the Mozilla Public
 * License, v. 2.0. If a copy of the MPL was not distributed with this
 * file, You can obtain one at http://mozilla.org/MPL/2.0/. */

#include <math.h>

#include "prlink.h"
#include "prmem.h"
#include "prenv.h"
#include "gfxPrefs.h"
#include "nsString.h"
#include "mozilla/dom/ScreenOrientation.h"
#include "mozilla/Preferences.h"
#include "mozilla/Hal.h"

#include "gfxVRCardboard.h"

#include "nsServiceManagerUtils.h"
#include "nsIScreenManager.h"

#ifdef ANDROID
#include <android/log.h>
#define LOG(args...)  __android_log_print(ANDROID_LOG_INFO, "GeckoVR" , ## args)
#else
#define LOG(...) do { } while(0)
#endif

// 1/sqrt(2) (aka sqrt(2)/2)
#ifndef M_SQRT1_2
# define M_SQRT1_2	0.70710678118654752440
#endif

using namespace mozilla::dom;
using namespace mozilla::gfx;
using namespace mozilla::gfx::impl;

namespace {
// some utility functions

// This remaps axes in the given matrix to a new configuration based on the
// screen orientation.  Similar to what Android SensorManager.remapCoordinateSystem
// does, except only for a fixed number of transforms that we need.
Matrix4x4
RemapMatrixForOrientation(ScreenOrientation screenConfig, const Matrix4x4& aMatrix)
{
  Matrix4x4 out;
  const float *in = &aMatrix._11;
  float *o = &out._11;

  if (screenConfig == eScreenOrientation_LandscapePrimary) {
    // remap X,Y -> Y,-X
    o[0] = -in[1]; o[1] = in[0]; o[2] = in[2];
    o[4] = -in[5]; o[5] = in[4]; o[6] = in[6];
    o[8] = -in[9]; o[9] = in[8]; o[10] = in[10];
  } else if (screenConfig == eScreenOrientation_LandscapeSecondary) {
    // remap X,Y -> -Y,X
    o[0] = in[1]; o[1] = -in[0]; o[2] = in[2];
    o[4] = in[5]; o[5] = -in[4]; o[6] = in[6];
    o[8] = in[9]; o[9] = -in[8]; o[10] = in[10];
  } else if (screenConfig == eScreenOrientation_PortraitPrimary ||
             screenConfig == eScreenOrientation_PortraitSecondary)
  {
    // remap X,Y -> X,-Z
    o[0] = in[0]; o[1] = in[2]; o[2] = -in[1];
    o[4] = in[4]; o[5] = in[6]; o[6] = -in[5];
    o[8] = in[8]; o[9] = in[10]; o[10] = -in[9];
  } else {
    MOZ_ASSERT(0, "gfxVRCardboard::RemapMatrixForOrientation invalid screenConfig");
  }

  return out;
}

} // namespace

HMDInfoCardboard::HMDInfoCardboard()
  : VRHMDInfo(VRHMDType::Cardboard)
  , mStartCount(0)
  , mOrient(eScreenOrientation_PortraitPrimary)
{
  MOZ_ASSERT(sizeof(HMDInfoCardboard::DistortionVertex) == sizeof(VRDistortionVertex),
             "HMDInfoCardboard::DistortionVertex must match the size of VRDistortionVertex");

  MOZ_COUNT_CTOR_INHERITED(HMDInfoCardboard, VRHMDInfo);

  mDeviceName.AssignLiteral("Phone Sensor (Cardboard) HMD");

  mSupportedSensorBits = State_Orientation;

  mRecommendedEyeFOV[Eye_Left] = VRFieldOfView(45.0, 45.0, 45.0, 45.0);
  mRecommendedEyeFOV[Eye_Right] = VRFieldOfView(45.0, 45.0, 45.0, 45.0);

  mMaximumEyeFOV[Eye_Left] = VRFieldOfView(45.0, 45.0, 45.0, 45.0);
  mMaximumEyeFOV[Eye_Right] = VRFieldOfView(45.0, 45.0, 45.0, 45.0);

  SetFOV(mRecommendedEyeFOV[Eye_Left], mRecommendedEyeFOV[Eye_Right], 0.01, 10000.0);

#if 1
  int32_t xcoord = 0;
  if (PR_GetEnv("FAKE_CARDBOARD_SCREEN")) {
      const char *env = PR_GetEnv("FAKE_CARDBOARD_SCREEN");
      nsresult err;
      xcoord = nsCString(env).ToInteger(&err);
      if (err != NS_OK) xcoord = 0;
  }
  mScreen = VRHMDManager::MakeFakeScreen(xcoord, 0, 1920, 1080);
#endif

}

bool
HMDInfoCardboard::StartSensorTracking()
{
  LOG("HMDInfoCardboard::StartSensorTracking %d\n", mStartCount);
  if (mStartCount == 0) {
    // it's never been started before; initialize observers and
    // initial state.

    mozilla::hal::ScreenConfiguration sconfig;
    mozilla::hal::GetCurrentScreenConfiguration(&sconfig);
    this->Notify(sconfig);

    mozilla::hal::RegisterSensorObserver(mozilla::hal::SENSOR_GAME_ROTATION_VECTOR, this);
    mozilla::hal::RegisterScreenConfigurationObserver(this);

    mLastSensorState.Clear();
  }

  mStartCount++;
  return true;
}

void
HMDInfoCardboard::Notify(const mozilla::hal::ScreenConfiguration& config)
{
  mOrient = config.orientation();

  if (mOrient == eScreenOrientation_LandscapePrimary) {
    mScreenTransform = Quaternion(0.f, 0.f, (float) M_SQRT1_2, (float) M_SQRT1_2);
  } else if (mOrient == eScreenOrientation_LandscapeSecondary) {
    mScreenTransform = Quaternion(0.f, 0.f, (float) -M_SQRT1_2, (float) M_SQRT1_2);
  } else if (mOrient == eScreenOrientation_PortraitPrimary) {
    mScreenTransform = Quaternion();
  } else if (mOrient == eScreenOrientation_PortraitSecondary) {
    mScreenTransform = Quaternion(0.f, 0.f, 1.f, 0.f);
  }
}

void
HMDInfoCardboard::Notify(const mozilla::hal::SensorData& data)
{
  if (data.sensor() != mozilla::hal::SENSOR_GAME_ROTATION_VECTOR)
    return;

  const nsTArray<float>& sensorValues = data.values();

  // This is super chatty
  //LOG("HMDInfoCardboard::Notify %f %f %f %f\n", sensorValues[0], sensorValues[1], sensorValues[2], sensorValues[3]);

  mSavedLastSensor.Set(sensorValues[0], sensorValues[1], sensorValues[2], sensorValues[3]);
  mSavedLastSensorTime = data.timestamp();
  mNeedsSensorCompute = true;
}

void
HMDInfoCardboard::ComputeStateFromLastSensor()
{
  if (!mNeedsSensorCompute)
    return;

  // apply the zero orientation
  Quaternion q = mSensorZeroInverse * mSavedLastSensor;

  // make a matrix from the quat
  Matrix4x4 qm;
  qm.SetRotationFromQuaternion(q);

  // remap the coordinate space, based on the orientation
  Matrix4x4 qmRemapped = RemapMatrixForOrientation(mOrient, qm);

  // turn it back into a quat
  q.SetFromRotationMatrix(qmRemapped);

  // apply adjustment based on what's been done to the screen and the original zero
  // position of the base coordinate space
  q = mScreenTransform * q;

  VRHMDSensorState& state = mLastSensorState;

  state.flags |= State_Orientation;
  state.orientation[0] = q.x;
  state.orientation[1] = q.y;
  state.orientation[2] = q.z;
  state.orientation[3] = q.w;

  state.timestamp = mSavedLastSensorTime / 1000000.0;

  mNeedsSensorCompute = false;
}

VRHMDSensorState
HMDInfoCardboard::GetSensorState(double timeOffset)
{
  ComputeStateFromLastSensor();
  return mLastSensorState;
}

void
HMDInfoCardboard::StopSensorTracking()
{
  LOG("HMDInfoCardboard::StopSensorTracking, count %d\n", mStartCount);
  if (--mStartCount == 0) {
    mozilla::hal::UnregisterScreenConfigurationObserver(this);
    mozilla::hal::UnregisterSensorObserver(mozilla::hal::SENSOR_GAME_ROTATION_VECTOR, this);
  }
}

void
HMDInfoCardboard::ZeroSensor()
{
  mSensorZeroInverse = mSavedLastSensor;
  mSensorZeroInverse.Invert();
}

bool
HMDInfoCardboard::SetFOV(const VRFieldOfView& aFOVLeft,
                         const VRFieldOfView& aFOVRight,
                         double zNear, double zFar)
{
  const float standardIPD = 0.064f;

  mZNear = zNear;
  mZFar = zFar;

  for (uint32_t eye = 0; eye < NumEyes; eye++) {
    mEyeFOV[eye] = eye == Eye_Left ? aFOVLeft : aFOVRight;
    mEyeTranslation[eye] = Point3D(standardIPD * (eye == Eye_Left ? -1.0 : 1.0), 0.0, 0.0);
    mEyeProjectionMatrix[eye] = mEyeFOV[eye].ConstructProjectionMatrix(zNear, zFar, true);

    mDistortionMesh[eye].mVertices.SetLength(4);
    mDistortionMesh[eye].mIndices.SetLength(6);

    HMDInfoCardboard::DistortionVertex *destv = reinterpret_cast<HMDInfoCardboard::DistortionVertex*>(mDistortionMesh[eye].mVertices.Elements());
    float xoffs = eye == Eye_Left ? 0.0f : 1.0f;
    float txoffs = eye == Eye_Left ? 0.0f : 0.5f;
    destv[0].pos[0] = -1.0 + xoffs;
    destv[0].pos[1] = -1.0;
    destv[0].texR[0] = destv[0].texG[0] = destv[0].texB[0] = 0.0 + txoffs;
    destv[0].texR[1] = destv[0].texG[1] = destv[0].texB[1] = 1.0;
    destv[0].padding[0] = 1.0; // vignette factor

    destv[1].pos[0] = 0.0 + xoffs;
    destv[1].pos[1] = -1.0;
    destv[1].texR[0] = destv[1].texG[0] = destv[1].texB[0] = 0.5 + txoffs;
    destv[1].texR[1] = destv[1].texG[1] = destv[1].texB[1] = 1.0;
    destv[1].padding[0] = 1.0; // vignette factor

    destv[2].pos[0] = 0.0 + xoffs;
    destv[2].pos[1] = 1.0;
    destv[2].texR[0] = destv[2].texG[0] = destv[2].texB[0] = 0.5 + txoffs;
    destv[2].texR[1] = destv[2].texG[1] = destv[2].texB[1] = 0.0;
    destv[2].padding[0] = 1.0; // vignette factor

    destv[3].pos[0] = -1.0 + xoffs;
    destv[3].pos[1] = 1.0;
    destv[3].texR[0] = destv[3].texG[0] = destv[3].texB[0] = 0.0 + txoffs;
    destv[3].texR[1] = destv[3].texG[1] = destv[3].texB[1] = 0.0;
    destv[3].padding[0] = 1.0; // vignette factor

    uint16_t *iv = mDistortionMesh[eye].mIndices.Elements();
    iv[0] = 0; iv[1] = 1; iv[2] = 2;
    iv[3] = 2; iv[4] = 3; iv[5] = 0;
  }

  // XXX find out the default screen size and use that
  mEyeResolution.width = 1920 / 2;
  mEyeResolution.height = 1080;

  if (PR_GetEnv("FAKE_CARDBOARD_SCREEN")) {
    // for testing, make the eye resolution 2x of the screen
    mEyeResolution.width *= 2;
    mEyeResolution.height *= 2;
  }

  mConfiguration.hmdType = mType;
  mConfiguration.value = 0;
  mConfiguration.fov[0] = aFOVLeft;
  mConfiguration.fov[1] = aFOVRight;

  return true;
}

void
HMDInfoCardboard::FillDistortionConstants(uint32_t whichEye,
                                          const IntSize& textureSize, const IntRect& eyeViewport,
                                          const Size& destViewport, const Rect& destRect,
                                          VRDistortionConstants& values)
{
  // these modify the texture coordinates; texcoord * zw + xy
  values.eyeToSourceScaleAndOffset[0] = 0.0;
  values.eyeToSourceScaleAndOffset[1] = 0.0;
  if (PR_GetEnv("FAKE_CARDBOARD_SCREEN")) {
    values.eyeToSourceScaleAndOffset[2] = 2.0;
    values.eyeToSourceScaleAndOffset[3] = 2.0;
  } else {
    values.eyeToSourceScaleAndOffset[2] = 1.0;
    values.eyeToSourceScaleAndOffset[3] = 1.0;
  }

  // Our mesh positions are in the [-1..1] clip space; we give appropriate offset
  // and scaling for the right viewport.  (In the 0..2 space for sanity)

  // this is the destRect in clip space
  float x0 = destRect.x / destViewport.width * 2.0 - 1.0;
  float x1 = (destRect.x + destRect.width) / destViewport.width * 2.0 - 1.0;

  float y0 = destRect.y / destViewport.height * 2.0 - 1.0;
  float y1 = (destRect.y + destRect.height) / destViewport.height * 2.0 - 1.0;

  // offset
  values.destinationScaleAndOffset[0] = (x0+x1) / 2.0;
  values.destinationScaleAndOffset[1] = (y0+y1) / 2.0;
  // scale
  values.destinationScaleAndOffset[2] = destRect.width / destViewport.width;
  values.destinationScaleAndOffset[3] = destRect.height / destViewport.height;
}

void
HMDInfoCardboard::Destroy()
{
}



bool
VRHMDManagerCardboard::PlatformInit()
{
<<<<<<< HEAD
  return gfxPrefs::VRCardboardEnabled();
=======
  return gfxPrefs::VREnabled() && gfxPrefs::VRCardboardEnabled();
>>>>>>> 5cd988f5
}

bool
VRHMDManagerCardboard::Init()
{
  if (mCardboardInitialized)
    return true;

  nsRefPtr<HMDInfoCardboard> hmd = new HMDInfoCardboard();
  mCardboardHMDs.AppendElement(hmd);

  mCardboardInitialized = true;
  return true;
}

void
VRHMDManagerCardboard::Destroy()
{
  if (!mCardboardInitialized)
    return;

  for (size_t i = 0; i < mCardboardHMDs.Length(); ++i) {
    mCardboardHMDs[i]->Destroy();
  }

  mCardboardHMDs.Clear();
  mCardboardInitialized = false;
}

void
VRHMDManagerCardboard::GetHMDs(nsTArray<nsRefPtr<VRHMDInfo>>& aHMDResult)
{
  Init();
  for (size_t i = 0; i < mCardboardHMDs.Length(); ++i) {
    aHMDResult.AppendElement(mCardboardHMDs[i]);
  }
}<|MERGE_RESOLUTION|>--- conflicted
+++ resolved
@@ -336,11 +336,7 @@
 bool
 VRHMDManagerCardboard::PlatformInit()
 {
-<<<<<<< HEAD
-  return gfxPrefs::VRCardboardEnabled();
-=======
   return gfxPrefs::VREnabled() && gfxPrefs::VRCardboardEnabled();
->>>>>>> 5cd988f5
 }
 
 bool
