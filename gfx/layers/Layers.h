/* -*- Mode: C++; tab-width: 2; indent-tabs-mode: nil; c-basic-offset: 2 -*-
 * This Source Code Form is subject to the terms of the Mozilla Public
 * License, v. 2.0. If a copy of the MPL was not distributed with this
 * file, You can obtain one at http://mozilla.org/MPL/2.0/. */

#ifndef GFX_LAYERS_H
#define GFX_LAYERS_H

#include <stdint.h>                     // for uint32_t, uint64_t, uint8_t
#include <stdio.h>                      // for FILE
#include <sys/types.h>                  // for int32_t, int64_t
#include "FrameMetrics.h"               // for FrameMetrics
#include "Units.h"                      // for LayerMargin, LayerPoint, ParentLayerIntRect
#include "gfxContext.h"                 // for GraphicsOperator
#include "gfxTypes.h"
#include "gfxColor.h"                   // for gfxRGBA
#include "GraphicsFilter.h"             // for GraphicsFilter
#include "gfxPoint.h"                   // for gfxPoint
#include "gfxRect.h"                    // for gfxRect
#include "gfx2DGlue.h"
#include "mozilla/Assertions.h"         // for MOZ_ASSERT_HELPER2, etc
#include "mozilla/DebugOnly.h"          // for DebugOnly
#include "mozilla/EventForwards.h"      // for nsPaintEvent
#include "mozilla/Maybe.h"              // for Maybe
#include "mozilla/RefPtr.h"             // for already_AddRefed
#include "mozilla/StyleAnimationValue.h" // for StyleAnimationValue, etc
#include "mozilla/TimeStamp.h"          // for TimeStamp, TimeDuration
#include "mozilla/gfx/BaseMargin.h"     // for BaseMargin
#include "mozilla/gfx/BasePoint.h"      // for BasePoint
#include "mozilla/gfx/Point.h"          // for IntSize
#include "mozilla/gfx/Types.h"          // for SurfaceFormat
#include "mozilla/gfx/UserData.h"       // for UserData, etc
#include "mozilla/layers/LayersTypes.h"
#include "mozilla/mozalloc.h"           // for operator delete, etc
#include "nsAutoPtr.h"                  // for nsAutoPtr, nsRefPtr, etc
#include "nsCOMPtr.h"                   // for already_AddRefed
#include "nsCSSProperty.h"              // for nsCSSProperty
#include "nsDebug.h"                    // for NS_ASSERTION
#include "nsISupportsImpl.h"            // for Layer::Release, etc
#include "nsRect.h"                     // for mozilla::gfx::IntRect
#include "nsRegion.h"                   // for nsIntRegion
#include "nsString.h"                   // for nsCString
#include "nsTArray.h"                   // for nsTArray
#include "nsTArrayForwardDeclare.h"     // for InfallibleTArray
#include "nscore.h"                     // for nsACString, nsAString
#include "mozilla/Logging.h"                      // for PRLogModuleInfo
#include "nsIWidget.h"                  // For plugin window configuration information structs
#include "gfxVR.h"
#include "ImageContainer.h"

class gfxContext;

extern uint8_t gLayerManagerLayerBuilder;

namespace mozilla {

class ComputedTimingFunction;
class FrameLayerBuilder;
class StyleAnimationValue;

namespace gl {
class GLContext;
} // namespace gl

namespace gfx {
class DrawTarget;
} // namespace gfx

namespace dom {
class OverfillCallback;
} // namespace dom

namespace layers {

class Animation;
class AnimationData;
class AsyncPanZoomController;
class ClientLayerManager;
class Layer;
class LayerMetricsWrapper;
class PaintedLayer;
class ContainerLayer;
class ImageLayer;
class ColorLayer;
class CanvasLayer;
class ReadbackLayer;
class ReadbackProcessor;
class RefLayer;
class LayerComposite;
class ShadowableLayer;
class ShadowLayerForwarder;
class LayerManagerComposite;
class SpecificLayerAttributes;
class Compositor;
class FrameUniformityData;
class PersistentBufferProvider;

namespace layerscope {
class LayersPacket;
} // namespace layerscope

#define MOZ_LAYER_DECL_NAME(n, e)                              \
  virtual const char* Name() const override { return n; }  \
  virtual LayerType GetType() const override { return e; }

/**
 * Base class for userdata objects attached to layers and layer managers.
 */
class LayerUserData {
public:
  virtual ~LayerUserData() {}
};

/*
 * Motivation: For truly smooth animation and video playback, we need to
 * be able to compose frames and render them on a dedicated thread (i.e.
 * off the main thread where DOM manipulation, script execution and layout
 * induce difficult-to-bound latency). This requires Gecko to construct
 * some kind of persistent scene structure (graph or tree) that can be
 * safely transmitted across threads. We have other scenarios (e.g. mobile
 * browsing) where retaining some rendered data between paints is desired
 * for performance, so again we need a retained scene structure.
 *
 * Our retained scene structure is a layer tree. Each layer represents
 * content which can be composited onto a destination surface; the root
 * layer is usually composited into a window, and non-root layers are
 * composited into their parent layers. Layers have attributes (e.g.
 * opacity and clipping) that influence their compositing.
 *
 * We want to support a variety of layer implementations, including
 * a simple "immediate mode" implementation that doesn't retain any
 * rendered data between paints (i.e. uses cairo in just the way that
 * Gecko used it before layers were introduced). But we also don't want
 * to have bifurcated "layers"/"non-layers" rendering paths in Gecko.
 * Therefore the layers API is carefully designed to permit maximally
 * efficient implementation in an "immediate mode" style. See the
 * BasicLayerManager for such an implementation.
 */

static void LayerManagerUserDataDestroy(void *data)
{
  delete static_cast<LayerUserData*>(data);
}

/**
 * A LayerManager controls a tree of layers. All layers in the tree
 * must use the same LayerManager.
 *
 * All modifications to a layer tree must happen inside a transaction.
 * Only the state of the layer tree at the end of a transaction is
 * rendered. Transactions cannot be nested
 *
 * Each transaction has two phases:
 * 1) Construction: layers are created, inserted, removed and have
 * properties set on them in this phase.
 * BeginTransaction and BeginTransactionWithTarget start a transaction in
 * the Construction phase.
 * 2) Drawing: PaintedLayers are rendered into in this phase, in tree
 * order. When the client has finished drawing into the PaintedLayers, it should
 * call EndTransaction to complete the transaction.
 *
 * All layer API calls happen on the main thread.
 *
 * Layers are refcounted. The layer manager holds a reference to the
 * root layer, and each container layer holds a reference to its children.
 */
class LayerManager {
  NS_INLINE_DECL_REFCOUNTING(LayerManager)

protected:
  typedef mozilla::gfx::DrawTarget DrawTarget;
  typedef mozilla::gfx::IntSize IntSize;
  typedef mozilla::gfx::SurfaceFormat SurfaceFormat;

public:
  LayerManager()
    : mDestroyed(false)
    , mSnapEffectiveTransforms(true)
    , mId(0)
    , mInTransaction(false)
  {
    InitLog();
  }

  /**
   * Release layers and resources held by this layer manager, and mark
   * it as destroyed.  Should do any cleanup necessary in preparation
   * for its widget going away.  After this call, only user data calls
   * are valid on the layer manager.
   */
  virtual void Destroy()
  {
    mDestroyed = true;
    mUserData.Destroy();
    mRoot = nullptr;
  }
  bool IsDestroyed() { return mDestroyed; }

  virtual ShadowLayerForwarder* AsShadowForwarder()
  { return nullptr; }

  virtual LayerManagerComposite* AsLayerManagerComposite()
  { return nullptr; }

  virtual ClientLayerManager* AsClientLayerManager()
  { return nullptr; }

  /**
   * Returns true if this LayerManager is owned by an nsIWidget,
   * and is used for drawing into the widget.
   */
  virtual bool IsWidgetLayerManager() { return true; }
  virtual bool IsInactiveLayerManager() { return false; }

  /**
   * Start a new transaction. Nested transactions are not allowed so
   * there must be no transaction currently in progress.
   * This transaction will update the state of the window from which
   * this LayerManager was obtained.
   */
  virtual void BeginTransaction() = 0;
  /**
   * Start a new transaction. Nested transactions are not allowed so
   * there must be no transaction currently in progress.
   * This transaction will render the contents of the layer tree to
   * the given target context. The rendering will be complete when
   * EndTransaction returns.
   */
  virtual void BeginTransactionWithTarget(gfxContext* aTarget) = 0;

  enum EndTransactionFlags {
    END_DEFAULT = 0,
    END_NO_IMMEDIATE_REDRAW = 1 << 0,  // Do not perform the drawing phase
    END_NO_COMPOSITE = 1 << 1, // Do not composite after drawing painted layer contents.
    END_NO_REMOTE_COMPOSITE = 1 << 2 // Do not schedule a composition with a remote Compositor, if one exists.
  };

  FrameLayerBuilder* GetLayerBuilder() {
    return reinterpret_cast<FrameLayerBuilder*>(GetUserData(&gLayerManagerLayerBuilder));
  }

  /**
   * Attempts to end an "empty transaction". There must have been no
   * changes to the layer tree since the BeginTransaction().
   * It's possible for this to fail; PaintedLayers may need to be updated
   * due to VRAM data being lost, for example. In such cases this method
   * returns false, and the caller must proceed with a normal layer tree
   * update and EndTransaction.
   */
  virtual bool EndEmptyTransaction(EndTransactionFlags aFlags = END_DEFAULT) = 0;

  /**
   * Function called to draw the contents of each PaintedLayer.
   * aRegionToDraw contains the region that needs to be drawn.
   * This would normally be a subregion of the visible region.
   * The callee must draw all of aRegionToDraw. Drawing outside
   * aRegionToDraw will be clipped out or ignored.
   * The callee must draw all of aRegionToDraw.
   * This region is relative to 0,0 in the PaintedLayer.
   *
   * aDirtyRegion contains the region that is due to be painted at some point,
   * even though only aRegionToDraw should be drawn during this call.
   * They will often be equal, but aDirtyRegion may be larger, for example
   * when painting progressively. aRegionToDraw must be entirely contained
   * within aDirtyRegion.
   *
   * aRegionToInvalidate contains a region whose contents have been
   * changed by the layer manager and which must therefore be invalidated.
   * For example, this could be non-empty if a retained layer internally
   * switches from RGBA to RGB or back ... we might want to repaint it to
   * consistently use subpixel-AA or not.
   * This region is relative to 0,0 in the PaintedLayer.
   * aRegionToInvalidate may contain areas that are outside
   * aRegionToDraw; the callee must ensure that these areas are repainted
   * in the current layer manager transaction or in a later layer
   * manager transaction.
   *
   * aContext must not be used after the call has returned.
   * We guarantee that buffered contents in the visible
   * region are valid once drawing is complete.
   *
   * The origin of aContext is 0,0 in the PaintedLayer.
   */
  typedef void (* DrawPaintedLayerCallback)(PaintedLayer* aLayer,
                                           gfxContext* aContext,
                                           const nsIntRegion& aRegionToDraw,
                                           const nsIntRegion& aDirtyRegion,
                                           DrawRegionClip aClip,
                                           const nsIntRegion& aRegionToInvalidate,
                                           void* aCallbackData);

  /**
   * Finish the construction phase of the transaction, perform the
   * drawing phase, and end the transaction.
   * During the drawing phase, all PaintedLayers in the tree are
   * drawn in tree order, exactly once each, except for those layers
   * where it is known that the visible region is empty.
   */
  virtual void EndTransaction(DrawPaintedLayerCallback aCallback,
                              void* aCallbackData,
                              EndTransactionFlags aFlags = END_DEFAULT) = 0;

  /**
   * Schedule a composition with the remote Compositor, if one exists
   * for this LayerManager. Useful in conjunction with the END_NO_REMOTE_COMPOSITE
   * flag to EndTransaction.
   */
  virtual void Composite() {}

  virtual bool HasShadowManagerInternal() const { return false; }
  bool HasShadowManager() const { return HasShadowManagerInternal(); }
  virtual void StorePluginWidgetConfigurations(const nsTArray<nsIWidget::Configuration>& aConfigurations) {}
  bool IsSnappingEffectiveTransforms() { return mSnapEffectiveTransforms; }


  /**
   * Returns true if the layer manager can't render component alpha
   * layers, and layer building should do it's best to avoid
   * creating them.
   */
  virtual bool ShouldAvoidComponentAlphaLayers() { return false; }

  /**
   * Returns true if this LayerManager can properly support layers with
   * SurfaceMode::SURFACE_COMPONENT_ALPHA. LayerManagers that can't will use
   * transparent surfaces (and lose subpixel-AA for text).
   */
  virtual bool AreComponentAlphaLayersEnabled();

  /**
   * CONSTRUCTION PHASE ONLY
   * Set the root layer. The root layer is initially null. If there is
   * no root layer, EndTransaction won't draw anything.
   */
  virtual void SetRoot(Layer* aLayer) = 0;
  /**
   * Can be called anytime
   */
  Layer* GetRoot() { return mRoot; }

  /**
   * Does a breadth-first search from the root layer to find the first
   * scrollable layer, and returns its ViewID. Note that there may be
   * other layers in the tree which share the same ViewID.
   * Can be called any time.
   */
  FrameMetrics::ViewID GetRootScrollableLayerId();

  /**
   * Does a breadth-first search from the root layer to find the first
   * scrollable layer, and returns all the layers that have that ViewID
   * as the first scrollable metrics in their ancestor chain. If no
   * scrollable layers are found it just returns the root of the tree if
   * there is one.
   */
  void GetRootScrollableLayers(nsTArray<Layer*>& aArray);

  /**
   * Returns a list of all descendant layers for which
   * GetFrameMetrics().IsScrollable() is true and that
   * do not already have an ancestor in the return list.
   */
  void GetScrollableLayers(nsTArray<Layer*>& aArray);

  /**
   * CONSTRUCTION PHASE ONLY
   * Called when a managee has mutated.
   * Subclasses overriding this method must first call their
   * superclass's impl
   */
#ifdef DEBUG
  // In debug builds, we check some properties of |aLayer|.
  virtual void Mutated(Layer* aLayer);
#else
  virtual void Mutated(Layer* aLayer) { }
#endif

  /**
   * Hints that can be used during PaintedLayer creation to influence the type
   * or properties of the layer created.
   *
   * NONE: No hint.
   * SCROLLABLE: This layer may represent scrollable content.
   */
  enum PaintedLayerCreationHint {
    NONE, SCROLLABLE
  };

  /**
   * CONSTRUCTION PHASE ONLY
   * Create a PaintedLayer for this manager's layer tree.
   */
  virtual already_AddRefed<PaintedLayer> CreatePaintedLayer() = 0;
  /**
   * CONSTRUCTION PHASE ONLY
   * Create a PaintedLayer for this manager's layer tree, with a creation hint
   * parameter to help optimise the type of layer created.
   */
  virtual already_AddRefed<PaintedLayer> CreatePaintedLayerWithHint(PaintedLayerCreationHint) {
    return CreatePaintedLayer();
  }
  /**
   * CONSTRUCTION PHASE ONLY
   * Create a ContainerLayer for this manager's layer tree.
   */
  virtual already_AddRefed<ContainerLayer> CreateContainerLayer() = 0;
  /**
   * CONSTRUCTION PHASE ONLY
   * Create an ImageLayer for this manager's layer tree.
   */
  virtual already_AddRefed<ImageLayer> CreateImageLayer() = 0;
  /**
   * CONSTRUCTION PHASE ONLY
   * Create a ColorLayer for this manager's layer tree.
   */
  virtual already_AddRefed<ColorLayer> CreateColorLayer() = 0;
  /**
   * CONSTRUCTION PHASE ONLY
   * Create a CanvasLayer for this manager's layer tree.
   */
  virtual already_AddRefed<CanvasLayer> CreateCanvasLayer() = 0;
  /**
   * CONSTRUCTION PHASE ONLY
   * Create a ReadbackLayer for this manager's layer tree.
   */
  virtual already_AddRefed<ReadbackLayer> CreateReadbackLayer() { return nullptr; }
  /**
   * CONSTRUCTION PHASE ONLY
   * Create a RefLayer for this manager's layer tree.
   */
  virtual already_AddRefed<RefLayer> CreateRefLayer() { return nullptr; }


  /**
   * Can be called anytime, from any thread.
   *
   * Creates an Image container which forwards its images to the compositor within
   * layer transactions on the main thread or asynchronously using the ImageBridge IPDL protocol.
   * In the case of asynchronous, If the protocol is not available, the returned ImageContainer
   * will forward images within layer transactions.
   */
  static already_AddRefed<ImageContainer> CreateImageContainer(ImageContainer::Mode flag
                                                                = ImageContainer::SYNCHRONOUS);

  /**
   * Type of layer manager his is. This is to be used sparsely in order to
   * avoid a lot of Layers backend specific code. It should be used only when
   * Layers backend specific functionality is necessary.
   */
  virtual LayersBackend GetBackendType() = 0;

  /**
   * Type of layers backend that will be used to composite this layer tree.
   * When compositing is done remotely, then this returns the layers type
   * of the compositor.
   */
  virtual LayersBackend GetCompositorBackendType() { return GetBackendType(); }

  /**
   * Creates a DrawTarget which is optimized for inter-operating with this
   * layer manager.
   */
  virtual already_AddRefed<DrawTarget>
    CreateOptimalDrawTarget(const IntSize &aSize,
                            SurfaceFormat imageFormat);

  /**
   * Creates a DrawTarget for alpha masks which is optimized for inter-
   * operating with this layer manager. In contrast to CreateOptimalDrawTarget,
   * this surface is optimised for drawing alpha only and we assume that
   * drawing the mask is fairly simple.
   */
  virtual already_AddRefed<DrawTarget>
    CreateOptimalMaskDrawTarget(const IntSize &aSize);

  /**
   * Creates a DrawTarget for use with canvas which is optimized for
   * inter-operating with this layermanager.
   */
  virtual already_AddRefed<mozilla::gfx::DrawTarget>
    CreateDrawTarget(const mozilla::gfx::IntSize &aSize,
                     mozilla::gfx::SurfaceFormat aFormat);

  /**
   * Creates a PersistentBufferProvider for use with canvas which is optimized for
   * inter-operating with this layermanager.
   */
  virtual already_AddRefed<PersistentBufferProvider>
    CreatePersistentBufferProvider(const mozilla::gfx::IntSize &aSize,
                                   mozilla::gfx::SurfaceFormat aFormat);

  virtual bool CanUseCanvasLayerForSize(const gfx::IntSize &aSize) { return true; }

  /**
   * returns the maximum texture size on this layer backend, or INT32_MAX
   * if there is no maximum
   */
  virtual int32_t GetMaxTextureSize() const = 0;

  /**
   * Return the name of the layer manager's backend.
   */
  virtual void GetBackendName(nsAString& aName) = 0;

  /**
   * This setter can be used anytime. The user data for all keys is
   * initially null. Ownership pases to the layer manager.
   */
  void SetUserData(void* aKey, LayerUserData* aData)
  {
    mUserData.Add(static_cast<gfx::UserDataKey*>(aKey), aData, LayerManagerUserDataDestroy);
  }
  /**
   * This can be used anytime. Ownership passes to the caller!
   */
  nsAutoPtr<LayerUserData> RemoveUserData(void* aKey)
  {
    nsAutoPtr<LayerUserData> d(static_cast<LayerUserData*>(mUserData.Remove(static_cast<gfx::UserDataKey*>(aKey))));
    return d;
  }
  /**
   * This getter can be used anytime.
   */
  bool HasUserData(void* aKey)
  {
    return mUserData.Has(static_cast<gfx::UserDataKey*>(aKey));
  }
  /**
   * This getter can be used anytime. Ownership is retained by the layer
   * manager.
   */
  LayerUserData* GetUserData(void* aKey) const
  {
    return static_cast<LayerUserData*>(mUserData.Get(static_cast<gfx::UserDataKey*>(aKey)));
  }

  /**
   * Must be called outside of a layers transaction.
   *
   * For the subtree rooted at |aSubtree|, this attempts to free up
   * any free-able resources like retained buffers, but may do nothing
   * at all.  After this call, the layer tree is left in an undefined
   * state; the layers in |aSubtree|'s subtree may no longer have
   * buffers with valid content and may no longer be able to draw
   * their visible and valid regions.
   *
   * In general, a painting or forwarding transaction on |this| must
   * complete on the tree before it returns to a valid state.
   *
   * Resource freeing begins from |aSubtree| or |mRoot| if |aSubtree|
   * is null.  |aSubtree|'s manager must be this.
   */
  virtual void ClearCachedResources(Layer* aSubtree = nullptr) {}

  /**
   * Flag the next paint as the first for a document.
   */
  virtual void SetIsFirstPaint() {}

  /**
   * Make sure that the previous transaction has been entirely
   * completed.
   *
   * Note: This may sychronously wait on a remote compositor
   * to complete rendering.
   */
  virtual void FlushRendering() { }

  /**
   * Checks if we need to invalidate the OS widget to trigger
   * painting when updating this layer manager.
   */
  virtual bool NeedsWidgetInvalidation() { return true; }

  virtual const char* Name() const { return "???"; }

  /**
   * Dump information about this layer manager and its managed tree to
   * aStream.
   */
  void Dump(std::stringstream& aStream, const char* aPrefix="", bool aDumpHtml=false);
  /**
   * Dump information about just this layer manager itself to aStream
   */
  void DumpSelf(std::stringstream& aStream, const char* aPrefix="");
  void Dump();

  /**
   * Dump information about this layer manager and its managed tree to
   * layerscope packet.
   */
  void Dump(layerscope::LayersPacket* aPacket);

  /**
   * Log information about this layer manager and its managed tree to
   * the NSPR log (if enabled for "Layers").
   */
  void Log(const char* aPrefix="");
  /**
   * Log information about just this layer manager itself to the NSPR
   * log (if enabled for "Layers").
   */
  void LogSelf(const char* aPrefix="");

  /**
   * Record (and return) frame-intervals and paint-times for frames which were presented
   *   between calling StartFrameTimeRecording and StopFrameTimeRecording.
   *
   * - Uses a cyclic buffer and serves concurrent consumers, so if Stop is called too late
   *     (elements were overwritten since Start), result is considered invalid and hence empty.
   * - Buffer is capable of holding 10 seconds @ 60fps (or more if frames were less frequent).
   *     Can be changed (up to 1 hour) via pref: toolkit.framesRecording.bufferSize.
   * - Note: the first frame-interval may be longer than expected because last frame
   *     might have been presented some time before calling StartFrameTimeRecording.
   */

  /**
   * Returns a handle which represents current recording start position.
   */
  virtual uint32_t StartFrameTimeRecording(int32_t aBufferSize);

  /**
   *  Clears, then populates aFrameIntervals with the recorded frame timing
   *  data. The array will be empty if data was overwritten since
   *  aStartIndex was obtained.
   */
  virtual void StopFrameTimeRecording(uint32_t         aStartIndex,
                                      nsTArray<float>& aFrameIntervals);

  void RecordFrame();
  void PostPresent();

  void BeginTabSwitch();

  static bool IsLogEnabled();
  static PRLogModuleInfo* GetLog() { return sLog; }

  bool IsCompositingCheap(LayersBackend aBackend)
  {
    // LayersBackend::LAYERS_NONE is an error state, but in that case we should try to
    // avoid loading the compositor!
    return LayersBackend::LAYERS_BASIC != aBackend && LayersBackend::LAYERS_NONE != aBackend;
  }

  virtual bool IsCompositingCheap() { return true; }

  bool IsInTransaction() const { return mInTransaction; }
  virtual void GetFrameUniformity(FrameUniformityData* aOutData) { }
  virtual bool RequestOverfill(mozilla::dom::OverfillCallback* aCallback) { return true; }
  virtual void RunOverfillCallback(const uint32_t aOverfill) { }

  virtual void SetRegionToClear(const nsIntRegion& aRegion)
  {
    mRegionToClear = aRegion;
  }

  virtual bool SupportsMixBlendModes(EnumSet<gfx::CompositionOp>& aMixBlendModes)
  {
    return false;
  }

  bool SupportsMixBlendMode(gfx::CompositionOp aMixBlendMode)
  {
    EnumSet<gfx::CompositionOp> modes(aMixBlendMode);
    return SupportsMixBlendModes(modes);
  }

  virtual float RequestProperty(const nsAString& property) { return -1; }

  const TimeStamp& GetAnimationReadyTime() const {
    return mAnimationReadyTime;
  }

  virtual bool AsyncPanZoomEnabled() const {
    return false;
  }

protected:
  nsRefPtr<Layer> mRoot;
  gfx::UserData mUserData;
  bool mDestroyed;
  bool mSnapEffectiveTransforms;

  nsIntRegion mRegionToClear;

  // Protected destructor, to discourage deletion outside of Release():
  virtual ~LayerManager() {}

  // Print interesting information about this into aStreamo.  Internally
  // used to implement Dump*() and Log*().
  virtual void PrintInfo(std::stringstream& aStream, const char* aPrefix);

  // Print interesting information about this into layerscope packet.
  // Internally used to implement Dump().
  virtual void DumpPacket(layerscope::LayersPacket* aPacket);

  static void InitLog();
  static PRLogModuleInfo* sLog;
  uint64_t mId;
  bool mInTransaction;
  // The time when painting most recently finished. This is recorded so that
  // we can time any play-pending animations from this point.
  TimeStamp mAnimationReadyTime;
private:
  struct FramesTimingRecording
  {
    // Stores state and data for frame intervals and paint times recording.
    // see LayerManager::StartFrameTimeRecording() at Layers.cpp for more details.
    FramesTimingRecording()
      : mIsPaused(true)
      , mNextIndex(0)
    {}
    bool mIsPaused;
    uint32_t mNextIndex;
    TimeStamp mLastFrameTime;
    nsTArray<float> mIntervals;
    uint32_t mLatestStartIndex;
    uint32_t mCurrentRunStartIndex;
  };
  FramesTimingRecording mRecording;

  TimeStamp mTabSwitchStart;
};

typedef InfallibleTArray<Animation> AnimationArray;

struct AnimData {
  InfallibleTArray<mozilla::StyleAnimationValue> mStartValues;
  InfallibleTArray<mozilla::StyleAnimationValue> mEndValues;
  InfallibleTArray<nsAutoPtr<mozilla::ComputedTimingFunction> > mFunctions;
};

/**
 * A Layer represents anything that can be rendered onto a destination
 * surface.
 */
class Layer {
  NS_INLINE_DECL_REFCOUNTING(Layer)

public:
  // Keep these in alphabetical order
  enum LayerType {
    TYPE_CANVAS,
    TYPE_COLOR,
    TYPE_CONTAINER,
    TYPE_IMAGE,
    TYPE_READBACK,
    TYPE_REF,
    TYPE_SHADOW,
    TYPE_PAINTED
  };

  /**
   * Returns the LayerManager this Layer belongs to. Note that the layer
   * manager might be in a destroyed state, at which point it's only
   * valid to set/get user data from it.
   */
  LayerManager* Manager() { return mManager; }

  enum {
    /**
     * If this is set, the caller is promising that by the end of this
     * transaction the entire visible region (as specified by
     * SetVisibleRegion) will be filled with opaque content.
     */
    CONTENT_OPAQUE = 0x01,
    /**
     * If this is set, the caller is notifying that the contents of this layer
     * require per-component alpha for optimal fidelity. However, there is no
     * guarantee that component alpha will be supported for this layer at
     * paint time.
     * This should never be set at the same time as CONTENT_OPAQUE.
     */
    CONTENT_COMPONENT_ALPHA = 0x02,

    /**
     * If this is set then one of the descendant layers of this one has
     * CONTENT_COMPONENT_ALPHA set.
     */
    CONTENT_COMPONENT_ALPHA_DESCENDANT = 0x04,

    /**
     * If this is set then this layer is part of a preserve-3d group, and should
     * be sorted with sibling layers that are also part of the same group.
     */
    CONTENT_PRESERVE_3D = 0x08,
    /**
     * This indicates that the transform may be changed on during an empty
     * transaction where there is no possibility of redrawing the content, so the
     * implementation should be ready for that.
     */
    CONTENT_MAY_CHANGE_TRANSFORM = 0x10,

    /**
     * Disable subpixel AA for this layer. This is used if the display isn't suited
     * for subpixel AA like hidpi or rotated content.
     */
    CONTENT_DISABLE_SUBPIXEL_AA = 0x20,

    /**
     * If this is set then the layer contains content that may look objectionable
     * if not handled as an active layer (such as text with an animated transform).
     * This is for internal layout/FrameLayerBuilder usage only until flattening
     * code is obsoleted. See bug 633097
     */
    CONTENT_DISABLE_FLATTENING = 0x40
  };
  /**
   * CONSTRUCTION PHASE ONLY
   * This lets layout make some promises about what will be drawn into the
   * visible region of the PaintedLayer. This enables internal quality
   * and performance optimizations.
   */
  void SetContentFlags(uint32_t aFlags)
  {
    NS_ASSERTION((aFlags & (CONTENT_OPAQUE | CONTENT_COMPONENT_ALPHA)) !=
                 (CONTENT_OPAQUE | CONTENT_COMPONENT_ALPHA),
                 "Can't be opaque and require component alpha");
    if (mContentFlags != aFlags) {
      MOZ_LAYERS_LOG_IF_SHADOWABLE(this, ("Layer::Mutated(%p) ContentFlags", this));
      mContentFlags = aFlags;
      Mutated();
    }
  }

  /**
   * CONSTRUCTION PHASE ONLY
   * The union of the bounds of all the display item that got flattened
   * into this layer. This is intended to be an approximation to the
   * size of the layer if the nearest scrollable ancestor had an infinitely
   * large displayport. Computing this more exactly is too expensive,
   * but this approximation is sufficient for what we need to use it for.
   */
  virtual void SetLayerBounds(const gfx::IntRect& aLayerBounds)
  {
    if (!mLayerBounds.IsEqualEdges(aLayerBounds)) {
      MOZ_LAYERS_LOG_IF_SHADOWABLE(this, ("Layer::Mutated(%p) LayerBounds", this));
      mLayerBounds = aLayerBounds;
      Mutated();
    }
  }

  /**
   * CONSTRUCTION PHASE ONLY
   * Tell this layer which region will be visible. The visible region
   * is a region which contains all the contents of the layer that can
   * actually affect the rendering of the window. It can exclude areas
   * that are covered by opaque contents of other layers, and it can
   * exclude areas where this layer simply contains no content at all.
   * (This can be an overapproximation to the "true" visible region.)
   *
   * There is no general guarantee that drawing outside the bounds of the
   * visible region will be ignored. So if a layer draws outside the bounds
   * of its visible region, it needs to ensure that what it draws is valid.
   */
  virtual void SetVisibleRegion(const nsIntRegion& aRegion)
  {
    if (!mVisibleRegion.IsEqual(aRegion)) {
      MOZ_LAYERS_LOG_IF_SHADOWABLE(this, ("Layer::Mutated(%p) VisibleRegion was %s is %s", this,
        mVisibleRegion.ToString().get(), aRegion.ToString().get()));
      mVisibleRegion = aRegion;
      Mutated();
    }
  }

  /**
   * CONSTRUCTION PHASE ONLY
   * Set the (sub)document metrics used to render the Layer subtree
   * rooted at this. Note that a layer may have multiple FrameMetrics
   * objects; calling this function will remove all of them and replace
   * them with the provided FrameMetrics. See the documentation for
   * SetFrameMetrics(const nsTArray<FrameMetrics>&) for more details.
   */
  void SetFrameMetrics(const FrameMetrics& aFrameMetrics)
  {
    if (mFrameMetrics.Length() != 1 || mFrameMetrics[0] != aFrameMetrics) {
      MOZ_LAYERS_LOG_IF_SHADOWABLE(this, ("Layer::Mutated(%p) FrameMetrics", this));
      mFrameMetrics.ReplaceElementsAt(0, mFrameMetrics.Length(), aFrameMetrics);
      FrameMetricsChanged();
      Mutated();
    }
  }

  /**
   * CONSTRUCTION PHASE ONLY
   * Set the (sub)document metrics used to render the Layer subtree
   * rooted at this. There might be multiple metrics on this layer
   * because the layer may, for example, be contained inside multiple
   * nested scrolling subdocuments. In general a Layer having multiple
   * FrameMetrics objects is conceptually equivalent to having a stack
   * of ContainerLayers that have been flattened into this Layer.
   * See the documentation in LayerMetricsWrapper.h for a more detailed
   * explanation of this conceptual equivalence.
   *
   * Note also that there is actually a many-to-many relationship between
   * Layers and FrameMetrics, because multiple Layers may have identical
   * FrameMetrics objects. This happens when those layers belong to the
   * same scrolling subdocument and therefore end up with the same async
   * transform when they are scrolled by the APZ code.
   */
  void SetFrameMetrics(const nsTArray<FrameMetrics>& aMetricsArray)
  {
    if (mFrameMetrics != aMetricsArray) {
      MOZ_LAYERS_LOG_IF_SHADOWABLE(this, ("Layer::Mutated(%p) FrameMetrics", this));
      mFrameMetrics = aMetricsArray;
      FrameMetricsChanged();
      Mutated();
    }
  }

  /*
   * Compositor event handling
   * =========================
   * When a touch-start event (or similar) is sent to the AsyncPanZoomController,
   * it needs to decide whether the event should be sent to the main thread.
   * Each layer has a list of event handling regions. When the compositor needs
   * to determine how to handle a touch event, it scans the layer tree from top
   * to bottom in z-order (traversing children before their parents). Points
   * outside the clip region for a layer cause that layer (and its subtree)
   * to be ignored. If a layer has a mask layer, and that mask layer's alpha
   * value is zero at the event point, then the layer and its subtree should
   * be ignored.
   * For each layer, if the point is outside its hit region, we ignore the layer
   * and move onto the next. If the point is inside its hit region but
   * outside the dispatch-to-content region, we can initiate a gesture without
   * consulting the content thread. Otherwise we must dispatch the event to
   * content.
   * Note that if a layer or any ancestor layer has a ForceEmptyHitRegion
   * override in GetEventRegionsOverride() then the hit-region must be treated
   * as empty. Similarly, if there is a ForceDispatchToContent override then
   * the dispatch-to-content region must be treated as encompassing the entire
   * hit region, and therefore we must consult the content thread before
   * initiating a gesture. (If both flags are set, ForceEmptyHitRegion takes
   * priority.)
   */
  /**
   * CONSTRUCTION PHASE ONLY
   * Set the event handling region.
   */
  void SetEventRegions(const EventRegions& aRegions)
  {
    if (mEventRegions != aRegions) {
      MOZ_LAYERS_LOG_IF_SHADOWABLE(this, ("Layer::Mutated(%p) eventregions were %s, now %s", this,
        mEventRegions.ToString().get(), aRegions.ToString().get()));
      mEventRegions = aRegions;
      Mutated();
    }
  }

  /**
   * CONSTRUCTION PHASE ONLY
   * Set the opacity which will be applied to this layer as it
   * is composited to the destination.
   */
  void SetOpacity(float aOpacity)
  {
    if (mOpacity != aOpacity) {
      MOZ_LAYERS_LOG_IF_SHADOWABLE(this, ("Layer::Mutated(%p) Opacity", this));
      mOpacity = aOpacity;
      Mutated();
    }
  }

  void SetMixBlendMode(gfx::CompositionOp aMixBlendMode)
  {
    if (mMixBlendMode != aMixBlendMode) {
      MOZ_LAYERS_LOG_IF_SHADOWABLE(this, ("Layer::Mutated(%p) MixBlendMode", this));
      mMixBlendMode = aMixBlendMode;
      Mutated();
    }
  }

  void DeprecatedSetMixBlendMode(gfxContext::GraphicsOperator aMixBlendMode)
  {
    SetMixBlendMode(gfx::CompositionOpForOp(aMixBlendMode));
  }

  void SetForceIsolatedGroup(bool aForceIsolatedGroup)
  {
    if(mForceIsolatedGroup != aForceIsolatedGroup) {
      MOZ_LAYERS_LOG_IF_SHADOWABLE(this, ("Layer::Mutated(%p) ForceIsolatedGroup", this));
      mForceIsolatedGroup = aForceIsolatedGroup;
      Mutated();
    }
  }

  bool GetForceIsolatedGroup() const
  {
    return mForceIsolatedGroup;
  }

  /**
   * CONSTRUCTION PHASE ONLY
   * Set a clip rect which will be applied to this layer as it is
   * composited to the destination. The coordinates are relative to
   * the parent layer (i.e. the contents of this layer
   * are transformed before this clip rect is applied).
   * For the root layer, the coordinates are relative to the widget,
   * in device pixels.
   * If aRect is null no clipping will be performed.
   */
  void SetClipRect(const Maybe<ParentLayerIntRect>& aRect)
  {
    if (mClipRect) {
      if (!aRect) {
        MOZ_LAYERS_LOG_IF_SHADOWABLE(this, ("Layer::Mutated(%p) ClipRect was %d,%d,%d,%d is <none>", this,
                         mClipRect->x, mClipRect->y, mClipRect->width, mClipRect->height));
        mClipRect.reset();
        Mutated();
      } else {
        if (!aRect->IsEqualEdges(*mClipRect)) {
          MOZ_LAYERS_LOG_IF_SHADOWABLE(this, ("Layer::Mutated(%p) ClipRect was %d,%d,%d,%d is %d,%d,%d,%d", this,
                           mClipRect->x, mClipRect->y, mClipRect->width, mClipRect->height,
                           aRect->x, aRect->y, aRect->width, aRect->height));
          mClipRect = aRect;
          Mutated();
        }
      }
    } else {
      if (aRect) {
        MOZ_LAYERS_LOG_IF_SHADOWABLE(this, ("Layer::Mutated(%p) ClipRect was <none> is %d,%d,%d,%d", this,
                         aRect->x, aRect->y, aRect->width, aRect->height));
        mClipRect = aRect;
        Mutated();
      }
    }
  }

  /**
   * CONSTRUCTION PHASE ONLY
   * Set a layer to mask this layer.
   *
   * The mask layer should be applied using its effective transform (after it
   * is calculated by ComputeEffectiveTransformForMaskLayer), this should use
   * this layer's parent's transform and the mask layer's transform, but not
   * this layer's. That is, the mask layer is specified relative to this layer's
   * position in it's parent layer's coord space.
   * Currently, only 2D translations are supported for the mask layer transform.
   *
   * Ownership of aMaskLayer passes to this.
   * Typical use would be an ImageLayer with an alpha image used for masking.
   * See also ContainerState::BuildMaskLayer in FrameLayerBuilder.cpp.
   */
  void SetMaskLayer(Layer* aMaskLayer)
  {
#ifdef DEBUG
    if (aMaskLayer) {
      bool maskIs2D = aMaskLayer->GetTransform().CanDraw2D();
      NS_ASSERTION(maskIs2D, "Mask layer has invalid transform.");
    }
#endif

    if (mMaskLayer != aMaskLayer) {
      MOZ_LAYERS_LOG_IF_SHADOWABLE(this, ("Layer::Mutated(%p) MaskLayer", this));
      mMaskLayer = aMaskLayer;
      Mutated();
    }
  }

  /**
   * CONSTRUCTION PHASE ONLY
   * Add a FrameMetrics-associated mask layer.
   */
  void SetAncestorMaskLayers(const nsTArray<nsRefPtr<Layer>>& aLayers) {
    if (aLayers != mAncestorMaskLayers) {
      MOZ_LAYERS_LOG_IF_SHADOWABLE(this, ("Layer::Mutated(%p) AncestorMaskLayers", this));
      mAncestorMaskLayers = aLayers;
      Mutated();
    }
  }

  /**
   * CONSTRUCTION PHASE ONLY
   * Tell this layer what its transform should be. The transformation
   * is applied when compositing the layer into its parent container.
   */
  void SetBaseTransform(const gfx::Matrix4x4& aMatrix)
  {
    NS_ASSERTION(!aMatrix.IsSingular(),
                 "Shouldn't be trying to draw with a singular matrix!");
    mPendingTransform = nullptr;
    if (mTransform == aMatrix) {
      return;
    }
    MOZ_LAYERS_LOG_IF_SHADOWABLE(this, ("Layer::Mutated(%p) BaseTransform", this));
    mTransform = aMatrix;
    Mutated();
  }

  /**
   * Can be called at any time.
   *
   * Like SetBaseTransform(), but can be called before the next
   * transform (i.e. outside an open transaction).  Semantically, this
   * method enqueues a new transform value to be set immediately after
   * the next transaction is opened.
   */
  void SetBaseTransformForNextTransaction(const gfx::Matrix4x4& aMatrix)
  {
    mPendingTransform = new gfx::Matrix4x4(aMatrix);
  }

  void SetPostScale(float aXScale, float aYScale)
  {
    if (mPostXScale == aXScale && mPostYScale == aYScale) {
      return;
    }
    MOZ_LAYERS_LOG_IF_SHADOWABLE(this, ("Layer::Mutated(%p) PostScale", this));
    mPostXScale = aXScale;
    mPostYScale = aYScale;
    Mutated();
  }

  /**
   * CONSTRUCTION PHASE ONLY
   * A layer is "fixed position" when it draws content from a content
   * (not chrome) document, the topmost content document has a root scrollframe
   * with a displayport, but the layer does not move when that displayport scrolls.
   */
  void SetIsFixedPosition(bool aFixedPosition)
  {
    if (mIsFixedPosition != aFixedPosition) {
      MOZ_LAYERS_LOG_IF_SHADOWABLE(this, ("Layer::Mutated(%p) IsFixedPosition", this));
      mIsFixedPosition = aFixedPosition;
      Mutated();
    }
  }

  // Call AddAnimation to add a new animation to this layer from layout code.
  // Caller must fill in all the properties of the returned animation.
  // A later animation overrides an earlier one.
  Animation* AddAnimation();
  // ClearAnimations clears animations on this layer.
  void ClearAnimations();
  // This is only called when the layer tree is updated. Do not call this from
  // layout code.  To add an animation to this layer, use AddAnimation.
  void SetAnimations(const AnimationArray& aAnimations);
  // Go through all animations in this layer and its children and, for
  // any animations with a null start time, update their start time such
  // that at |aReadyTime| the animation's current time corresponds to its
  // 'initial current time' value.
  void StartPendingAnimations(const TimeStamp& aReadyTime);

  // These are a parallel to AddAnimation and clearAnimations, except
  // they add pending animations that apply only when the next
  // transaction is begun.  (See also
  // SetBaseTransformForNextTransaction.)
  Animation* AddAnimationForNextTransaction();
  void ClearAnimationsForNextTransaction();

  /**
   * CONSTRUCTION PHASE ONLY
   * If a layer is "fixed position", this determines which point on the layer
   * is considered the "anchor" point, that is, the point which remains in the
   * same position when compositing the layer tree with a transformation
   * (such as when asynchronously scrolling and zooming).
   */
  void SetFixedPositionAnchor(const LayerPoint& aAnchor)
  {
    if (mAnchor != aAnchor) {
      MOZ_LAYERS_LOG_IF_SHADOWABLE(this, ("Layer::Mutated(%p) FixedPositionAnchor", this));
      mAnchor = aAnchor;
      Mutated();
    }
  }

  /**
   * CONSTRUCTION PHASE ONLY
   * If a layer represents a fixed position element or elements that are on
   * a document that has had fixed position element margins set on it, these
   * will be mirrored here. This allows for asynchronous animation of the
   * margins by reconciling the difference between this value and a value that
   * is updated more frequently.
   * If the left or top margins are negative, it means that the elements this
   * layer represents are auto-positioned, and so fixed position margins should
   * not have an effect on the corresponding axis.
   */
  void SetFixedPositionMargins(const LayerMargin& aMargins)
  {
    if (mMargins != aMargins) {
      MOZ_LAYERS_LOG_IF_SHADOWABLE(this, ("Layer::Mutated(%p) FixedPositionMargins", this));
      mMargins = aMargins;
      Mutated();
    }
  }

  /**
   * CONSTRUCTION PHASE ONLY
   * If a layer is "sticky position", |aScrollId| holds the scroll identifier
   * of the scrollable content that contains it. The difference between the two
   * rectangles |aOuter| and |aInner| is treated as two intervals in each
   * dimension, with the current scroll position at the origin. For each
   * dimension, while that component of the scroll position lies within either
   * interval, the layer should not move relative to its scrolling container.
   */
  void SetStickyPositionData(FrameMetrics::ViewID aScrollId, LayerRect aOuter,
                             LayerRect aInner)
  {
    if (!mStickyPositionData ||
        !mStickyPositionData->mOuter.IsEqualEdges(aOuter) ||
        !mStickyPositionData->mInner.IsEqualEdges(aInner)) {
      MOZ_LAYERS_LOG_IF_SHADOWABLE(this, ("Layer::Mutated(%p) StickyPositionData", this));
      if (!mStickyPositionData) {
        mStickyPositionData = new StickyPositionData;
      }
      mStickyPositionData->mScrollId = aScrollId;
      mStickyPositionData->mOuter = aOuter;
      mStickyPositionData->mInner = aInner;
      Mutated();
    }
  }

  enum ScrollDirection {
    NONE,
    VERTICAL,
    HORIZONTAL
  };

  /**
   * CONSTRUCTION PHASE ONLY
   * If a layer is a scrollbar layer, |aScrollId| holds the scroll identifier
   * of the scrollable content that the scrollbar is for.
   */
  void SetScrollbarData(FrameMetrics::ViewID aScrollId, ScrollDirection aDir, float aThumbRatio)
  {
    if (mScrollbarTargetId != aScrollId ||
        mScrollbarDirection != aDir ||
        mScrollbarThumbRatio != aThumbRatio)
    {
      MOZ_LAYERS_LOG_IF_SHADOWABLE(this, ("Layer::Mutated(%p) ScrollbarData", this));
      mScrollbarTargetId = aScrollId;
      mScrollbarDirection = aDir;
      mScrollbarThumbRatio = aThumbRatio;
      Mutated();
    }
  }

  // Set during construction for the container layer of scrollbar components.
  void SetIsScrollbarContainer()
  {
    if (!mIsScrollbarContainer) {
      mIsScrollbarContainer = true;
      Mutated();
    }
  }

  // These getters can be used anytime.
  float GetOpacity() { return mOpacity; }
  gfx::CompositionOp GetMixBlendMode() const { return mMixBlendMode; }
  const Maybe<ParentLayerIntRect>& GetClipRect() const { return mClipRect; }
  uint32_t GetContentFlags() { return mContentFlags; }
  const gfx::IntRect& GetLayerBounds() const { return mLayerBounds; }
  const nsIntRegion& GetVisibleRegion() const { return mVisibleRegion; }
  const FrameMetrics& GetFrameMetrics(uint32_t aIndex) const;
  uint32_t GetFrameMetricsCount() const { return mFrameMetrics.Length(); }
  const nsTArray<FrameMetrics>& GetAllFrameMetrics() { return mFrameMetrics; }
  bool HasScrollableFrameMetrics() const;
  bool IsScrollInfoLayer() const;
  const EventRegions& GetEventRegions() const { return mEventRegions; }
  ContainerLayer* GetParent() { return mParent; }
  Layer* GetNextSibling() { return mNextSibling; }
  const Layer* GetNextSibling() const { return mNextSibling; }
  Layer* GetPrevSibling() { return mPrevSibling; }
  const Layer* GetPrevSibling() const { return mPrevSibling; }
  virtual Layer* GetFirstChild() const { return nullptr; }
  virtual Layer* GetLastChild() const { return nullptr; }
  const gfx::Matrix4x4 GetTransform() const;
  const gfx::Matrix4x4& GetBaseTransform() const { return mTransform; }
  // Note: these are virtual because ContainerLayerComposite overrides them.
  virtual float GetPostXScale() const { return mPostXScale; }
  virtual float GetPostYScale() const { return mPostYScale; }
  bool GetIsFixedPosition() { return mIsFixedPosition; }
  bool GetIsStickyPosition() { return mStickyPositionData; }
  LayerPoint GetFixedPositionAnchor() { return mAnchor; }
  const LayerMargin& GetFixedPositionMargins() { return mMargins; }
  FrameMetrics::ViewID GetStickyScrollContainerId() { return mStickyPositionData->mScrollId; }
  const LayerRect& GetStickyScrollRangeOuter() { return mStickyPositionData->mOuter; }
  const LayerRect& GetStickyScrollRangeInner() { return mStickyPositionData->mInner; }
  FrameMetrics::ViewID GetScrollbarTargetContainerId() { return mScrollbarTargetId; }
  ScrollDirection GetScrollbarDirection() { return mScrollbarDirection; }
  float GetScrollbarThumbRatio() { return mScrollbarThumbRatio; }
  bool IsScrollbarContainer() { return mIsScrollbarContainer; }
  Layer* GetMaskLayer() const { return mMaskLayer; }

  // Ancestor mask layers are associated with FrameMetrics, but for simplicity
  // in maintaining the layer tree structure we attach them to the layer.
  size_t GetAncestorMaskLayerCount() const {
    return mAncestorMaskLayers.Length();
  }
  Layer* GetAncestorMaskLayerAt(size_t aIndex) const {
    return mAncestorMaskLayers.ElementAt(aIndex);
  }

  bool HasMaskLayers() const {
    return GetMaskLayer() || mAncestorMaskLayers.Length() > 0;
  }

  /*
   * Get the combined clip rect of the Layer clip and all clips on FrameMetrics.
   * This is intended for use in Layout. The compositor needs to apply async
   * transforms to find the combined clip.
   */
  Maybe<ParentLayerIntRect> GetCombinedClipRect() const;

  /**
   * Retrieve the root level visible region for |this| taking into account
   * clipping applied to parent layers of |this| as well as subtracting
   * visible regions of higher siblings of this layer and each ancestor.
   *
   * Note translation values for offsets of visible regions and accumulated
   * aLayerOffset are integer rounded using Point's RoundedToInt.
   *
   * @param aResult - the resulting visible region of this layer.
   * @param aLayerOffset - this layer's total offset from the root layer.
   * @return - false if during layer tree traversal a parent or sibling
   *  transform is found to be non-translational. This method returns early
   *  in this case, results will not be valid. Returns true on successful
   *  traversal.
   */
  bool GetVisibleRegionRelativeToRootLayer(nsIntRegion& aResult,
                                           nsIntPoint* aLayerOffset);

  // Note that all lengths in animation data are either in CSS pixels or app
  // units and must be converted to device pixels by the compositor.
  AnimationArray& GetAnimations() { return mAnimations; }
  InfallibleTArray<AnimData>& GetAnimationData() { return mAnimationData; }

  uint64_t GetAnimationGeneration() { return mAnimationGeneration; }
  void SetAnimationGeneration(uint64_t aCount) { mAnimationGeneration = aCount; }

  bool HasTransformAnimation() const;

  /**
   * Returns the local transform for this layer: either mTransform or,
   * for shadow layers, GetShadowTransform()
   */
  const gfx::Matrix4x4 GetLocalTransform();

  /**
   * Returns the local opacity for this layer: either mOpacity or,
   * for shadow layers, GetShadowOpacity()
   */
  const float GetLocalOpacity();

  /**
   * DRAWING PHASE ONLY
   *
   * Apply pending changes to layers before drawing them, if those
   * pending changes haven't been overridden by later changes.
   */
  void ApplyPendingUpdatesToSubtree();

  /**
   * DRAWING PHASE ONLY
   *
   * Write layer-subtype-specific attributes into aAttrs.  Used to
   * synchronize layer attributes to their shadows'.
   */
  virtual void FillSpecificAttributes(SpecificLayerAttributes& aAttrs) { }

  // Returns true if it's OK to save the contents of aLayer in an
  // opaque surface (a surface without an alpha channel).
  // If we can use a surface without an alpha channel, we should, because
  // it will often make painting of antialiased text faster and higher
  // quality.
  bool CanUseOpaqueSurface();

  SurfaceMode GetSurfaceMode()
  {
    if (CanUseOpaqueSurface())
      return SurfaceMode::SURFACE_OPAQUE;
    if (mContentFlags & CONTENT_COMPONENT_ALPHA)
      return SurfaceMode::SURFACE_COMPONENT_ALPHA;
    return SurfaceMode::SURFACE_SINGLE_CHANNEL_ALPHA;
  }

  /**
   * This setter can be used anytime. The user data for all keys is
   * initially null. Ownership pases to the layer manager.
   */
  void SetUserData(void* aKey, LayerUserData* aData)
  {
    mUserData.Add(static_cast<gfx::UserDataKey*>(aKey), aData, LayerManagerUserDataDestroy);
  }
  /**
   * This can be used anytime. Ownership passes to the caller!
   */
  nsAutoPtr<LayerUserData> RemoveUserData(void* aKey)
  {
    nsAutoPtr<LayerUserData> d(static_cast<LayerUserData*>(mUserData.Remove(static_cast<gfx::UserDataKey*>(aKey))));
    return d;
  }
  /**
   * This getter can be used anytime.
   */
  bool HasUserData(void* aKey)
  {
    return mUserData.Has(static_cast<gfx::UserDataKey*>(aKey));
  }
  /**
   * This getter can be used anytime. Ownership is retained by the layer
   * manager.
   */
  LayerUserData* GetUserData(void* aKey) const
  {
    return static_cast<LayerUserData*>(mUserData.Get(static_cast<gfx::UserDataKey*>(aKey)));
  }

  /**
   * |Disconnect()| is used by layers hooked up over IPC.  It may be
   * called at any time, and may not be called at all.  Using an
   * IPC-enabled layer after Destroy() (drawing etc.) results in a
   * safe no-op; no crashy or uaf etc.
   *
   * XXX: this interface is essentially LayerManager::Destroy, but at
   * Layer granularity.  It might be beneficial to unify them.
   */
  virtual void Disconnect() {}

  /**
   * Dynamic downcast to a PaintedLayer. Returns null if this is not
   * a PaintedLayer.
   */
  virtual PaintedLayer* AsPaintedLayer() { return nullptr; }

  /**
   * Dynamic cast to a ContainerLayer. Returns null if this is not
   * a ContainerLayer.
   */
  virtual ContainerLayer* AsContainerLayer() { return nullptr; }
  virtual const ContainerLayer* AsContainerLayer() const { return nullptr; }

   /**
    * Dynamic cast to a RefLayer. Returns null if this is not a
    * RefLayer.
    */
  virtual RefLayer* AsRefLayer() { return nullptr; }

   /**
    * Dynamic cast to a Color. Returns null if this is not a
    * ColorLayer.
    */
  virtual ColorLayer* AsColorLayer() { return nullptr; }

  /**
   * Dynamic cast to a LayerComposite.  Return null if this is not a
   * LayerComposite.  Can be used anytime.
   */
  virtual LayerComposite* AsLayerComposite() { return nullptr; }

  /**
   * Dynamic cast to a ShadowableLayer.  Return null if this is not a
   * ShadowableLayer.  Can be used anytime.
   */
  virtual ShadowableLayer* AsShadowableLayer() { return nullptr; }

  // These getters can be used anytime.  They return the effective
  // values that should be used when drawing this layer to screen,
  // accounting for this layer possibly being a shadow.
  const Maybe<ParentLayerIntRect>& GetEffectiveClipRect();
  const nsIntRegion& GetEffectiveVisibleRegion();

  /**
   * Returns the product of the opacities of this layer and all ancestors up
   * to and excluding the nearest ancestor that has UseIntermediateSurface() set.
   */
  float GetEffectiveOpacity();

  /**
   * Returns the blendmode of this layer.
   */
  gfx::CompositionOp GetEffectiveMixBlendMode();
  gfxContext::GraphicsOperator DeprecatedGetEffectiveMixBlendMode();

  /**
   * This returns the effective transform computed by
   * ComputeEffectiveTransforms. Typically this is a transform that transforms
   * this layer all the way to some intermediate surface or destination
   * surface. For non-BasicLayers this will be a transform to the nearest
   * ancestor with UseIntermediateSurface() (or to the root, if there is no
   * such ancestor), but for BasicLayers it's different.
   */
  const gfx::Matrix4x4& GetEffectiveTransform() const { return mEffectiveTransform; }

  /**
   * This returns the effective transform for Layer's buffer computed by
   * ComputeEffectiveTransforms. Typically this is a transform that transforms
   * this layer's buffer all the way to some intermediate surface or destination
   * surface. For non-BasicLayers this will be a transform to the nearest
   * ancestor with UseIntermediateSurface() (or to the root, if there is no
   * such ancestor), but for BasicLayers it's different.
   *
   * By default, its value is same to GetEffectiveTransform().
   * When ImageLayer is rendered with ScaleMode::STRETCH,
   * it becomes different from GetEffectiveTransform().
   */
  virtual const gfx::Matrix4x4& GetEffectiveTransformForBuffer() const
  {
    return mEffectiveTransform;
  }

  /**
   * @param aTransformToSurface the composition of the transforms
   * from the parent layer (if any) to the destination pixel grid.
   *
   * Computes mEffectiveTransform for this layer and all its descendants.
   * mEffectiveTransform transforms this layer up to the destination
   * pixel grid (whatever aTransformToSurface is relative to).
   *
   * We promise that when this is called on a layer, all ancestor layers
   * have already had ComputeEffectiveTransforms called.
   */
  virtual void ComputeEffectiveTransforms(const gfx::Matrix4x4& aTransformToSurface) = 0;

  /**
   * Computes the effective transform for mask layers, if this layer has any.
   */
  void ComputeEffectiveTransformForMaskLayers(const gfx::Matrix4x4& aTransformToSurface);
  static void ComputeEffectiveTransformForMaskLayer(Layer* aMaskLayer,
                                                    const gfx::Matrix4x4& aTransformToSurface);

  /**
   * Calculate the scissor rect required when rendering this layer.
   * Returns a rectangle relative to the intermediate surface belonging to the
   * nearest ancestor that has an intermediate surface, or relative to the root
   * viewport if no ancestor has an intermediate surface, corresponding to the
   * clip rect for this layer intersected with aCurrentScissorRect.
   */
  RenderTargetIntRect CalculateScissorRect(const RenderTargetIntRect& aCurrentScissorRect);

  virtual const char* Name() const =0;
  virtual LayerType GetType() const =0;

  /**
   * Only the implementation should call this. This is per-implementation
   * private data. Normally, all layers with a given layer manager
   * use the same type of ImplData.
   */
  void* ImplData() { return mImplData; }

  /**
   * Only the implementation should use these methods.
   */
  void SetParent(ContainerLayer* aParent) { mParent = aParent; }
  void SetNextSibling(Layer* aSibling) { mNextSibling = aSibling; }
  void SetPrevSibling(Layer* aSibling) { mPrevSibling = aSibling; }

  /**
   * Dump information about this layer manager and its managed tree to
   * aStream.
   */
  void Dump(std::stringstream& aStream, const char* aPrefix="", bool aDumpHtml=false);
  /**
   * Dump information about just this layer manager itself to aStream.
   */
  void DumpSelf(std::stringstream& aStream, const char* aPrefix="");

  /**
   * Dump information about this layer and its child & sibling layers to
   * layerscope packet.
   */
  void Dump(layerscope::LayersPacket* aPacket, const void* aParent);

  /**
   * Log information about this layer manager and its managed tree to
   * the NSPR log (if enabled for "Layers").
   */
  void Log(const char* aPrefix="");
  /**
   * Log information about just this layer manager itself to the NSPR
   * log (if enabled for "Layers").
   */
  void LogSelf(const char* aPrefix="");

  // Print interesting information about this into aStream. Internally
  // used to implement Dump*() and Log*(). If subclasses have
  // additional interesting properties, they should override this with
  // an implementation that first calls the base implementation then
  // appends additional info to aTo.
  virtual void PrintInfo(std::stringstream& aStream, const char* aPrefix);

  // Just like PrintInfo, but this function dump information into layerscope packet,
  // instead of a StringStream. It is also internally used to implement Dump();
  virtual void DumpPacket(layerscope::LayersPacket* aPacket, const void* aParent);

  static bool IsLogEnabled() { return LayerManager::IsLogEnabled(); }

  /**
   * Returns the current area of the layer (in layer-space coordinates)
   * marked as needed to be recomposited.
   */
  const nsIntRegion& GetInvalidRegion() { return mInvalidRegion; }
  const void SetInvalidRegion(const nsIntRegion& aRect) { mInvalidRegion = aRect; }

  /**
   * Mark the entirety of the layer's visible region as being invalid.
   */
  void SetInvalidRectToVisibleRegion() { mInvalidRegion = GetVisibleRegion(); }

  /**
   * Adds to the current invalid rect.
   */
  void AddInvalidRect(const gfx::IntRect& aRect) { mInvalidRegion.Or(mInvalidRegion, aRect); }

  /**
   * Clear the invalid rect, marking the layer as being identical to what is currently
   * composited.
   */
  void ClearInvalidRect() { mInvalidRegion.SetEmpty(); }

  // These functions allow attaching an AsyncPanZoomController to this layer,
  // and can be used anytime.
  // A layer has an APZC at index aIndex only-if GetFrameMetrics(aIndex).IsScrollable();
  // attempting to get an APZC for a non-scrollable metrics will return null.
  // The aIndex for these functions must be less than GetFrameMetricsCount().
  void SetAsyncPanZoomController(uint32_t aIndex, AsyncPanZoomController *controller);
  AsyncPanZoomController* GetAsyncPanZoomController(uint32_t aIndex) const;
  // The FrameMetricsChanged function is used internally to ensure the APZC array length
  // matches the frame metrics array length.
private:
  void FrameMetricsChanged();
public:

  void ApplyPendingUpdatesForThisTransaction();

#ifdef DEBUG
  void SetDebugColorIndex(uint32_t aIndex) { mDebugColorIndex = aIndex; }
  uint32_t GetDebugColorIndex() { return mDebugColorIndex; }
#endif

  virtual LayerRenderState GetRenderState() { return LayerRenderState(); }

  void Mutated()
  {
    mManager->Mutated(this);
  }

  virtual int32_t GetMaxLayerSize() { return Manager()->GetMaxTextureSize(); }

  /**
   * Returns true if this layer's effective transform is not just
   * a translation by integers, or if this layer or some ancestor layer
   * is marked as having a transform that may change without a full layer
   * transaction.
   */
  bool MayResample();

  RenderTargetRect TransformRectToRenderTarget(const LayerIntRect& aRect);

  /**
   * Add debugging information to the layer dump.
   */
  void AddExtraDumpInfo(const nsACString& aStr)
  {
#ifdef MOZ_DUMP_PAINTING
    mExtraDumpInfo.AppendElement(aStr);
#endif
  }

  /**
   * Clear debugging information. Useful for recycling.
   */
  void ClearExtraDumpInfo()
  {
#ifdef MOZ_DUMP_PAINTING
     mExtraDumpInfo.Clear();
#endif
  }

<<<<<<< HEAD
=======
  /**
   * Replace the current effective transform with the given one,
   * returning the old one.  This is currently added as a hack for VR
   * rendering, and might go away if we find a better way to do this.
   * If you think you have a need for this method, talk with
   * vlad/mstange/mwoodrow first.
   */
>>>>>>> 5cd988f5
  virtual gfx::Matrix4x4 ReplaceEffectiveTransform(const gfx::Matrix4x4& aNewEffectiveTransform) {
    gfx::Matrix4x4 old = mEffectiveTransform;
    mEffectiveTransform = aNewEffectiveTransform;
    ComputeEffectiveTransformForMaskLayers(mEffectiveTransform);
    return old;
  }

protected:
  Layer(LayerManager* aManager, void* aImplData);

  // Protected destructor, to discourage deletion outside of Release():
  virtual ~Layer();

  /**
   * We can snap layer transforms for two reasons:
   * 1) To avoid unnecessary resampling when a transform is a translation
   * by a non-integer number of pixels.
   * Snapping the translation to an integer number of pixels avoids
   * blurring the layer and can be faster to composite.
   * 2) When a layer is used to render a rectangular object, we need to
   * emulate the rendering of rectangular inactive content and snap the
   * edges of the rectangle to pixel boundaries. This is both to ensure
   * layer rendering is consistent with inactive content rendering, and to
   * avoid seams.
   * This function implements type 1 snapping. If aTransform is a 2D
   * translation, and this layer's layer manager has enabled snapping
   * (which is the default), return aTransform with the translation snapped
   * to nearest pixels. Otherwise just return aTransform. Call this when the
   * layer does not correspond to a single rectangular content object.
   * This function does not try to snap if aTransform has a scale, because in
   * that case resampling is inevitable and there's no point in trying to
   * avoid it. In fact snapping can cause problems because pixel edges in the
   * layer's content can be rendered unpredictably (jiggling) as the scale
   * interacts with the snapping of the translation, especially with animated
   * transforms.
   * @param aResidualTransform a transform to apply before the result transform
   * in order to get the results to completely match aTransform.
   */
  gfx::Matrix4x4 SnapTransformTranslation(const gfx::Matrix4x4& aTransform,
                                          gfx::Matrix* aResidualTransform);
  /**
   * See comment for SnapTransformTranslation.
   * This function implements type 2 snapping. If aTransform is a translation
   * and/or scale, transform aSnapRect by aTransform, snap to pixel boundaries,
   * and return the transform that maps aSnapRect to that rect. Otherwise
   * just return aTransform.
   * @param aSnapRect a rectangle whose edges should be snapped to pixel
   * boundaries in the destination surface.
   * @param aResidualTransform a transform to apply before the result transform
   * in order to get the results to completely match aTransform.
   */
  gfx::Matrix4x4 SnapTransform(const gfx::Matrix4x4& aTransform,
                               const gfxRect& aSnapRect,
                               gfx::Matrix* aResidualTransform);

  LayerManager* mManager;
  ContainerLayer* mParent;
  Layer* mNextSibling;
  Layer* mPrevSibling;
  void* mImplData;
  nsRefPtr<Layer> mMaskLayer;
  nsTArray<nsRefPtr<Layer>> mAncestorMaskLayers;
  gfx::UserData mUserData;
  gfx::IntRect mLayerBounds;
  nsIntRegion mVisibleRegion;
  nsTArray<FrameMetrics> mFrameMetrics;
  EventRegions mEventRegions;
  gfx::Matrix4x4 mTransform;
  // A mutation of |mTransform| that we've queued to be applied at the
  // end of the next transaction (if nothing else overrides it in the
  // meantime).
  nsAutoPtr<gfx::Matrix4x4> mPendingTransform;
  float mPostXScale;
  float mPostYScale;
  gfx::Matrix4x4 mEffectiveTransform;
  AnimationArray mAnimations;
  // See mPendingTransform above.
  nsAutoPtr<AnimationArray> mPendingAnimations;
  InfallibleTArray<AnimData> mAnimationData;
  float mOpacity;
  gfx::CompositionOp mMixBlendMode;
  bool mForceIsolatedGroup;
  Maybe<ParentLayerIntRect> mClipRect;
  gfx::IntRect mTileSourceRect;
  nsIntRegion mInvalidRegion;
  nsTArray<nsRefPtr<AsyncPanZoomController> > mApzcs;
  uint32_t mContentFlags;
  bool mUseTileSourceRect;
  bool mIsFixedPosition;
  LayerPoint mAnchor;
  LayerMargin mMargins;
  struct StickyPositionData {
    FrameMetrics::ViewID mScrollId;
    LayerRect mOuter;
    LayerRect mInner;
  };
  nsAutoPtr<StickyPositionData> mStickyPositionData;
  FrameMetrics::ViewID mScrollbarTargetId;
  ScrollDirection mScrollbarDirection;
  // The scrollbar thumb ratio is the ratio of the thumb position (in the CSS
  // pixels of the scrollframe's parent's space) to the scroll position (in the
  // CSS pixels of the scrollframe's space).
  float mScrollbarThumbRatio;
  bool mIsScrollbarContainer;
  DebugOnly<uint32_t> mDebugColorIndex;
  // If this layer is used for OMTA, then this counter is used to ensure we
  // stay in sync with the animation manager
  uint64_t mAnimationGeneration;
#ifdef MOZ_DUMP_PAINTING
  nsTArray<nsCString> mExtraDumpInfo;
#endif
};

/**
 * A Layer which we can paint into. It is a conceptually
 * infinite surface, but each PaintedLayer has an associated "valid region"
 * of contents that it is currently storing, which is finite. PaintedLayer
 * implementations can store content between paints.
 *
 * PaintedLayers are rendered into during the drawing phase of a transaction.
 *
 * Currently the contents of a PaintedLayer are in the device output color
 * space.
 */
class PaintedLayer : public Layer {
public:
  /**
   * CONSTRUCTION PHASE ONLY
   * Tell this layer that the content in some region has changed and
   * will need to be repainted. This area is removed from the valid
   * region.
   */
  virtual void InvalidateRegion(const nsIntRegion& aRegion) = 0;
  /**
   * CONSTRUCTION PHASE ONLY
   * Set whether ComputeEffectiveTransforms should compute the
   * "residual translation" --- the translation that should be applied *before*
   * mEffectiveTransform to get the ideal transform for this PaintedLayer.
   * When this is true, ComputeEffectiveTransforms will compute the residual
   * and ensure that the layer is invalidated whenever the residual changes.
   * When it's false, a change in the residual will not trigger invalidation
   * and GetResidualTranslation will return 0,0.
   * So when the residual is to be ignored, set this to false for better
   * performance.
   */
  void SetAllowResidualTranslation(bool aAllow) { mAllowResidualTranslation = aAllow; }

  /**
   * Can be used anytime
   */
  const nsIntRegion& GetValidRegion() const { return mValidRegion; }

  virtual PaintedLayer* AsPaintedLayer() override { return this; }

  MOZ_LAYER_DECL_NAME("PaintedLayer", TYPE_PAINTED)

  virtual void ComputeEffectiveTransforms(const gfx::Matrix4x4& aTransformToSurface) override
  {
    gfx::Matrix4x4 idealTransform = GetLocalTransform() * aTransformToSurface;
    gfx::Matrix residual;
    mEffectiveTransform = SnapTransformTranslation(idealTransform,
        mAllowResidualTranslation ? &residual : nullptr);
    // The residual can only be a translation because SnapTransformTranslation
    // only changes the transform if it's a translation
    NS_ASSERTION(residual.IsTranslation(),
                 "Residual transform can only be a translation");
    if (!gfx::ThebesPoint(residual.GetTranslation()).WithinEpsilonOf(mResidualTranslation, 1e-3f)) {
      mResidualTranslation = gfx::ThebesPoint(residual.GetTranslation());
      NS_ASSERTION(-0.5 <= mResidualTranslation.x && mResidualTranslation.x < 0.5 &&
                   -0.5 <= mResidualTranslation.y && mResidualTranslation.y < 0.5,
                   "Residual translation out of range");
      mValidRegion.SetEmpty();
    }
    ComputeEffectiveTransformForMaskLayers(aTransformToSurface);
  }

  LayerManager::PaintedLayerCreationHint GetCreationHint() const { return mCreationHint; }

  bool UsedForReadback() { return mUsedForReadback; }
  void SetUsedForReadback(bool aUsed) { mUsedForReadback = aUsed; }

  /**
   * Returns true if aLayer is optimized for the given PaintedLayerCreationHint.
   */
  virtual bool IsOptimizedFor(LayerManager::PaintedLayerCreationHint aCreationHint)
  { return true; }

  /**
   * Returns the residual translation. Apply this translation when drawing
   * into the PaintedLayer so that when mEffectiveTransform is applied afterwards
   * by layer compositing, the results exactly match the "ideal transform"
   * (the product of the transform of this layer and its ancestors).
   * Returns 0,0 unless SetAllowResidualTranslation(true) has been called.
   * The residual translation components are always in the range [-0.5, 0.5).
   */
  gfxPoint GetResidualTranslation() const { return mResidualTranslation; }

protected:
  PaintedLayer(LayerManager* aManager, void* aImplData,
              LayerManager::PaintedLayerCreationHint aCreationHint = LayerManager::NONE)
    : Layer(aManager, aImplData)
    , mValidRegion()
    , mCreationHint(aCreationHint)
    , mUsedForReadback(false)
    , mAllowResidualTranslation(false)
  {
    mContentFlags = 0; // Clear NO_TEXT, NO_TEXT_OVER_TRANSPARENT
  }

  virtual void PrintInfo(std::stringstream& aStream, const char* aPrefix) override;

  virtual void DumpPacket(layerscope::LayersPacket* aPacket, const void* aParent) override;

  /**
   * ComputeEffectiveTransforms snaps the ideal transform to get mEffectiveTransform.
   * mResidualTranslation is the translation that should be applied *before*
   * mEffectiveTransform to get the ideal transform.
   */
  gfxPoint mResidualTranslation;
  nsIntRegion mValidRegion;
  /**
   * The creation hint that was used when constructing this layer.
   */
  const LayerManager::PaintedLayerCreationHint mCreationHint;
  /**
   * Set when this PaintedLayer is participating in readback, i.e. some
   * ReadbackLayer (may) be getting its background from this layer.
   */
  bool mUsedForReadback;
  /**
   * True when
   */
  bool mAllowResidualTranslation;
};

/**
 * A Layer which other layers render into. It holds references to its
 * children.
 */
class ContainerLayer : public Layer {
public:

  ~ContainerLayer();

  /**
   * CONSTRUCTION PHASE ONLY
   * Insert aChild into the child list of this container. aChild must
   * not be currently in any child list or the root for the layer manager.
   * If aAfter is non-null, it must be a child of this container and
   * we insert after that layer. If it's null we insert at the start.
   */
  virtual bool InsertAfter(Layer* aChild, Layer* aAfter);
  /**
   * CONSTRUCTION PHASE ONLY
   * Remove aChild from the child list of this container. aChild must
   * be a child of this container.
   */
  virtual bool RemoveChild(Layer* aChild);
  /**
   * CONSTRUCTION PHASE ONLY
   * Reposition aChild from the child list of this container. aChild must
   * be a child of this container.
   * If aAfter is non-null, it must be a child of this container and we
   * reposition after that layer. If it's null, we reposition at the start.
   */
  virtual bool RepositionChild(Layer* aChild, Layer* aAfter);

  void SetPreScale(float aXScale, float aYScale)
  {
    if (mPreXScale == aXScale && mPreYScale == aYScale) {
      return;
    }

    MOZ_LAYERS_LOG_IF_SHADOWABLE(this, ("Layer::Mutated(%p) PreScale", this));
    mPreXScale = aXScale;
    mPreYScale = aYScale;
    Mutated();
  }

  void SetInheritedScale(float aXScale, float aYScale)
  {
    if (mInheritedXScale == aXScale && mInheritedYScale == aYScale) {
      return;
    }

    MOZ_LAYERS_LOG_IF_SHADOWABLE(this, ("Layer::Mutated(%p) InheritedScale", this));
    mInheritedXScale = aXScale;
    mInheritedYScale = aYScale;
    Mutated();
  }

  void SetScaleToResolution(bool aScaleToResolution, float aResolution)
  {
    if (mScaleToResolution == aScaleToResolution && mPresShellResolution == aResolution) {
      return;
    }

    MOZ_LAYERS_LOG_IF_SHADOWABLE(this, ("Layer::Mutated(%p) ScaleToResolution", this));
    mScaleToResolution = aScaleToResolution;
    mPresShellResolution = aResolution;
    Mutated();
  }

  virtual void FillSpecificAttributes(SpecificLayerAttributes& aAttrs) override;

  void SortChildrenBy3DZOrder(nsTArray<Layer*>& aArray);

  // These getters can be used anytime.

  virtual ContainerLayer* AsContainerLayer() override { return this; }
  virtual const ContainerLayer* AsContainerLayer() const override { return this; }

  virtual Layer* GetFirstChild() const override { return mFirstChild; }
  virtual Layer* GetLastChild() const override { return mLastChild; }
  float GetPreXScale() const { return mPreXScale; }
  float GetPreYScale() const { return mPreYScale; }
  float GetInheritedXScale() const { return mInheritedXScale; }
  float GetInheritedYScale() const { return mInheritedYScale; }
  float GetPresShellResolution() const { return mPresShellResolution; }
  bool ScaleToResolution() const { return mScaleToResolution; }

  MOZ_LAYER_DECL_NAME("ContainerLayer", TYPE_CONTAINER)

  /**
   * ContainerLayer backends need to override ComputeEffectiveTransforms
   * since the decision about whether to use a temporary surface for the
   * container is backend-specific. ComputeEffectiveTransforms must also set
   * mUseIntermediateSurface.
   */
  virtual void ComputeEffectiveTransforms(const gfx::Matrix4x4& aTransformToSurface) override = 0;

  /**
   * Call this only after ComputeEffectiveTransforms has been invoked
   * on this layer.
   * Returns true if this will use an intermediate surface. This is largely
   * backend-dependent, but it affects the operation of GetEffectiveOpacity().
   */
  bool UseIntermediateSurface() { return mUseIntermediateSurface; }

  /**
   * Returns the rectangle covered by the intermediate surface,
   * in this layer's coordinate system.
   *
   * NOTE: Since this layer has an intermediate surface it follows
   *       that LayerPixel == RenderTargetPixel
   */
  RenderTargetIntRect GetIntermediateSurfaceRect()
  {
    NS_ASSERTION(mUseIntermediateSurface, "Must have intermediate surface");
    return RenderTargetPixel::FromUntyped(mVisibleRegion.GetBounds());
  }

  /**
   * Returns true if this container has more than one non-empty child
   */
  bool HasMultipleChildren();

  /**
   * Returns true if this container supports children with component alpha.
   * Should only be called while painting a child of this layer.
   */
  bool SupportsComponentAlphaChildren() { return mSupportsComponentAlphaChildren; }

  /**
   * Returns true if aLayer or any layer in its parent chain has the opaque
   * content flag set.
   */
  static bool HasOpaqueAncestorLayer(Layer* aLayer);

  void SetChildrenChanged(bool aVal) {
    mChildrenChanged = aVal;
  }

  void SetEventRegionsOverride(EventRegionsOverride aVal) {
    if (mEventRegionsOverride == aVal) {
      return;
    }

    MOZ_LAYERS_LOG_IF_SHADOWABLE(this, ("Layer::Mutated(%p) EventRegionsOverride", this));
    mEventRegionsOverride = aVal;
    Mutated();
  }

  EventRegionsOverride GetEventRegionsOverride() const {
    return mEventRegionsOverride;
  }

  /**
   * VR
   */
  void SetVRHMDInfo(gfx::VRHMDInfo* aHMD) { mHMDInfo = aHMD; }
  gfx::VRHMDInfo* GetVRHMDInfo() { return mHMDInfo; }

<<<<<<< HEAD
  virtual gfx::Matrix4x4 ReplaceEffectiveTransform(const gfx::Matrix4x4& aNewEffectiveTransform) override {
=======
  /**
   * Replace the current effective transform with the given one,
   * returning the old one.  This is currently added as a hack for VR
   * rendering, and might go away if we find a better way to do this.
   * If you think you have a need for this method, talk with
   * vlad/mstange/mwoodrow first.
   */
  gfx::Matrix4x4 ReplaceEffectiveTransform(const gfx::Matrix4x4& aNewEffectiveTransform) override {
>>>>>>> 5cd988f5
    gfx::Matrix4x4 old = mEffectiveTransform;
    mEffectiveTransform = aNewEffectiveTransform;
    ComputeEffectiveTransformsForChildren(mEffectiveTransform);
    ComputeEffectiveTransformForMaskLayers(mEffectiveTransform);
    return old;
  }

protected:
  friend class ReadbackProcessor;

  void DidInsertChild(Layer* aLayer);
  void DidRemoveChild(Layer* aLayer);

  ContainerLayer(LayerManager* aManager, void* aImplData);

  /**
   * A default implementation of ComputeEffectiveTransforms for use by OpenGL
   * and D3D.
   */
  void DefaultComputeEffectiveTransforms(const gfx::Matrix4x4& aTransformToSurface);

  /**
   * A default implementation to compute and set the value for SupportsComponentAlphaChildren().
   *
   * If aNeedsSurfaceCopy is provided, then it is set to true if the caller needs to copy the background
   * up into the intermediate surface created, false otherwise.
   */
  void DefaultComputeSupportsComponentAlphaChildren(bool* aNeedsSurfaceCopy = nullptr);

  /**
   * Loops over the children calling ComputeEffectiveTransforms on them.
   */
  void ComputeEffectiveTransformsForChildren(const gfx::Matrix4x4& aTransformToSurface);

  virtual void PrintInfo(std::stringstream& aStream, const char* aPrefix) override;

  virtual void DumpPacket(layerscope::LayersPacket* aPacket, const void* aParent) override;

  Layer* mFirstChild;
  Layer* mLastChild;
  float mPreXScale;
  float mPreYScale;
  // The resolution scale inherited from the parent layer. This will already
  // be part of mTransform.
  float mInheritedXScale;
  float mInheritedYScale;
  // For layers corresponding to an nsDisplayResolution, the resolution of the
  // associated pres shell; for other layers, 1.0.
  float mPresShellResolution;
  // Whether the compositor should scale to mPresShellResolution.
  bool mScaleToResolution;
  bool mUseIntermediateSurface;
  bool mSupportsComponentAlphaChildren;
  bool mMayHaveReadbackChild;
  // This is updated by ComputeDifferences. This will be true if we need to invalidate
  // the intermediate surface.
  bool mChildrenChanged;
  EventRegionsOverride mEventRegionsOverride;
  nsRefPtr<gfx::VRHMDInfo> mHMDInfo;
};

/**
 * A Layer which just renders a solid color in its visible region. It actually
 * can fill any area that contains the visible region, so if you need to
 * restrict the area filled, set a clip region on this layer.
 */
class ColorLayer : public Layer {
public:
  virtual ColorLayer* AsColorLayer() override { return this; }

  /**
   * CONSTRUCTION PHASE ONLY
   * Set the color of the layer.
   */
  virtual void SetColor(const gfxRGBA& aColor)
  {
    if (mColor != aColor) {
      MOZ_LAYERS_LOG_IF_SHADOWABLE(this, ("Layer::Mutated(%p) Color", this));
      mColor = aColor;
      Mutated();
    }
  }

  void SetBounds(const gfx::IntRect& aBounds)
  {
    if (!mBounds.IsEqualEdges(aBounds)) {
      mBounds = aBounds;
      Mutated();
    }
  }

  const gfx::IntRect& GetBounds()
  {
    return mBounds;
  }

  // This getter can be used anytime.
  virtual const gfxRGBA& GetColor() { return mColor; }

  MOZ_LAYER_DECL_NAME("ColorLayer", TYPE_COLOR)

  virtual void ComputeEffectiveTransforms(const gfx::Matrix4x4& aTransformToSurface) override
  {
    gfx::Matrix4x4 idealTransform = GetLocalTransform() * aTransformToSurface;
    mEffectiveTransform = SnapTransformTranslation(idealTransform, nullptr);
    ComputeEffectiveTransformForMaskLayers(aTransformToSurface);
  }

protected:
  ColorLayer(LayerManager* aManager, void* aImplData)
    : Layer(aManager, aImplData),
      mColor(0.0, 0.0, 0.0, 0.0)
  {}

  virtual void PrintInfo(std::stringstream& aStream, const char* aPrefix) override;

  virtual void DumpPacket(layerscope::LayersPacket* aPacket, const void* aParent) override;

  gfx::IntRect mBounds;
  gfxRGBA mColor;
};

/**
 * A Layer for HTML Canvas elements.  It's backed by either a
 * gfxASurface or a GLContext (for WebGL layers), and has some control
 * for intelligent updating from the source if necessary (for example,
 * if hardware compositing is not available, for reading from the GL
 * buffer into an image surface that we can layer composite.)
 *
 * After Initialize is called, the underlying canvas Surface/GLContext
 * must not be modified during a layer transaction.
 */
class CanvasLayer : public Layer {
public:
  struct Data {
    Data()
      : mBufferProvider(nullptr)
      , mGLContext(nullptr)
      , mFrontbufferGLTex(0)
      , mSize(0,0)
      , mHasAlpha(false)
      , mIsGLAlphaPremult(true)
    { }

    // One of these two must be specified for Canvas2D, but never both
    PersistentBufferProvider* mBufferProvider; // A BufferProvider for the Canvas contents
    mozilla::gl::GLContext* mGLContext; // or this, for GL.

    // Frontbuffer override
    uint32_t mFrontbufferGLTex;

    // The size of the canvas content
    gfx::IntSize mSize;

    // Whether the canvas drawingbuffer has an alpha channel.
    bool mHasAlpha;

    // Whether mGLContext contains data that is alpha-premultiplied.
    bool mIsGLAlphaPremult;
  };

  /**
   * CONSTRUCTION PHASE ONLY
   * Initialize this CanvasLayer with the given data.  The data must
   * have either mSurface or mGLContext initialized (but not both), as
   * well as mSize.
   *
   * This must only be called once.
   */
  virtual void Initialize(const Data& aData) = 0;

  /**
   * Check the data is owned by this layer is still valid for rendering
   */
  virtual bool IsDataValid(const Data& aData) { return true; }

  /**
   * Notify this CanvasLayer that the canvas surface contents have
   * changed (or will change) before the next transaction.
   */
  void Updated() { mDirty = true; SetInvalidRectToVisibleRegion(); }

  /**
   * Notify this CanvasLayer that the canvas surface contents have
   * been painted since the last change.
   */
  void Painted() { mDirty = false; }

  /**
   * Returns true if the canvas surface contents have changed since the
   * last paint.
   */
  bool IsDirty()
  {
    // We can only tell if we are dirty if we're part of the
    // widget's retained layer tree.
    if (!mManager || !mManager->IsWidgetLayerManager()) {
      return true;
    }
    return mDirty;
  }

  /**
   * Register a callback to be called at the start of each transaction.
   */
  typedef void PreTransactionCallback(void* closureData);
  void SetPreTransactionCallback(PreTransactionCallback* callback, void* closureData)
  {
    mPreTransCallback = callback;
    mPreTransCallbackData = closureData;
  }

  const nsIntRect& GetBounds() const { return mBounds; }
<<<<<<< HEAD
  
=======

>>>>>>> 5cd988f5
protected:
  void FirePreTransactionCallback()
  {
    if (mPreTransCallback) {
      mPreTransCallback(mPreTransCallbackData);
    }
  }

public:
  /**
   * Register a callback to be called at the end of each transaction.
   */
  typedef void (* DidTransactionCallback)(void* aClosureData);
  void SetDidTransactionCallback(DidTransactionCallback aCallback, void* aClosureData)
  {
    mPostTransCallback = aCallback;
    mPostTransCallbackData = aClosureData;
  }

  /**
   * CONSTRUCTION PHASE ONLY
   * Set the filter used to resample this image (if necessary).
   */
  void SetFilter(GraphicsFilter aFilter)
  {
    if (mFilter != aFilter) {
      MOZ_LAYERS_LOG_IF_SHADOWABLE(this, ("Layer::Mutated(%p) Filter", this));
      mFilter = aFilter;
      Mutated();
    }
  }
  GraphicsFilter GetFilter() const { return mFilter; }

  MOZ_LAYER_DECL_NAME("CanvasLayer", TYPE_CANVAS)

  virtual void ComputeEffectiveTransforms(const gfx::Matrix4x4& aTransformToSurface) override
  {
    // Snap our local transform first, and snap the inherited transform as well.
    // This makes our snapping equivalent to what would happen if our content
    // was drawn into a PaintedLayer (gfxContext would snap using the local
    // transform, then we'd snap again when compositing the PaintedLayer).
    mEffectiveTransform =
        SnapTransform(GetLocalTransform(), gfxRect(0, 0, mBounds.width, mBounds.height),
                      nullptr)*
        SnapTransformTranslation(aTransformToSurface, nullptr);
    ComputeEffectiveTransformForMaskLayers(aTransformToSurface);
  }

protected:
  CanvasLayer(LayerManager* aManager, void* aImplData)
    : Layer(aManager, aImplData)
    , mPreTransCallback(nullptr)
    , mPreTransCallbackData(nullptr)
    , mPostTransCallback(nullptr)
    , mPostTransCallbackData(nullptr)
    , mFilter(GraphicsFilter::FILTER_GOOD)
    , mDirty(false)
  {}

  virtual void PrintInfo(std::stringstream& aStream, const char* aPrefix) override;

  virtual void DumpPacket(layerscope::LayersPacket* aPacket, const void* aParent) override;

  void FireDidTransactionCallback()
  {
    if (mPostTransCallback) {
      mPostTransCallback(mPostTransCallbackData);
    }
  }

  /**
   * 0, 0, canvaswidth, canvasheight
   */
  gfx::IntRect mBounds;
  PreTransactionCallback* mPreTransCallback;
  void* mPreTransCallbackData;
  DidTransactionCallback mPostTransCallback;
  void* mPostTransCallbackData;
  GraphicsFilter mFilter;

private:
  /**
   * Set to true in Updated(), cleared during a transaction.
   */
  bool mDirty;
};

/**
 * ContainerLayer that refers to a "foreign" layer tree, through an
 * ID.  Usage of RefLayer looks like
 *
 * Construction phase:
 *   allocate ID for layer subtree
 *   create RefLayer, SetReferentId(ID)
 *
 * Composition:
 *   look up subtree for GetReferentId()
 *   ConnectReferentLayer(subtree)
 *   compose
 *   ClearReferentLayer()
 *
 * Clients will usually want to Connect/Clear() on each transaction to
 * avoid difficulties managing memory across multiple layer subtrees.
 */
class RefLayer : public ContainerLayer {
  friend class LayerManager;

private:
  virtual bool InsertAfter(Layer* aChild, Layer* aAfter) override
  { MOZ_CRASH(); return false; }

  virtual bool RemoveChild(Layer* aChild) override
  { MOZ_CRASH(); return false; }

  virtual bool RepositionChild(Layer* aChild, Layer* aAfter) override
  { MOZ_CRASH(); return false; }

  using Layer::SetFrameMetrics;

public:
  /**
   * CONSTRUCTION PHASE ONLY
   * Set the ID of the layer's referent.
   */
  void SetReferentId(uint64_t aId)
  {
    MOZ_ASSERT(aId != 0);
    if (mId != aId) {
      MOZ_LAYERS_LOG_IF_SHADOWABLE(this, ("Layer::Mutated(%p) ReferentId", this));
      mId = aId;
      Mutated();
    }
  }
  /**
   * CONSTRUCTION PHASE ONLY
   * Connect this ref layer to its referent, temporarily.
   * ClearReferentLayer() must be called after composition.
   */
  void ConnectReferentLayer(Layer* aLayer)
  {
    MOZ_ASSERT(!mFirstChild && !mLastChild);
    MOZ_ASSERT(!aLayer->GetParent());
    if (aLayer->Manager() != Manager()) {
      // This can happen when e.g. rendering while dragging tabs
      // between windows - aLayer's manager may be the manager for the
      // old window's tab.  In that case, it will be changed before the
      // next render (see SetLayerManager).  It is simply easier to
      // ignore the rendering here than it is to pause it.
      NS_WARNING("ConnectReferentLayer failed - Incorrect LayerManager");
      return;
    }

    mFirstChild = mLastChild = aLayer;
    aLayer->SetParent(this);
  }

  /**
   * DRAWING PHASE ONLY
   * |aLayer| is the same as the argument to ConnectReferentLayer().
   */
  void DetachReferentLayer(Layer* aLayer)
  {
    mFirstChild = mLastChild = nullptr;
    aLayer->SetParent(nullptr);
  }

  // These getters can be used anytime.
  virtual RefLayer* AsRefLayer() override { return this; }

  virtual int64_t GetReferentId() { return mId; }

  /**
   * DRAWING PHASE ONLY
   */
  virtual void FillSpecificAttributes(SpecificLayerAttributes& aAttrs) override;

  MOZ_LAYER_DECL_NAME("RefLayer", TYPE_REF)

protected:
  RefLayer(LayerManager* aManager, void* aImplData)
    : ContainerLayer(aManager, aImplData) , mId(0)
  {}

  virtual void PrintInfo(std::stringstream& aStream, const char* aPrefix) override;

  virtual void DumpPacket(layerscope::LayersPacket* aPacket, const void* aParent) override;

  Layer* mTempReferent;
  // 0 is a special value that means "no ID".
  uint64_t mId;
};

void SetAntialiasingFlags(Layer* aLayer, gfx::DrawTarget* aTarget);

#ifdef MOZ_DUMP_PAINTING
void WriteSnapshotToDumpFile(Layer* aLayer, gfx::DataSourceSurface* aSurf);
void WriteSnapshotToDumpFile(LayerManager* aManager, gfx::DataSourceSurface* aSurf);
void WriteSnapshotToDumpFile(Compositor* aCompositor, gfx::DrawTarget* aTarget);
#endif

// A utility function used by different LayerManager implementations.
gfx::IntRect ToOutsideIntRect(const gfxRect &aRect);

} // namespace layers
} // namespace mozilla

#endif /* GFX_LAYERS_H */<|MERGE_RESOLUTION|>--- conflicted
+++ resolved
@@ -1667,8 +1667,6 @@
 #endif
   }
 
-<<<<<<< HEAD
-=======
   /**
    * Replace the current effective transform with the given one,
    * returning the old one.  This is currently added as a hack for VR
@@ -1676,7 +1674,6 @@
    * If you think you have a need for this method, talk with
    * vlad/mstange/mwoodrow first.
    */
->>>>>>> 5cd988f5
   virtual gfx::Matrix4x4 ReplaceEffectiveTransform(const gfx::Matrix4x4& aNewEffectiveTransform) {
     gfx::Matrix4x4 old = mEffectiveTransform;
     mEffectiveTransform = aNewEffectiveTransform;
@@ -2070,9 +2067,6 @@
   void SetVRHMDInfo(gfx::VRHMDInfo* aHMD) { mHMDInfo = aHMD; }
   gfx::VRHMDInfo* GetVRHMDInfo() { return mHMDInfo; }
 
-<<<<<<< HEAD
-  virtual gfx::Matrix4x4 ReplaceEffectiveTransform(const gfx::Matrix4x4& aNewEffectiveTransform) override {
-=======
   /**
    * Replace the current effective transform with the given one,
    * returning the old one.  This is currently added as a hack for VR
@@ -2081,7 +2075,6 @@
    * vlad/mstange/mwoodrow first.
    */
   gfx::Matrix4x4 ReplaceEffectiveTransform(const gfx::Matrix4x4& aNewEffectiveTransform) override {
->>>>>>> 5cd988f5
     gfx::Matrix4x4 old = mEffectiveTransform;
     mEffectiveTransform = aNewEffectiveTransform;
     ComputeEffectiveTransformsForChildren(mEffectiveTransform);
@@ -2295,11 +2288,7 @@
   }
 
   const nsIntRect& GetBounds() const { return mBounds; }
-<<<<<<< HEAD
-  
-=======
-
->>>>>>> 5cd988f5
+
 protected:
   void FirePreTransactionCallback()
   {
