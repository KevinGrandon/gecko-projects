--- conflicted
+++ resolved
@@ -1305,14 +1305,6 @@
         checkMaskLayers = true;
       } else {
 #ifdef MOZ_GFX_OPTIMIZE_MOBILE
-<<<<<<< HEAD
-          !contTransform.PreservesAxisAlignedRectangles()
-#else
-          gfx::ThebesMatrix(contTransform).HasNonIntegerTranslation()
-#endif
-          )
-      {
-=======
         if (!contTransform.PreservesAxisAlignedRectangles()) {
 #else
         if (gfx::ThebesMatrix(contTransform).HasNonIntegerTranslation()) {
@@ -1328,7 +1320,6 @@
       }
 
       if (checkClipRect || checkMaskLayers) {
->>>>>>> 22484bfe
         for (Layer* child = GetFirstChild(); child; child = child->GetNextSibling()) {
           const Maybe<ParentLayerIntRect>& clipRect = child->GetEffectiveClipRect();
           /* We can't (easily) forward our transform to children with a non-empty clip
