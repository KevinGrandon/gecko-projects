--- conflicted
+++ resolved
@@ -40,11 +40,7 @@
 #define CULLING_LOG(...)
 // #define CULLING_LOG(...) printf_stderr("CULLING: " __VA_ARGS__)
 
-<<<<<<< HEAD
 #define DUMP(...) do { if (gfxUtils::sDumpDebug) { printf_stderr(__VA_ARGS__); } } while(0)
-=======
-#define DUMP(...) do { if (getenv("DUMP_DEBUG")) { printf_stderr(__VA_ARGS__); } } while(0)
->>>>>>> 5cd988f5
 #define XYWH(k)  (k).x, (k).y, (k).width, (k).height
 #define XY(k)    (k).x, (k).y
 #define WH(k)    (k).width, (k).height
@@ -159,7 +155,6 @@
   gfx::IntRect eyeRect[2];
   eyeRect[0] = gfx::IntRect(0, 0, eyeResolution.width, eyeResolution.height);
   eyeRect[1] = gfx::IntRect(eyeResolution.width, 0, eyeResolution.width, eyeResolution.height);
-<<<<<<< HEAD
 
   // The intermediate surface size; we're going to assume that we're not going to run
   // into max texture size limits
@@ -172,34 +167,6 @@
     NS_WARNING("VR intermediate surface exceeded max texture size");
     surfaceRect.width = std::min(maxTextureSize, surfaceRect.width);
     surfaceRect.height = std::min(maxTextureSize, surfaceRect.height);
-=======
-
-  // The intermediate surface size; we're going to assume that we're not going to run
-  // into max texture size limits
-  gfx::IntRect surfaceRect = gfx::IntRect(0, 0, eyeResolution.width * 2, eyeResolution.height);
-
-  int32_t maxTextureSize = compositor->GetMaxTextureSize();
-  surfaceRect.width = std::min(maxTextureSize, surfaceRect.width);
-  surfaceRect.height = std::min(maxTextureSize, surfaceRect.height);
-
-  gfx::VRHMDRenderingSupport *vrRendering = aHMD->GetRenderingSupport();
-  if (PR_GetEnv("NO_VR_RENDERING")) vrRendering = nullptr;
-  if (vrRendering) {
-    if (!aContainer->mVRRenderTargetSet || aContainer->mVRRenderTargetSet->size != surfaceRect.Size()) {
-      aContainer->mVRRenderTargetSet = vrRendering->CreateRenderTargetSet(compositor, surfaceRect.Size());
-    }
-
-    surface = aContainer->mVRRenderTargetSet->GetNextRenderTarget();
-    if (!surface) {
-      NS_WARNING("GetNextRenderTarget failed");
-      return;
-    }
-  } else {
-    surface = compositor->CreateRenderTarget(surfaceRect, INIT_MODE_CLEAR);
-    if (!surface) {
-      return;
-    }
->>>>>>> 5cd988f5
   }
   
   // use NONE here, because we draw black to clear below
@@ -210,7 +177,6 @@
       aContainer->mVRRenderTargetSet = vrRendering->CreateRenderTargetSet(compositor, surfaceRect.Size());
     }
 
-<<<<<<< HEAD
     surface = aContainer->mVRRenderTargetSet->GetNextRenderTarget();
     if (!surface) {
       NS_WARNING("GetNextRenderTarget failed");
@@ -222,22 +188,16 @@
       return;
     }
   }
-=======
+
   gfx::IntRect rtBounds = previousTarget->GetRect();
   DUMP("eyeResolution: %d %d targetRT: %d %d %d %d\n", WH(eyeResolution), XYWH(rtBounds));
 
   compositor->SetRenderTarget(surface);
->>>>>>> 5cd988f5
-
-  gfx::IntRect rtBounds = previousTarget->GetRect();
-  DUMP("eyeResolution: %d %d targetRT: %d %d %d %d\n",
-       WH(eyeResolution), XYWH(rtBounds));
-  
+
   nsAutoTArray<Layer*, 12> children;
   aContainer->SortChildrenBy3DZOrder(children);
 
   gfx::Matrix4x4 origTransform = aContainer->GetEffectiveTransform();
-<<<<<<< HEAD
   gfx::Matrix4x4 cssEyeTransform[2];
   gfx::Matrix4x4 cssEyeProjection[2];
 
@@ -262,8 +222,6 @@
     cssEyeProjection[eye].PostScale(0.5f, -1.0f, 1.0f);
     cssEyeProjection[eye].PostTranslate(-0.5f + eye * 1.0f, 0.0f, 0.0f);
   }
-=======
->>>>>>> 5cd988f5
 
   for (uint32_t i = 0; i < children.Length(); i++) {
     LayerComposite* layerToRender = static_cast<LayerComposite*>(children.ElementAt(i)->ImplData());
@@ -279,19 +237,12 @@
     // the child layer of this VR container layer has PRESERVE_3D or not.
     if ((contentFlags & Layer::CONTENT_PRESERVE_3D) == 0) {
       // This layer is native VR
-<<<<<<< HEAD
-      DUMP("%p pre-rendered VR layer %p\n", aContainer, layerToRender);
-=======
       DUMP("%p Switching to pre-rendered VR\n", aContainer);
->>>>>>> 5cd988f5
 
       // XXX we still need depth test here, but we have no way of preserving
       // depth anyway in native VR layers until we have a way to save them
       // from WebGL (and maybe depth video?)
-<<<<<<< HEAD
       surface->ClearProjection();
-=======
->>>>>>> 5cd988f5
       compositor->SetRenderTarget(surface);
       aContainer->ReplaceEffectiveTransform(origTransform);
       
@@ -308,11 +259,7 @@
       } else {
         layerBounds = layer->GetEffectiveVisibleRegion().GetBounds();
       }
-<<<<<<< HEAD
-      DUMP("  layer %p bounds [%d %d %d %d] surfaceRect [%d %d %d %d]\n", layer,
-=======
       DUMP("  layer %p [type %d] bounds [%d %d %d %d] surfaceRect [%d %d %d %d]\n", layer, (int) layer->GetType(),
->>>>>>> 5cd988f5
            XYWH(layerBounds), XYWH(surfaceRect));
       
       const gfx::Matrix4x4 childTransform = layer->GetEffectiveTransform();
@@ -343,7 +290,6 @@
         layer->ReplaceEffectiveTransform(childTransform);
       }
     } else {
-<<<<<<< HEAD
       DUMP("%p Gecko-rendered VR layer %p\n", aContainer, layerToRender);
       for (uint32_t eye = 0; eye < 2; eye++) {
         DUMP(" -- ContainerRenderVR [%p] EYE %d\n", aContainer, eye);
@@ -358,9 +304,6 @@
         layerToRender->Prepare(RenderTargetIntRect(eyeRect[eye].x, eyeRect[eye].y, eyeRect[eye].width, eyeRect[eye].height));
         layerToRender->RenderLayer(eyeRect[eye]);
       }
-=======
-      // Gecko-rendered CSS VR -- not supported yet, so just don't render this layer!
->>>>>>> 5cd988f5
     }
   }
 
@@ -393,20 +336,10 @@
   aManager->GetCompositor()->DrawQuad(rect, rect, solidEffect, 1.0, gfx::Matrix4x4());
 
   // draw the temporary surface with VR distortion to the original destination
-  gfx::Matrix4x4 scaleTransform = aContainer->GetEffectiveTransform();
   EffectChain vrEffect(aContainer);
   bool skipDistortion = vrRendering || PR_GetEnv("MOZ_GFX_VR_NO_DISTORTION");
   if (skipDistortion) {
     vrEffect.mPrimaryEffect = new EffectRenderTarget(surface);
-<<<<<<< HEAD
-    scaleTransform.PreScale(rtBounds.width / float(surfaceRect.width),
-                            rtBounds.height / float(surfaceRect.height),
-                            1.0f);
-  } else {
-    vrEffect.mPrimaryEffect = new EffectVRDistortion(aHMD, surface);
-    // no need to scale, because the VRDistortion effect will sample from surface
-  }
-=======
   } else {
     vrEffect.mPrimaryEffect = new EffectVRDistortion(aHMD, surface);
   }
@@ -415,7 +348,6 @@
   scaleTransform.PreScale(rtBounds.width / float(surfaceRect.width),
                           rtBounds.height / float(surfaceRect.height),
                           1.0f);
->>>>>>> 5cd988f5
 
   // XXX we shouldn't use visibleRect here -- the VR distortion needs to know the
   // full rect, not just the visible one.  Luckily, right now, VR distortion is only
