--- conflicted
+++ resolved
@@ -175,18 +175,7 @@
   nsAutoTArray<Layer*, 12> children;
   aContainer->SortChildrenBy3DZOrder(children);
 
-<<<<<<< HEAD
-  /**
-   * Render this container's contents.
-   */
-  gfx::IntRect surfaceClipRect(0, 0, surfaceRect.width, surfaceRect.height);
-  RenderTargetIntRect rtClipRect(0, 0, surfaceRect.width, surfaceRect.height);
-  for (uint32_t i = 0; i < children.Length(); i++) {
-    LayerComposite* layerToRender = static_cast<LayerComposite*>(children.ElementAt(i)->ImplData());
-    Layer* layer = layerToRender->GetLayer();
-=======
   gfx::Matrix4x4 origTransform = aContainer->GetEffectiveTransform();
->>>>>>> f6bbf342
 
   for (uint32_t eye = 0; eye < 2; eye++) {
     if (gfxUtils::sDumpDebug) {
