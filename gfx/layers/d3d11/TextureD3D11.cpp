--- conflicted
+++ resolved
@@ -68,21 +68,14 @@
 ID3D11ShaderResourceView*
 TextureSourceD3D11::GetShaderResourceView()
 {
-<<<<<<< HEAD
-  if (!mSRV) {
-=======
   MOZ_ASSERT(mTexture == GetD3D11Texture(), "You need to override GetShaderResourceView if you're overriding GetD3D11Texture!");
 
   if (!mSRV && mTexture) {
->>>>>>> 5cd988f5
     RefPtr<ID3D11Device> device;
     mTexture->GetDevice(byRef(device));
     HRESULT hr = device->CreateShaderResourceView(mTexture, nullptr, byRef(mSRV));
     if (FAILED(hr)) {
-<<<<<<< HEAD
-=======
       gfxCriticalError(CriticalLog::DefaultOptions(false)) << "[D3D11] TextureSourceD3D11:GetShaderResourceView CreateSRV failure " << gfx::hexa(hr);
->>>>>>> 5cd988f5
       return nullptr;
     }
   }
