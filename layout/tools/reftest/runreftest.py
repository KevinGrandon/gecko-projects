# This Source Code Form is subject to the terms of the Mozilla Public
# License, v. 2.0. If a copy of the MPL was not distributed with this
# file, You can obtain one at http://mozilla.org/MPL/2.0/.

"""
Runs the reftest test harness.
"""

from optparse import OptionParser
import collections
import json
import multiprocessing
import os
import re
import shutil
import subprocess
import sys
import threading

SCRIPT_DIRECTORY = os.path.abspath(os.path.realpath(os.path.dirname(sys.argv[0])))
sys.path.insert(0, SCRIPT_DIRECTORY)

from automation import Automation
from automationutils import (
        addCommonOptions,
        getDebuggerInfo,
        isURL,
        processLeakLog
)
import mozprofile

def categoriesToRegex(categoryList):
  return "\\(" + ', '.join(["(?P<%s>\\d+) %s" % c for c in categoryList]) + "\\)"
summaryLines = [('Successful', [('pass', 'pass'), ('loadOnly', 'load only')]),
                ('Unexpected', [('fail', 'unexpected fail'),
                                ('pass', 'unexpected pass'),
                                ('asserts', 'unexpected asserts'),
                                ('fixedAsserts', 'unexpected fixed asserts'),
                                ('failedLoad', 'failed load'),
                                ('exception', 'exception')]),
                ('Known problems', [('knownFail', 'known fail'),
                                    ('knownAsserts', 'known asserts'),
                                    ('random', 'random'),
                                    ('skipped', 'skipped'),
                                    ('slow', 'slow')])]

# Python's print is not threadsafe.
printLock = threading.Lock()

class ReftestThread(threading.Thread):
  def __init__(self, cmdlineArgs):
    threading.Thread.__init__(self)
    self.cmdlineArgs = cmdlineArgs
    self.summaryMatches = {}
    self.retcode = -1
    for text, _ in summaryLines:
      self.summaryMatches[text] = None

  def run(self):
    with printLock:
      print "Starting thread with", self.cmdlineArgs
      sys.stdout.flush()
    process = subprocess.Popen(self.cmdlineArgs, stdout=subprocess.PIPE)
    for chunk in self.chunkForMergedOutput(process.stdout):
      with printLock:
        print chunk,
        sys.stdout.flush()
    self.retcode = process.wait()

  def chunkForMergedOutput(self, logsource):
    """Gather lines together that should be printed as one atomic unit.
    Individual test results--anything between 'REFTEST TEST-START' and
    'REFTEST TEST-END' lines--are an atomic unit.  Lines with data from
    summaries are parsed and the data stored for later aggregation.
    Other lines are considered their own atomic units and are permitted
    to intermix freely."""
    testStartRegex = re.compile("^REFTEST TEST-START")
    testEndRegex = re.compile("^REFTEST TEST-END")
    summaryHeadRegex = re.compile("^REFTEST INFO \\| Result summary:")
    summaryRegexFormatString = "^REFTEST INFO \\| (?P<message>{text}): (?P<total>\\d+) {regex}"
    summaryRegexStrings = [summaryRegexFormatString.format(text=text,
                                                           regex=categoriesToRegex(categories))
                           for (text, categories) in summaryLines]
    summaryRegexes = [re.compile(regex) for regex in summaryRegexStrings]

    for line in logsource:
      if testStartRegex.search(line) is not None:
        chunkedLines = [line]
        for lineToBeChunked in logsource:
          chunkedLines.append(lineToBeChunked)
          if testEndRegex.search(lineToBeChunked) is not None:
            break
        yield ''.join(chunkedLines)
        continue

      haveSuppressedSummaryLine = False
      for regex in summaryRegexes:
        match = regex.search(line)
        if match is not None:
          self.summaryMatches[match.group('message')] = match
          haveSuppressedSummaryLine = True
          break
      if haveSuppressedSummaryLine:
        continue

      if summaryHeadRegex.search(line) is None:
        yield line

class RefTest(object):

  oldcwd = os.getcwd()

  def __init__(self, automation=None):
    self.automation = automation or Automation()

  def getFullPath(self, path):
    "Get an absolute path relative to self.oldcwd."
    return os.path.normpath(os.path.join(self.oldcwd, os.path.expanduser(path)))

  def getManifestPath(self, path):
    "Get the path of the manifest, and for remote testing this function is subclassed to point to remote manifest"
    path = self.getFullPath(path)
    if os.path.isdir(path):
      defaultManifestPath = os.path.join(path, 'reftest.list')
      if os.path.exists(defaultManifestPath):
        path = defaultManifestPath
      else:
        defaultManifestPath = os.path.join(path, 'crashtests.list')
        if os.path.exists(defaultManifestPath):
          path = defaultManifestPath
    return path

  def makeJSString(self, s):
    return '"%s"' % re.sub(r'([\\"])', r'\\\1', s)

  def createReftestProfile(self, options, manifest, server='localhost',
                           special_powers=True, profile_to_clone=None):
    """
      Sets up a profile for reftest.
      'manifest' is the path to the reftest.list file we want to test with.  This is used in
      the remote subclass in remotereftest.py so we can write it to a preference for the
      bootstrap extension.
    """

    locations = mozprofile.permissions.ServerLocations()
    locations.add_host(server, port=0)
    locations.add_host('<file>', port=0)

    # Set preferences for communication between our command line arguments
    # and the reftest harness.  Preferences that are required for reftest
    # to work should instead be set in reftest-cmdline.js .
    prefs = {}
    prefs['reftest.timeout'] = options.timeout * 1000
    if options.totalChunks:
      prefs['reftest.totalChunks'] = options.totalChunks
    if options.thisChunk:
      prefs['reftest.thisChunk'] = options.thisChunk
    if options.logFile:
      prefs['reftest.logFile'] = options.logFile
    if options.ignoreWindowSize:
      prefs['reftest.ignoreWindowSize'] = True
    if options.filter:
      prefs['reftest.filter'] = options.filter
    prefs['reftest.focusFilterMode'] = options.focusFilterMode

<<<<<<< HEAD
    prefs['browser.tabs.remote.autostart'] = options.e10s
=======
    if options.e10s:
      prefs['browser.tabs.remote.autostart'] = True
>>>>>>> 9a0a6ba7

    for v in options.extraPrefs:
      thispref = v.split('=')
      if len(thispref) < 2:
        print "Error: syntax error in --setpref=" + v
        sys.exit(1)
      prefs[thispref[0]] = mozprofile.Preferences.cast(thispref[1].strip())

    # install the reftest extension bits into the profile
    addons = []
    addons.append(os.path.join(SCRIPT_DIRECTORY, "reftest"))

    # I would prefer to use "--install-extension reftest/specialpowers", but that requires tight coordination with
    # release engineering and landing on multiple branches at once.
    if special_powers and (manifest.endswith('crashtests.list') or manifest.endswith('jstests.list')):
      addons.append(os.path.join(SCRIPT_DIRECTORY, 'specialpowers'))

    # Install distributed extensions, if application has any.
    distExtDir = os.path.join(options.app[ : options.app.rfind(os.sep)], "distribution", "extensions")
    if os.path.isdir(distExtDir):
      for f in os.listdir(distExtDir):
        addons.append(os.path.join(distExtDir, f))

    # Install custom extensions.
    for f in options.extensionsToInstall:
      addons.append(self.getFullPath(f))

    kwargs = { 'addons': addons,
               'preferences': prefs,
               'locations': locations }
    if profile_to_clone:
        profile = mozprofile.Profile.clone(profile_to_clone, **kwargs)
    else:
        profile = mozprofile.Profile(**kwargs)

    self.copyExtraFilesToProfile(options, profile)
    return profile

  def buildBrowserEnv(self, options, profileDir):
    browserEnv = self.automation.environment(xrePath = options.xrePath, debugger=options.debugger)
    browserEnv["XPCOM_DEBUG_BREAK"] = "stack"

    for v in options.environment:
      ix = v.find("=")
      if ix <= 0:
        print "Error: syntax error in --setenv=" + v
        return None
      browserEnv[v[:ix]] = v[ix + 1:]

    # Enable leaks detection to its own log file.
    self.leakLogFile = os.path.join(profileDir, "runreftest_leaks.log")
    browserEnv["XPCOM_MEM_BLOAT_LOG"] = self.leakLogFile
    return browserEnv

  def cleanup(self, profileDir):
    if profileDir:
      shutil.rmtree(profileDir, True)

  def runTests(self, testPath, options, cmdlineArgs = None):
    if not options.runTestsInParallel:
      return self.runSerialTests(testPath, options, cmdlineArgs)

    cpuCount = multiprocessing.cpu_count()

    # We have the directive, technology, and machine to run multiple test instances.
    # Experimentation says that reftests are not overly CPU-intensive, so we can run
    # multiple jobs per CPU core.
    #
    # Our Windows machines in automation seem to get upset when we run a lot of
    # simultaneous tests on them, so tone things down there.
    if sys.platform == 'win32':
      jobsWithoutFocus = cpuCount
    else:
      jobsWithoutFocus = 2 * cpuCount
      
    totalJobs = jobsWithoutFocus + 1
    perProcessArgs = [sys.argv[:] for i in range(0, totalJobs)]

    # First job is only needs-focus tests.  Remaining jobs are non-needs-focus and chunked.
    perProcessArgs[0].insert(-1, "--focus-filter-mode=needs-focus")
    for (chunkNumber, jobArgs) in enumerate(perProcessArgs[1:], start=1):
      jobArgs[-1:-1] = ["--focus-filter-mode=non-needs-focus",
                        "--total-chunks=%d" % jobsWithoutFocus,
                        "--this-chunk=%d" % chunkNumber]

    for jobArgs in perProcessArgs:
      try:
        jobArgs.remove("--run-tests-in-parallel")
      except:
        pass
      jobArgs.insert(-1, "--no-run-tests-in-parallel")
      jobArgs[0:0] = [sys.executable, "-u"]

    threads = [ReftestThread(args) for args in perProcessArgs[1:]]
    for t in threads:
      t.start()

    while True:
      # The test harness in each individual thread will be doing timeout
      # handling on its own, so we shouldn't need to worry about any of
      # the threads hanging for arbitrarily long.
      for t in threads:
        t.join(10)
      if not any(t.is_alive() for t in threads):
        break

    # Run the needs-focus tests serially after the other ones, so we don't
    # have to worry about races between the needs-focus tests *actually*
    # needing focus and the dummy windows in the non-needs-focus tests
    # trying to focus themselves.
    focusThread = ReftestThread(perProcessArgs[0])
    focusThread.start()
    focusThread.join()

    # Output the summaries that the ReftestThread filters suppressed.
    summaryObjects = [collections.defaultdict(int) for s in summaryLines]
    for t in threads:
      for (summaryObj, (text, categories)) in zip(summaryObjects, summaryLines):
        threadMatches = t.summaryMatches[text]
        for (attribute, description) in categories:
          amount = int(threadMatches.group(attribute) if threadMatches else 0)
          summaryObj[attribute] += amount
        amount = int(threadMatches.group('total') if threadMatches else 0)
        summaryObj['total'] += amount

    print 'REFTEST INFO | Result summary:'
    for (summaryObj, (text, categories)) in zip(summaryObjects, summaryLines):
      details = ', '.join(["%d %s" % (summaryObj[attribute], description) for (attribute, description) in categories])
      print 'REFTEST INFO | ' + text + ': ' + str(summaryObj['total']) + ' (' +  details + ')'

    return int(any(t.retcode != 0 for t in threads))

  def runSerialTests(self, testPath, options, cmdlineArgs = None):
    debuggerInfo = getDebuggerInfo(self.oldcwd, options.debugger, options.debuggerArgs,
        options.debuggerInteractive);

    profileDir = None
    try:
      reftestlist = self.getManifestPath(testPath)
      if cmdlineArgs == None:
        cmdlineArgs = ['-reftest', reftestlist]
      profile = self.createReftestProfile(options, reftestlist)
      profileDir = profile.profile # name makes more sense

      # browser environment
      browserEnv = self.buildBrowserEnv(options, profileDir)

      self.automation.log.info("REFTEST INFO | runreftest.py | Running tests: start.\n")
      status = self.automation.runApp(None, browserEnv, options.app, profileDir,
                                 cmdlineArgs,
                                 utilityPath = options.utilityPath,
                                 xrePath=options.xrePath,
                                 debuggerInfo=debuggerInfo,
                                 symbolsPath=options.symbolsPath,
                                 # give the JS harness 30 seconds to deal
                                 # with its own timeouts
                                 timeout=options.timeout + 30.0)
      processLeakLog(self.leakLogFile, options.leakThreshold)
      self.automation.log.info("\nREFTEST INFO | runreftest.py | Running tests: end.")
    finally:
      self.cleanup(profileDir)
    return status

  def copyExtraFilesToProfile(self, options, profile):
    "Copy extra files or dirs specified on the command line to the testing profile."
    profileDir = profile.profile
    for f in options.extraProfileFiles:
      abspath = self.getFullPath(f)
      if os.path.isfile(abspath):
        if os.path.basename(abspath) == 'user.js':
          extra_prefs = mozprofile.Preferences.read_prefs(abspath)
          profile.set_preferences(extra_prefs)
        else:
          shutil.copy2(abspath, profileDir)
      elif os.path.isdir(abspath):
        dest = os.path.join(profileDir, os.path.basename(abspath))
        shutil.copytree(abspath, dest)
      else:
        self.automation.log.warning("WARNING | runreftest.py | Failed to copy %s to profile", abspath)
        continue


class ReftestOptions(OptionParser):

  def __init__(self, automation=None):
    self.automation = automation or Automation()
    OptionParser.__init__(self)
    defaults = {}

    # we want to pass down everything from automation.__all__
    addCommonOptions(self,
                     defaults=dict(zip(self.automation.__all__,
                            [getattr(self.automation, x) for x in self.automation.__all__])))
    self.automation.addCommonOptions(self)
    self.add_option("--appname",
                    action = "store", type = "string", dest = "app",
                    default = os.path.join(SCRIPT_DIRECTORY, automation.DEFAULT_APP),
                    help = "absolute path to application, overriding default")
    self.add_option("--extra-profile-file",
                    action = "append", dest = "extraProfileFiles",
                    default = [],
                    help = "copy specified files/dirs to testing profile")
    self.add_option("--timeout",
                    action = "store", dest = "timeout", type = "int",
                    default = 5 * 60, # 5 minutes per bug 479518
                    help = "reftest will timeout in specified number of seconds. [default %default s].")
    self.add_option("--leak-threshold",
                    action = "store", type = "int", dest = "leakThreshold",
                    default = 0,
                    help = "fail if the number of bytes leaked through "
                           "refcounted objects (or bytes in classes with "
                           "MOZ_COUNT_CTOR and MOZ_COUNT_DTOR) is greater "
                           "than the given number")
    self.add_option("--utility-path",
                    action = "store", type = "string", dest = "utilityPath",
                    default = self.automation.DIST_BIN,
                    help = "absolute path to directory containing utility "
                           "programs (xpcshell, ssltunnel, certutil)")
    defaults["utilityPath"] = self.automation.DIST_BIN

    self.add_option("--total-chunks",
                    type = "int", dest = "totalChunks",
                    help = "how many chunks to split the tests up into")
    defaults["totalChunks"] = None

    self.add_option("--this-chunk",
                    type = "int", dest = "thisChunk",
                    help = "which chunk to run between 1 and --total-chunks")
    defaults["thisChunk"] = None

    self.add_option("--log-file",
                    action = "store", type = "string", dest = "logFile",
                    default = None,
                    help = "file to log output to in addition to stdout")
    defaults["logFile"] = None

    self.add_option("--skip-slow-tests",
                    dest = "skipSlowTests", action = "store_true",
                    help = "skip tests marked as slow when running")
    defaults["skipSlowTests"] = False

    self.add_option("--ignore-window-size",
                    dest = "ignoreWindowSize", action = "store_true",
                    help = "ignore the window size, which may cause spurious failures and passes")
    defaults["ignoreWindowSize"] = False

    self.add_option("--install-extension",
                    action = "append", dest = "extensionsToInstall",
                    help = "install the specified extension in the testing profile. "
                           "The extension file's name should be <id>.xpi where <id> is "
                           "the extension's id as indicated in its install.rdf. "
                           "An optional path can be specified too.")
    defaults["extensionsToInstall"] = []

    self.add_option("--run-tests-in-parallel",
                    action = "store_true", dest = "runTestsInParallel",
                    help = "run tests in parallel if possible")
    self.add_option("--no-run-tests-in-parallel",
                    action = "store_false", dest = "runTestsInParallel",
                    help = "do not run tests in parallel")
    defaults["runTestsInParallel"] = False

    self.add_option("--setenv",
                    action = "append", type = "string",
                    dest = "environment", metavar = "NAME=VALUE",
                    help = "sets the given variable in the application's "
                           "environment")
    defaults["environment"] = []

    self.add_option("--filter",
                    action = "store", type="string", dest = "filter",
                    help = "specifies a regular expression (as could be passed to the JS "
                           "RegExp constructor) to test against URLs in the reftest manifest; "
                           "only test items that have a matching test URL will be run.")
    defaults["filter"] = None

    self.add_option("--focus-filter-mode",
                    action = "store", type = "string", dest = "focusFilterMode",
                    help = "filters tests to run by whether they require focus. "
                           "Valid values are `all', `needs-focus', or `non-needs-focus'. "
                           "Defaults to `all'.")
    defaults["focusFilterMode"] = "all"

    self.add_option("--e10s",
                    action = "store_true",
                    dest = "e10s",
                    help = "enables content processes")
    defaults["e10s"] = False

    self.set_defaults(**defaults)

  def verifyCommonOptions(self, options, reftest):
    if options.totalChunks is not None and options.thisChunk is None:
      self.error("thisChunk must be specified when totalChunks is specified")

    if options.totalChunks:
      if not 1 <= options.thisChunk <= options.totalChunks:
        self.error("thisChunk must be between 1 and totalChunks")

    if options.logFile:
      options.logFile = reftest.getFullPath(options.logFile)

    if options.xrePath is not None:
      if not os.access(options.xrePath, os.F_OK):
        self.error("--xre-path '%s' not found" % options.xrePath)
      if not os.path.isdir(options.xrePath):
        self.error("--xre-path '%s' is not a directory" % options.xrePath)
      options.xrePath = reftest.getFullPath(options.xrePath)

    if options.runTestsInParallel:
      if options.logFile is not None:
        self.error("cannot specify logfile with parallel tests")
      if options.totalChunks is not None and options.thisChunk is None:
        self.error("cannot specify thisChunk or totalChunks with parallel tests")
      if options.focusFilterMode != "all":
        self.error("cannot specify focusFilterMode with parallel tests")
      if options.debugger is not None:
        self.error("cannot specify a debugger with parallel tests")

    return options

def main():
  automation = Automation()
  parser = ReftestOptions(automation)
  reftest = RefTest(automation)

  options, args = parser.parse_args()
  if len(args) != 1:
    print >>sys.stderr, "No reftest.list specified."
    sys.exit(1)

  options = parser.verifyCommonOptions(options, reftest)

  options.app = reftest.getFullPath(options.app)
  if not os.path.exists(options.app):
    print """Error: Path %(app)s doesn't exist.
Are you executing $objdir/_tests/reftest/runreftest.py?""" \
            % {"app": options.app}
    sys.exit(1)

  if options.xrePath is None:
    options.xrePath = os.path.dirname(options.app)

  if options.symbolsPath and not isURL(options.symbolsPath):
    options.symbolsPath = reftest.getFullPath(options.symbolsPath)
  options.utilityPath = reftest.getFullPath(options.utilityPath)

  sys.exit(reftest.runTests(args[0], options))

if __name__ == "__main__":
  main()<|MERGE_RESOLUTION|>--- conflicted
+++ resolved
@@ -163,12 +163,8 @@
       prefs['reftest.filter'] = options.filter
     prefs['reftest.focusFilterMode'] = options.focusFilterMode
 
-<<<<<<< HEAD
-    prefs['browser.tabs.remote.autostart'] = options.e10s
-=======
     if options.e10s:
       prefs['browser.tabs.remote.autostart'] = True
->>>>>>> 9a0a6ba7
 
     for v in options.extraPrefs:
       thispref = v.split('=')
