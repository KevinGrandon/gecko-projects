/* -*- Mode: C++; tab-width: 4; indent-tabs-mode: nil; c-basic-offset: 4 -*-
 * vim: set ts=4 sw=4 et tw=99:
 *
 * ***** BEGIN LICENSE BLOCK *****
 * Version: MPL 1.1/GPL 2.0/LGPL 2.1
 *
 * The contents of this file are subject to the Mozilla Public License Version
 * 1.1 (the "License"); you may not use this file except in compliance with
 * the License. You may obtain a copy of the License at
 * http://www.mozilla.org/MPL/
 *
 * Software distributed under the License is distributed on an "AS IS" basis,
 * WITHOUT WARRANTY OF ANY KIND, either express or implied. See the License
 * for the specific language governing rights and limitations under the
 * License.
 *
 * The Original Code is Mozilla SpiderMonkey JavaScript 1.9 code, released
 * May 28, 2008.
 *
 * The Initial Developer of the Original Code is
 *   Brendan Eich <brendan@mozilla.org>
 *
 * Contributor(s):
 *   David Anderson <danderson@mozilla.com>
 *
 * Alternatively, the contents of this file may be used under the terms of
 * either of the GNU General Public License Version 2 or later (the "GPL"),
 * or the GNU Lesser General Public License Version 2.1 or later (the "LGPL"),
 * in which case the provisions of the GPL or the LGPL are applicable instead
 * of those above. If you wish to allow use of your version of this file only
 * under the terms of either the GPL or the LGPL, and not to allow others to
 * use your version of this file under the terms of the MPL, indicate your
 * decision by deleting the provisions above and replace them with the notice
 * and other provisions required by the GPL or the LGPL. If you do not delete
 * the provisions above, a recipient may use your version of this file under
 * the terms of any one of the MPL, the GPL or the LGPL.
 *
 * ***** END LICENSE BLOCK ***** */

#if !defined jsjaeger_framestate_inl_h__ && defined JS_METHODJIT
#define jsjaeger_framestate_inl_h__

#include "methodjit/LoopState.h"

namespace js {
namespace mjit {

inline void
FrameState::addToTracker(FrameEntry *fe)
{
    JS_ASSERT(!fe->isTracked());
    fe->track(a->tracker.nentries);
    a->tracker.add(fe);
    JS_ASSERT(a->tracker.nentries <= feLimit(script));
}

inline FrameEntry *
FrameState::peek(int32 depth)
{
    JS_ASSERT(depth < 0);
    JS_ASSERT(sp + depth >= spBase);
    FrameEntry *fe = &sp[depth];
    if (!fe->isTracked()) {
        addToTracker(fe);
        fe->resetSynced();
    }
    return fe;
}

inline void
FrameState::popn(uint32 n)
{
    for (uint32 i = 0; i < n; i++)
        pop();
}

inline bool
FrameState::haveSameBacking(FrameEntry *lhs, FrameEntry *rhs)
{
    if (lhs->isCopy())
        lhs = lhs->copyOf();
    if (rhs->isCopy())
        rhs = rhs->copyOf();
    return lhs == rhs;
}

inline FrameEntry *
FrameState::getTemporary(uint32 which)
{
    JS_ASSERT(which < TEMPORARY_LIMIT);

    FrameEntry *fe = temporaries + which;
    JS_ASSERT(fe < temporariesTop);

    return getOrTrack(indexOfFe(fe));
}

inline AnyRegisterID
FrameState::allocReg(uint32 mask)
{
    if (a->freeRegs.hasRegInMask(mask)) {
        AnyRegisterID reg = a->freeRegs.takeAnyReg(mask);
        modifyReg(reg);
        return reg;
    }

    AnyRegisterID reg = evictSomeReg(mask);
    regstate(reg).forget();
    modifyReg(reg);
    return reg;
}

inline JSC::MacroAssembler::RegisterID
FrameState::allocReg()
{
    return allocReg(Registers::AvailRegs).reg();
}

inline JSC::MacroAssembler::FPRegisterID
FrameState::allocFPReg()
{
    return allocReg(Registers::AvailFPRegs).fpreg();
}

inline AnyRegisterID
FrameState::allocAndLoadReg(FrameEntry *fe, bool fp, RematInfo::RematType type)
{
    AnyRegisterID reg;
    uint32 mask = fp ? (uint32) Registers::AvailFPRegs : (uint32) Registers::AvailRegs;

    /*
     * Decide whether to retroactively mark a register as holding the entry
     * at the start of the current loop. We can do this if (a) the register has
     * not been touched since the start of the loop (it is in loopRegs), and (b)
     * the entry has also not been written to or already had a loop register
     * assigned.
     */
    if (loop && a->freeRegs.hasRegInMask(loop->getLoopRegs() & mask) &&
        type == RematInfo::DATA &&
        (fe == this_ || isArg(fe) || isLocal(fe) || isTemporary(fe)) &&
        fe->lastLoop < loop->headOffset() &&
        !a->parent) {
        reg = a->freeRegs.takeAnyReg(loop->getLoopRegs() & mask);
        regstate(reg).associate(fe, RematInfo::DATA);
        fe->lastLoop = loop->headOffset();
        loop->setLoopReg(reg, fe);
        return reg;
    }

    if (!a->freeRegs.empty(mask)) {
        reg = a->freeRegs.takeAnyReg(mask);
    } else {
        reg = evictSomeReg(mask);
        regstate(reg).forget();
    }
    modifyReg(reg);

    if (fp)
        masm.loadDouble(addressOf(fe), reg.fpreg());
    else if (type == RematInfo::TYPE)
        masm.loadTypeTag(addressOf(fe), reg.reg());
    else
        masm.loadPayload(addressOf(fe), reg.reg());

    regstate(reg).associate(fe, type);
    return reg;
}

inline void
FrameState::modifyReg(AnyRegisterID reg)
{
    if (a->parentRegs.hasReg(reg)) {
        a->parentRegs.takeReg(reg);
        syncParentRegister(masm, reg);
    }
    if (loop)
        loop->clearLoopReg(reg);
}

inline void
FrameState::convertInt32ToDouble(Assembler &masm, FrameEntry *fe, FPRegisterID fpreg) const
{
    JS_ASSERT(!fe->isConstant());

    if (fe->isCopy())
        fe = fe->copyOf();
    
    if (fe->data.inRegister())
        masm.convertInt32ToDouble(fe->data.reg(), fpreg);
    else
        masm.convertInt32ToDouble(masm.payloadOf(addressOf(fe)), fpreg);
}

inline bool
FrameState::peekTypeInRegister(FrameEntry *fe) const
{
    if (fe->isCopy())
        fe = fe->copyOf();
    return fe->type.inRegister();
}

inline void
FrameState::pop()
{
    JS_ASSERT(sp > spBase);

    FrameEntry *fe = --sp;
    if (!fe->isTracked())
        return;

    forgetAllRegs(fe);
    fe->type.invalidate();
    fe->data.invalidate();
    fe->clear();

    a->extraArray[fe - spBase].reset();
}

inline void
FrameState::freeReg(AnyRegisterID reg)
{
    JS_ASSERT(!regstate(reg).usedBy());

    a->freeRegs.putReg(reg);
}

inline void
FrameState::forgetReg(AnyRegisterID reg)
{
    /*
     * Important: Do not touch the fe here. We can peephole optimize away
     * loads and stores by re-using the contents of old FEs.
     */
    JS_ASSERT_IF(regstate(reg).fe(), !regstate(reg).fe()->isCopy());

    if (!regstate(reg).isPinned()) {
        regstate(reg).forget();
        a->freeRegs.putReg(reg);
    }
}

inline FrameEntry *
FrameState::rawPush()
{
    JS_ASSERT(sp < temporaries);

    if (!sp->isTracked())
        addToTracker(sp);
    sp->type.invalidate();
    sp->data.invalidate();
    sp->clear();

    a->extraArray[sp - spBase].reset();

    return sp++;
}

inline void
FrameState::push(const Value &v)
{
    FrameEntry *fe = rawPush();
    fe->setConstant(Jsvalify(v));
}

inline void
FrameState::pushSynced(JSValueType type)
{
    FrameEntry *fe = rawPush();

    fe->resetSynced();
    if (type != JSVAL_TYPE_UNKNOWN) {
        fe->setType(type);
        if (type == JSVAL_TYPE_DOUBLE)
            masm.ensureInMemoryDouble(addressOf(fe));
    }
}

inline void
FrameState::pushSynced(JSValueType type, RegisterID reg)
{
    FrameEntry *fe = rawPush();

    fe->resetUnsynced();
    fe->type.sync();
    fe->data.sync();
    fe->setType(type);
    fe->data.setRegister(reg);
    regstate(reg).associate(fe, RematInfo::DATA);
}

inline void
FrameState::push(Address address, JSValueType knownType, bool reuseBase)
{
    if (knownType == JSVAL_TYPE_DOUBLE) {
        FPRegisterID fpreg = allocFPReg();
        masm.moveInt32OrDouble(address, fpreg);
        pushDouble(fpreg);
        if (reuseBase)
            freeReg(address.base);
        return;
    }

#ifdef JS_PUNBOX64

    // It's okay if either of these clobbers address.base, since we guarantee
    // eviction will not physically clobber. It's also safe, on x64, for
    // loadValueAsComponents() to take either type or data regs as address.base.
    RegisterID typeReg = allocReg();
    RegisterID dataReg = reuseBase ? address.base : allocReg();
    masm.loadValueAsComponents(address, typeReg, dataReg);

#elif JS_NUNBOX32

    if (knownType != JSVAL_TYPE_UNKNOWN) {
        RegisterID dataReg = reuseBase ? address.base : allocReg();
        masm.loadPayload(address, dataReg);
        pushTypedPayload(knownType, dataReg);
        return;
    }

    // Prevent us from clobbering this reg.
    bool free = a->freeRegs.hasReg(address.base);
    bool needsPin = !free && regstate(address.base).fe();
    if (free)
        a->freeRegs.takeReg(address.base);
    if (needsPin)
        pinReg(address.base);

    RegisterID typeReg = allocReg();

    masm.loadTypeTag(address, typeReg);

    // Allow re-use of the base register. This could avoid a spill, and
    // is safe because the following allocReg() won't actually emit any
    // writes to the register.
    if (free)
        a->freeRegs.putReg(address.base);
    if (needsPin)
        unpinReg(address.base);

    RegisterID dataReg = reuseBase ? address.base : allocReg();
    masm.loadPayload(address, dataReg);

#endif

    pushRegs(typeReg, dataReg, knownType);
}

inline JSC::MacroAssembler::FPRegisterID
FrameState::pushRegs(RegisterID type, RegisterID data, JSValueType knownType)
{
    JS_ASSERT(!a->freeRegs.hasReg(type) && !a->freeRegs.hasReg(data));

    if (knownType == JSVAL_TYPE_UNKNOWN) {
        FrameEntry *fe = rawPush();
        fe->resetUnsynced();
        fe->type.setRegister(type);
        fe->data.setRegister(data);
        regstate(type).associate(fe, RematInfo::TYPE);
        regstate(data).associate(fe, RematInfo::DATA);
        return Registers::FPConversionTemp;
    }

    if (knownType == JSVAL_TYPE_DOUBLE) {
        FPRegisterID fpreg = allocFPReg();
        masm.moveInt32OrDouble(data, type, addressOf(sp), fpreg);
        pushDouble(fpreg);
        freeReg(type);
        freeReg(data);
        return fpreg;
    }

    freeReg(type);
    pushTypedPayload(knownType, data);
    return Registers::FPConversionTemp;
}

inline void
FrameState::reloadEntry(Assembler &masm, Address address, FrameEntry *fe)
{
    if (fe->data.inRegister()) {
        if (fe->type.inRegister()) {
            masm.loadValueAsComponents(address, fe->type.reg(), fe->data.reg());
        } else {
            JS_ASSERT(fe->isTypeKnown());
            masm.loadPayload(address, fe->data.reg());
        }
    } else {
        JS_ASSERT(fe->data.inFPRegister());
        masm.moveInt32OrDouble(address, fe->data.fpreg());
    }
}

inline void
FrameState::pushTypedPayload(JSValueType type, RegisterID payload)
{
    JS_ASSERT(type != JSVAL_TYPE_DOUBLE);
    JS_ASSERT(!a->freeRegs.hasReg(payload));

    FrameEntry *fe = rawPush();

    fe->resetUnsynced();
    fe->setType(type);
    fe->data.setRegister(payload);
    regstate(payload).associate(fe, RematInfo::DATA);
}

inline void
FrameState::pushNumber(RegisterID payload, bool asInt32)
{
    JS_ASSERT(!a->freeRegs.hasReg(payload));

    FrameEntry *fe = rawPush();
    fe->clear();

    if (asInt32) {
        if (!fe->type.synced())
            masm.storeTypeTag(ImmType(JSVAL_TYPE_INT32), addressOf(fe));
        fe->type.setMemory();
    } else {
        fe->type.setMemory();
    }

    fe->data.unsync();
    fe->data.setRegister(payload);
    regstate(payload).associate(fe, RematInfo::DATA);
}

inline void
FrameState::pushInt32(RegisterID payload)
{
    FrameEntry *fe = rawPush();
    fe->clear();

    masm.storeTypeTag(ImmType(JSVAL_TYPE_INT32), addressOf(fe));
    fe->type.setMemory();

    fe->data.unsync();
    fe->data.setRegister(payload);
    regstate(payload).associate(fe, RematInfo::DATA);
}

inline void
FrameState::pushUntypedPayload(JSValueType type, RegisterID payload)
{
    JS_ASSERT(!a->freeRegs.hasReg(payload));

    FrameEntry *fe = rawPush();

    fe->clear();

    masm.storeTypeTag(ImmType(type), addressOf(fe));

    /* The forceful type sync will assert otherwise. */
#ifdef DEBUG
    fe->type.unsync();
#endif
    fe->type.setMemory();
    fe->data.unsync();
    fe->setNotCopied();
    fe->setCopyOf(NULL);
    fe->data.setRegister(payload);
    regstate(payload).associate(fe, RematInfo::DATA);
}

inline void
FrameState::pushUntypedValue(const Value &v)
{
    FrameEntry *fe = rawPush();

    fe->clear();

    masm.storeValue(v, addressOf(fe));

    /* The forceful type sync will assert otherwise. */
#ifdef DEBUG
    fe->type.unsync();
#endif
    fe->type.setMemory();
    fe->data.unsync();
    fe->data.setMemory();
    fe->setNotCopied();
    fe->setCopyOf(NULL);
}

inline JSC::MacroAssembler::RegisterID
FrameState::tempRegForType(FrameEntry *fe, RegisterID fallback)
{
    JS_ASSERT(!regstate(fallback).fe());
    if (fe->isCopy())
        fe = fe->copyOf();

    JS_ASSERT(!fe->type.isConstant());

    if (fe->type.inRegister())
        return fe->type.reg();

    /* :XXX: X86 */

    masm.loadTypeTag(addressOf(fe), fallback);
    return fallback;
}


inline JSC::MacroAssembler::RegisterID
FrameState::tempRegForType(FrameEntry *fe)
{
    if (fe->isCopy())
        fe = fe->copyOf();

    JS_ASSERT(!fe->type.isConstant());

    if (fe->type.inRegister())
        return fe->type.reg();

    /* :XXX: X86 */

    RegisterID reg = allocAndLoadReg(fe, false, RematInfo::TYPE).reg();
    fe->type.setRegister(reg);
    return reg;
}

inline JSC::MacroAssembler::RegisterID
FrameState::tempRegForData(FrameEntry *fe)
{
    JS_ASSERT(!fe->isConstant());
    JS_ASSERT(!fe->isType(JSVAL_TYPE_DOUBLE));

    if (fe->isCopy())
        fe = fe->copyOf();

    if (fe->data.inRegister())
        return fe->data.reg();

    RegisterID reg = allocAndLoadReg(fe, false, RematInfo::DATA).reg();
    fe->data.setRegister(reg);
    return reg;
}

inline void
FrameState::forgetMismatchedObject(FrameEntry *fe)
{
    if (fe->isNotType(JSVAL_TYPE_OBJECT)) {
        syncAndForgetFe(fe);
        fe->clear();
    }

    if (fe->isConstant()) {
        RegisterID reg = allocReg();
        regstate(reg).associate(fe, RematInfo::DATA);

        masm.move(JSC::MacroAssembler::ImmPtr(&fe->getValue().toObject()), reg);
        fe->data.setRegister(reg);
    }
}

inline JSC::MacroAssembler::FPRegisterID
FrameState::tempFPRegForData(FrameEntry *fe)
{
    JS_ASSERT(!fe->isConstant());
    JS_ASSERT(fe->isType(JSVAL_TYPE_DOUBLE));

    if (fe->isCopy())
        fe = fe->copyOf();

    if (fe->data.inFPRegister())
        return fe->data.fpreg();

    FPRegisterID reg = allocAndLoadReg(fe, true, RematInfo::DATA).fpreg();
    fe->data.setFPRegister(reg);
    return reg;
}

inline AnyRegisterID
FrameState::tempRegInMaskForData(FrameEntry *fe, uint32 mask)
{
    JS_ASSERT(!fe->isConstant());
    JS_ASSERT_IF(fe->isType(JSVAL_TYPE_DOUBLE), !(mask & ~Registers::AvailFPRegs));
    JS_ASSERT_IF(!fe->isType(JSVAL_TYPE_DOUBLE), !(mask & ~Registers::AvailRegs));

    if (fe->isCopy())
        fe = fe->copyOf();

    AnyRegisterID reg;
    if (fe->data.inRegister() || fe->data.inFPRegister()) {
        AnyRegisterID old;
        if (fe->data.inRegister())
            old = fe->data.reg();
        else
            old = fe->data.fpreg();
        if (Registers::maskReg(old) & mask)
            return old;

        /* Keep the old register pinned. */
        regstate(old).forget();
        reg = allocReg(mask);
        if (reg.isReg())
            masm.move(old.reg(), reg.reg());
        else
            masm.moveDouble(old.fpreg(), reg.fpreg());
        freeReg(old);
    } else {
        reg = allocReg(mask);
        if (reg.isReg())
            masm.loadPayload(addressOf(fe), reg.reg());
        else
            masm.loadDouble(addressOf(fe), reg.fpreg());
    }
    regstate(reg).associate(fe, RematInfo::DATA);
    if (reg.isReg())
        fe->data.setRegister(reg.reg());
    else
        fe->data.setFPRegister(reg.fpreg());
    return reg;
}

inline JSC::MacroAssembler::RegisterID
FrameState::tempRegForData(FrameEntry *fe, RegisterID reg, Assembler &masm) const
{
    JS_ASSERT(!fe->data.isConstant());

    if (fe->isCopy())
        fe = fe->copyOf();

    if (fe->data.inRegister()) {
        JS_ASSERT(fe->data.reg() != reg);
        return fe->data.reg();
    } else {
        masm.loadPayload(addressOf(fe), reg);
        return reg;
    }
}

inline bool
FrameState::shouldAvoidTypeRemat(FrameEntry *fe)
{
    return !fe->isCopy() && fe->type.inMemory();
}

inline bool
FrameState::shouldAvoidDataRemat(FrameEntry *fe)
{
    return !fe->isCopy() && fe->data.inMemory();
}

inline void
FrameState::ensureFeSynced(const FrameEntry *fe, Assembler &masm) const
{
    Address to = addressOf(fe);
    const FrameEntry *backing = fe;
    if (fe->isCopy())
        backing = fe->copyOf();

    if (backing->isType(JSVAL_TYPE_DOUBLE)) {
        if (fe->data.synced()) {
            /* Entries representing known doubles can't be partially synced. */
            JS_ASSERT(fe->type.synced());
            return;
        }
        if (backing->isConstant()) {
            masm.storeValue(backing->getValue(), to);
        } else if (backing->data.inFPRegister()) {
            masm.storeDouble(backing->data.fpreg(), to);
        } else {
            /* Use a temporary so the entry can be synced without allocating a register. */
            JS_ASSERT(backing->data.inMemory() && backing != fe);
            masm.loadDouble(addressOf(backing), Registers::FPConversionTemp);
            masm.storeDouble(Registers::FPConversionTemp, to);
        }
        return;
    }

#if defined JS_PUNBOX64
    /* If we can, sync the type and data in one go. */
    if (!fe->data.synced() && !fe->type.synced()) {
        if (backing->isConstant())
            masm.storeValue(backing->getValue(), to);
        else if (backing->isTypeKnown())
            masm.storeValueFromComponents(ImmType(backing->getKnownType()), backing->data.reg(), to);
        else
            masm.storeValueFromComponents(backing->type.reg(), backing->data.reg(), to);
        return;
    }
#endif

    /* 
     * On x86_64, only one of the following two calls will have output,
     * and a load will only occur if necessary.
     */
    ensureDataSynced(fe, masm);
    ensureTypeSynced(fe, masm);
}

inline void
FrameState::ensureTypeSynced(const FrameEntry *fe, Assembler &masm) const
{
    if (fe->type.synced())
        return;

    Address to = addressOf(fe);
    const FrameEntry *backing = fe;
    if (fe->isCopy())
        backing = fe->copyOf();

#if defined JS_PUNBOX64
    /* Attempt to store the entire Value, to prevent a load. */
    if (backing->isConstant()) {
        masm.storeValue(backing->getValue(), to);
        return;
    }

    if (backing->data.inRegister()) {
        RegisterID dreg = backing->data.reg();
        if (backing->isTypeKnown())
            masm.storeValueFromComponents(ImmType(backing->getKnownType()), dreg, to);
        else
            masm.storeValueFromComponents(backing->type.reg(), dreg, to);
        return;
    }
#endif

    /* Store a double's type bits, even though !isTypeKnown(). */
    if (backing->isConstant())
        masm.storeTypeTag(ImmTag(backing->getKnownTag()), to);
    else if (backing->isTypeKnown())
        masm.storeTypeTag(ImmType(backing->getKnownType()), to); 
    else
        masm.storeTypeTag(backing->type.reg(), to);
}

inline void
FrameState::ensureDataSynced(const FrameEntry *fe, Assembler &masm) const
{
    if (fe->data.synced())
        return;

    Address to = addressOf(fe);
    const FrameEntry *backing = fe;
    if (fe->isCopy())
        backing = fe->copyOf();

#if defined JS_PUNBOX64
    if (backing->isConstant())
        masm.storeValue(backing->getValue(), to);
    else if (backing->isTypeKnown())
        masm.storeValueFromComponents(ImmType(backing->getKnownType()), backing->data.reg(), to);
    else if (backing->type.inRegister())
        masm.storeValueFromComponents(backing->type.reg(), backing->data.reg(), to);
    else
        masm.storePayload(backing->data.reg(), to);
#elif defined JS_NUNBOX32
    if (backing->isConstant())
        masm.storePayload(ImmPayload(backing->getPayload()), to);
    else
        masm.storePayload(backing->data.reg(), to);
#endif
}

inline void
FrameState::syncFe(FrameEntry *fe)
{
    if (fe->type.synced() && fe->data.synced())
        return;

    FrameEntry *backing = fe;
    if (fe->isCopy())
        backing = fe->copyOf();

    if (backing->isType(JSVAL_TYPE_DOUBLE)) {
        if (!backing->isConstant())
            tempFPRegForData(backing);
        ensureFeSynced(fe, masm);

        if (!fe->type.synced())
            fe->type.sync();
        if (!fe->data.synced())
            fe->data.sync();
        return;
    }

    bool needTypeReg = !fe->type.synced() && backing->type.inMemory();
    bool needDataReg = !fe->data.synced() && backing->data.inMemory();

#if defined JS_NUNBOX32
    /* Determine an ordering that won't spill known regs. */
    if (needTypeReg && !needDataReg) {
        syncData(fe);
        syncType(fe);
    } else {
        syncType(fe);
        syncData(fe);
    }
#elif defined JS_PUNBOX64
    if (JS_UNLIKELY(needTypeReg && needDataReg)) {
        /* Memory-to-memory moves can only occur for copies backed by memory. */
        JS_ASSERT(backing != fe);

        /* Use ValueReg to do a whole-Value mem-to-mem move. */
        masm.loadValue(addressOf(backing), Registers::ValueReg);
        masm.storeValue(Registers::ValueReg, addressOf(fe));
    } else {
        /* Store in case unpinning is necessary. */
        MaybeRegisterID pairReg;

        /* Get a register if necessary, without clobbering its pair. */
        if (needTypeReg) {
            if (backing->data.inRegister() && !regstate(backing->data.reg()).isPinned()) {
                pairReg = backing->data.reg();
                pinReg(backing->data.reg());
            }
            tempRegForType(backing);
        } else if (needDataReg) {
            if (backing->type.inRegister() && !regstate(backing->type.reg()).isPinned()) {
                pairReg = backing->type.reg();
                pinReg(backing->type.reg());
            }
            tempRegForData(backing);
        }

        ensureFeSynced(fe, masm);

        if (pairReg.isSet())
            unpinReg(pairReg.reg());
    }

    if (!fe->type.synced())
        fe->type.sync();
    if (!fe->data.synced())
        fe->data.sync();
#endif
}

inline void
FrameState::syncAndForgetFe(FrameEntry *fe)
{
    syncFe(fe);
    forgetAllRegs(fe);
    fe->type.setMemory();
    fe->data.setMemory();
}

inline void
FrameState::syncType(FrameEntry *fe)
{
    JS_ASSERT(!fe->isType(JSVAL_TYPE_DOUBLE));

    FrameEntry *backing = fe;
    if (fe->isCopy())
        backing = fe->copyOf();

    if (!fe->type.synced() && backing->type.inMemory())
        tempRegForType(backing);

    ensureTypeSynced(fe, masm);

    if (!fe->type.synced())
        fe->type.sync();
}

inline void
FrameState::syncData(FrameEntry *fe)
{
    JS_ASSERT(!fe->isType(JSVAL_TYPE_DOUBLE));

    FrameEntry *backing = fe;
    if (fe->isCopy())
        backing = fe->copyOf();

    if (!fe->data.synced() && backing->data.inMemory())
        tempRegForData(backing);

    ensureDataSynced(fe, masm);

    if (!fe->data.synced())
        fe->data.sync();
}

inline void
FrameState::forgetType(FrameEntry *fe)
{
    /*
     * The type may have been forgotten with an intervening storeLocal in the
     * presence of eval or closed variables. For defense in depth and to make
     * callers' lives simpler, bail out if the type is not known.
     */
    if (!fe->isTypeKnown())
        return;

    /*
     * Likewise, storeLocal() may have set this FE, with a known type,
     * to be a copy of another FE, which has an unknown type.
     */
    if (fe->isCopy()) {
        syncFe(fe);
        fe->clear();
        fe->resetSynced();
        return;
    }

    ensureTypeSynced(fe, masm);
    fe->type.setMemory();
}

inline void
FrameState::learnType(FrameEntry *fe, JSValueType type, bool unsync)
{
    JS_ASSERT(!fe->isType(JSVAL_TYPE_DOUBLE));
    if (fe->type.inRegister())
        forgetReg(fe->type.reg());
    fe->setType(type);
    if (unsync)
        fe->type.unsync();
}

inline void
FrameState::learnType(FrameEntry *fe, JSValueType type, RegisterID data)
{
    /* The copied bit may be set on an entry, but there should not be any actual copies. */
    JS_ASSERT_IF(fe->isCopied(), !isEntryCopied(fe));

    forgetAllRegs(fe);
    fe->clear();

    fe->type.setConstant();
    fe->knownType = type;

    fe->data.setRegister(data);
    regstate(data).associate(fe, RematInfo::DATA);

    fe->data.unsync();
    fe->type.unsync();
}

inline int32
FrameState::frameOffset(const FrameEntry *fe, ActiveFrame *a) const
{
    /*
     * The stored frame offsets for analysis temporaries are immediately above
     * the script's normal slots (and will thus be clobbered should a C++ or
     * scripted call push another frame). There must be enough room in the
     * reserved stack space.
     */
    JS_STATIC_ASSERT(StackSpace::STACK_EXTRA >= TEMPORARY_LIMIT);
    JS_ASSERT(uint32(fe - a->entries) < feLimit(a->script));

    if (fe >= a->locals)
        return JSStackFrame::offsetOfFixed(uint32(fe - a->locals));
    if (fe >= a->args)
        return JSStackFrame::offsetOfFormalArg(a->script->fun, uint32(fe - a->args));
    if (fe == a->this_)
        return JSStackFrame::offsetOfThis(a->script->fun);
    if (fe == a->callee_)
        return JSStackFrame::offsetOfCallee(a->script->fun);
    JS_NOT_REACHED("Bad fe");
    return 0;
}

inline JSC::MacroAssembler::Address
FrameState::addressOf(const FrameEntry *fe, ActiveFrame *a) const
{
<<<<<<< HEAD
    if (fe->inlined) {
        /*
         * For arguments/this to inlined frames, we should only be using the
         * backing store in the parent. The address of the argument/this may
         * not be synced (even if it is marked as synced). This inlined address
         * will only be used for loads (arguments can't yet be mutated by
         * inlined calls), and the caller must ensure the parent's entry is
         * definitely synced.
         */
        JS_ASSERT(a->parent);
        const FrameEntry *parentFE;
        if (fe == callee_)
            parentFE = a->parentSP - (a->parentArgc + 2);
        else if (fe == this_)
            parentFE = a->parentSP - (a->parentArgc + 1);
        else
            parentFE = a->parentSP - (a->parentArgc - (fe - a->args));

        return addressOf(parentFE->backing(), a->parent);
    }

    int32 offset = frameOffset(fe, a);
    return Address(JSFrameReg, offset + (a->depth * sizeof(Value)));
}

inline JSC::MacroAssembler::Address
FrameState::addressForInlineReturn() const
{
    return addressOf(callee_);
=======
    int32 frameOffset = 0;
    if (fe >= locals)
        frameOffset = StackFrame::offsetOfFixed(uint32(fe - locals));
    else if (fe >= args)
        frameOffset = StackFrame::offsetOfFormalArg(fun, uint32(fe - args));
    else if (fe == this_)
        frameOffset = StackFrame::offsetOfThis(fun);
    else if (fe == callee_)
        frameOffset = StackFrame::offsetOfCallee(fun);
    JS_ASSERT(frameOffset);
    return Address(JSFrameReg, frameOffset);
>>>>>>> 003f619b
}

inline JSC::MacroAssembler::Address
FrameState::addressForDataRemat(const FrameEntry *fe) const
{
    if (fe->isCopy() && !fe->data.synced())
        fe = fe->copyOf();
    JS_ASSERT(fe->data.synced());
    return addressOf(fe);
}

inline JSC::MacroAssembler::Jump
FrameState::testNull(Assembler::Condition cond, FrameEntry *fe)
{
    JS_ASSERT(cond == Assembler::Equal || cond == Assembler::NotEqual);
    if (shouldAvoidTypeRemat(fe))
        return masm.testNull(cond, addressOf(fe));
    return masm.testNull(cond, tempRegForType(fe));
}

inline JSC::MacroAssembler::Jump
FrameState::testUndefined(Assembler::Condition cond, FrameEntry *fe)
{
    JS_ASSERT(cond == Assembler::Equal || cond == Assembler::NotEqual);
    if (shouldAvoidTypeRemat(fe))
        return masm.testUndefined(cond, addressOf(fe));
    return masm.testUndefined(cond, tempRegForType(fe));
}

inline JSC::MacroAssembler::Jump
FrameState::testInt32(Assembler::Condition cond, FrameEntry *fe)
{
    JS_ASSERT(cond == Assembler::Equal || cond == Assembler::NotEqual);
    if (shouldAvoidTypeRemat(fe))
        return masm.testInt32(cond, addressOf(fe));
    return masm.testInt32(cond, tempRegForType(fe));
}

inline JSC::MacroAssembler::Jump
FrameState::testPrimitive(Assembler::Condition cond, FrameEntry *fe)
{
    JS_ASSERT(cond == Assembler::Equal || cond == Assembler::NotEqual);
    if (shouldAvoidTypeRemat(fe))
        return masm.testPrimitive(cond, addressOf(fe));
    return masm.testPrimitive(cond, tempRegForType(fe));
}

inline JSC::MacroAssembler::Jump
FrameState::testObject(Assembler::Condition cond, FrameEntry *fe)
{
    JS_ASSERT(cond == Assembler::Equal || cond == Assembler::NotEqual);
    if (shouldAvoidTypeRemat(fe))
        return masm.testObject(cond, addressOf(fe));
    return masm.testObject(cond, tempRegForType(fe));
}

inline JSC::MacroAssembler::Jump
FrameState::testDouble(Assembler::Condition cond, FrameEntry *fe)
{
    JS_ASSERT(cond == Assembler::Equal || cond == Assembler::NotEqual);
    if (shouldAvoidTypeRemat(fe))
        return masm.testDouble(cond, addressOf(fe));
    return masm.testDouble(cond, tempRegForType(fe));
}

inline JSC::MacroAssembler::Jump
FrameState::testBoolean(Assembler::Condition cond, FrameEntry *fe)
{
    JS_ASSERT(cond == Assembler::Equal || cond == Assembler::NotEqual);
    if (shouldAvoidTypeRemat(fe))
        return masm.testBoolean(cond, addressOf(fe));
    return masm.testBoolean(cond, tempRegForType(fe));
}

inline JSC::MacroAssembler::Jump
FrameState::testString(Assembler::Condition cond, FrameEntry *fe)
{
    JS_ASSERT(cond == Assembler::Equal || cond == Assembler::NotEqual);
    if (shouldAvoidTypeRemat(fe))
        return masm.testString(cond, addressOf(fe));
    return masm.testString(cond, tempRegForType(fe));
}

inline FrameEntry *
FrameState::getOrTrack(uint32 index)
{
    FrameEntry *fe = &entries[index];
    if (!fe->isTracked()) {
        addToTracker(fe);
        fe->resetSynced();
    }
    return fe;
}

inline FrameEntry *
FrameState::getStack(uint32 slot)
{
    if (slot >= uint32(sp - spBase))
        return NULL;
    return getOrTrack(uint32(&spBase[slot] - entries));
}

inline FrameEntry *
FrameState::getLocal(uint32 slot)
{
    JS_ASSERT(slot < script->nslots);
    return getOrTrack(uint32(&locals[slot] - entries));
}

inline FrameEntry *
FrameState::getArg(uint32 slot)
{
    JS_ASSERT(script->fun && slot < script->fun->nargs);
    return getOrTrack(uint32(&args[slot] - entries));
}

inline FrameEntry *
FrameState::getThis()
{
    return getOrTrack(uint32(this_ - entries));
}

inline FrameEntry *
FrameState::getCallee()
{
    // Callee can only be used in function code, and it's always an object.
    JS_ASSERT(script->fun);
    if (!callee_->isTracked()) {
        addToTracker(callee_);
        callee_->resetSynced();
        callee_->setType(JSVAL_TYPE_OBJECT);
    }
    return callee_;
}

inline void
FrameState::unpinKilledReg(RegisterID reg)
{
    regstate(reg).unpinUnsafe();
    a->freeRegs.putReg(reg);
}

inline void
FrameState::forgetAllRegs(FrameEntry *fe)
{
    if (fe->isCopy())
        return;
    if (fe->type.inRegister())
        forgetReg(fe->type.reg());
    if (fe->data.inRegister())
        forgetReg(fe->data.reg());
    if (fe->data.inFPRegister())
        forgetReg(fe->data.fpreg());
}

inline void
FrameState::swapInTracker(FrameEntry *lhs, FrameEntry *rhs)
{
    uint32 li = lhs->trackerIndex();
    uint32 ri = rhs->trackerIndex();
    JS_ASSERT(a->tracker[li] == lhs);
    JS_ASSERT(a->tracker[ri] == rhs);
    a->tracker.entries[ri] = lhs;
    a->tracker.entries[li] = rhs;
    lhs->index_ = ri;
    rhs->index_ = li;
}

inline void
FrameState::dup()
{
    dupAt(-1);
}

inline void
FrameState::dup2()
{
    FrameEntry *lhs = peek(-2);
    FrameEntry *rhs = peek(-1);
    pushCopyOf(indexOfFe(lhs));
    pushCopyOf(indexOfFe(rhs));
}

inline void
FrameState::dupAt(int32 n)
{
    JS_ASSERT(n < 0);
    FrameEntry *fe = peek(n);
    pushCopyOf(indexOfFe(fe));
}

inline void
FrameState::syncAt(int32 n)
{
    JS_ASSERT(n < 0);
    FrameEntry *fe = peek(n);
    syncFe(fe);
}

inline void
FrameState::pushLocal(uint32 n)
{
    FrameEntry *fe = getLocal(n);
    if (!analysis->slotEscapes(analyze::LocalSlot(script, n))) {
        pushCopyOf(indexOfFe(fe));
    } else {
#ifdef DEBUG
        /*
         * We really want to assert on local variables, but in the presence of
         * SETLOCAL equivocation of stack slots, and let expressions, just
         * weakly assert on the fixed local vars.
         */
        if (fe->isTracked() && n < script->nfixed)
            JS_ASSERT(fe->data.inMemory());
#endif
        JSValueType type = fe->isTypeKnown() ? fe->getKnownType() : JSVAL_TYPE_UNKNOWN;
        push(addressOf(fe), type);
    }
}

inline void
FrameState::pushArg(uint32 n)
{
    FrameEntry *fe = getArg(n);
    if (!analysis->slotEscapes(analyze::ArgSlot(n))) {
        pushCopyOf(indexOfFe(fe));
    } else {
#ifdef DEBUG
        if (fe->isTracked())
            JS_ASSERT(fe->data.inMemory());
#endif
        JSValueType type = fe->isTypeKnown() ? fe->getKnownType() : JSVAL_TYPE_UNKNOWN;
        push(addressOf(fe), type);
    }
}

inline void
FrameState::pushCallee()
{
    FrameEntry *fe = getCallee();
    pushCopyOf(indexOfFe(fe));
}

inline void
FrameState::pushThis()
{
    FrameEntry *fe = getThis();
    pushCopyOf(indexOfFe(fe));
}

inline void
FrameState::pushTemporary(FrameEntry *fe)
{
    JS_ASSERT(isTemporary(fe));
    pushCopyOf(indexOfFe(fe));
}

void
FrameState::learnThisIsObject(bool unsync)
{
    // This is safe, albeit hacky. This is only called from the compiler,
    // and only on the first use of |this| inside a basic block. Thus,
    // there are no copies of |this| anywhere.
    learnType(this_, JSVAL_TYPE_OBJECT, unsync);
}

inline void
FrameState::leaveBlock(uint32 n)
{
    popn(n);
}

inline void
FrameState::enterBlock(uint32 n)
{
    /* expect that tracker has 0 entries, for now. */
    JS_ASSERT(!a->tracker.nentries);
    JS_ASSERT(uint32(sp + n - locals) <= script->nslots);

    sp += n;
}

inline void
FrameState::eviscerate(FrameEntry *fe)
{
    forgetAllRegs(fe);
    fe->type.invalidate();
    fe->data.invalidate();
    fe->setNotCopied();
    fe->setCopyOf(NULL);
}

inline StateRemat
FrameState::dataRematInfo(const FrameEntry *fe) const
{
    if (fe->isCopy())
        fe = fe->copyOf();

    if (fe->data.inRegister())
        return StateRemat::FromRegister(fe->data.reg());

    JS_ASSERT(fe->data.synced());
    return StateRemat::FromAddress(addressOf(fe));
}

inline void
FrameState::giveOwnRegs(FrameEntry *fe)
{
    JS_ASSERT(!fe->isConstant());
    JS_ASSERT(fe == peek(-1));

    if (!fe->isCopy())
        return;

    RegisterID data = copyDataIntoReg(fe);
    if (fe->isTypeKnown()) {
        JSValueType type = fe->getKnownType();
        pop();
        pushTypedPayload(type, data);
    } else {
        RegisterID type = copyTypeIntoReg(fe);
        pop();
        pushRegs(type, data, JSVAL_TYPE_UNKNOWN);
    }
}

inline void
FrameState::loadDouble(RegisterID t, RegisterID d, FrameEntry *fe, FPRegisterID fpreg,
                       Assembler &masm) const
{
#ifdef JS_CPU_X86
    masm.fastLoadDouble(d, t, fpreg);
#else
    loadDouble(fe, fpreg, masm);
#endif
}

inline bool
FrameState::tryFastDoubleLoad(FrameEntry *fe, FPRegisterID fpReg, Assembler &masm) const
{
#ifdef JS_CPU_X86
    if (!fe->isCopy() && fe->type.inRegister() && fe->data.inRegister()) {
        masm.fastLoadDouble(fe->data.reg(), fe->type.reg(), fpReg);
        return true;
    }
#endif
    return false;
}

inline void
FrameState::loadDouble(FrameEntry *fe, FPRegisterID fpReg, Assembler &masm) const
{
    if (fe->isCopy()) {
        FrameEntry *backing = fe->copyOf();
        if (tryFastDoubleLoad(fe, fpReg, masm)) 
            return;
        fe = backing;
    }

    if (tryFastDoubleLoad(fe, fpReg, masm))
        return;

    ensureFeSynced(fe, masm);
    masm.loadDouble(addressOf(fe), fpReg);
}

class PinRegAcrossSyncAndKill
{
    typedef JSC::MacroAssembler::RegisterID RegisterID;
    FrameState &frame;
    MaybeRegisterID maybeReg;
  public:
    PinRegAcrossSyncAndKill(FrameState &frame, RegisterID reg)
      : frame(frame), maybeReg(reg)
    {
        frame.pinReg(reg);
    }
    PinRegAcrossSyncAndKill(FrameState &frame, MaybeRegisterID maybeReg)
      : frame(frame), maybeReg(maybeReg)
    {
        if (maybeReg.isSet())
            frame.pinReg(maybeReg.reg());
    }
    ~PinRegAcrossSyncAndKill() {
        if (maybeReg.isSet())
            frame.unpinKilledReg(maybeReg.reg());
    }
};

} /* namespace mjit */
} /* namespace js */

#endif /* include */
<|MERGE_RESOLUTION|>--- conflicted
+++ resolved
@@ -944,13 +944,13 @@
     JS_ASSERT(uint32(fe - a->entries) < feLimit(a->script));
 
     if (fe >= a->locals)
-        return JSStackFrame::offsetOfFixed(uint32(fe - a->locals));
+        return StackFrame::offsetOfFixed(uint32(fe - a->locals));
     if (fe >= a->args)
-        return JSStackFrame::offsetOfFormalArg(a->script->fun, uint32(fe - a->args));
+        return StackFrame::offsetOfFormalArg(a->script->fun, uint32(fe - a->args));
     if (fe == a->this_)
-        return JSStackFrame::offsetOfThis(a->script->fun);
+        return StackFrame::offsetOfThis(a->script->fun);
     if (fe == a->callee_)
-        return JSStackFrame::offsetOfCallee(a->script->fun);
+        return StackFrame::offsetOfCallee(a->script->fun);
     JS_NOT_REACHED("Bad fe");
     return 0;
 }
@@ -958,7 +958,6 @@
 inline JSC::MacroAssembler::Address
 FrameState::addressOf(const FrameEntry *fe, ActiveFrame *a) const
 {
-<<<<<<< HEAD
     if (fe->inlined) {
         /*
          * For arguments/this to inlined frames, we should only be using the
@@ -988,19 +987,6 @@
 FrameState::addressForInlineReturn() const
 {
     return addressOf(callee_);
-=======
-    int32 frameOffset = 0;
-    if (fe >= locals)
-        frameOffset = StackFrame::offsetOfFixed(uint32(fe - locals));
-    else if (fe >= args)
-        frameOffset = StackFrame::offsetOfFormalArg(fun, uint32(fe - args));
-    else if (fe == this_)
-        frameOffset = StackFrame::offsetOfThis(fun);
-    else if (fe == callee_)
-        frameOffset = StackFrame::offsetOfCallee(fun);
-    JS_ASSERT(frameOffset);
-    return Address(JSFrameReg, frameOffset);
->>>>>>> 003f619b
 }
 
 inline JSC::MacroAssembler::Address
