// |jit-test| mjitalways;debug
setDebug(true);

function nop(){}
<<<<<<< HEAD
function caller(obj) {
  eval();
  return x;
}
trap(caller, 13, "var x = 'success'; nop()");
assertEq(caller(this), "success");
=======
function caller(code, obj) {
  assertJit();
  eval(code); // Make the compiler give up on binding analysis.
  return x;
}
trap(caller, 7, "var x = 'success'; nop()");
assertEq(caller("var y = 'ignominy'", this), "success");
>>>>>>> eb505d30
<|MERGE_RESOLUTION|>--- conflicted
+++ resolved
@@ -2,19 +2,9 @@
 setDebug(true);
 
 function nop(){}
-<<<<<<< HEAD
-function caller(obj) {
-  eval();
-  return x;
-}
-trap(caller, 13, "var x = 'success'; nop()");
-assertEq(caller(this), "success");
-=======
 function caller(code, obj) {
-  assertJit();
   eval(code); // Make the compiler give up on binding analysis.
   return x;
 }
-trap(caller, 7, "var x = 'success'; nop()");
-assertEq(caller("var y = 'ignominy'", this), "success");
->>>>>>> eb505d30
+trap(caller, 16, "var x = 'success'; nop()");
+assertEq(caller("var y = 'ignominy'", this), "success");