--- conflicted
+++ resolved
@@ -44,13 +44,10 @@
     bool visitUnbox(MUnbox *unbox);
     bool visitReturn(MReturn *ret);
     bool visitStoreTypedArrayElement(MStoreTypedArrayElement *ins);
-<<<<<<< HEAD
     bool visitStoreTypedArrayElementHole(MStoreTypedArrayElementHole *ins);
-=======
     bool visitAsmJSUnsignedToDouble(MAsmJSUnsignedToDouble *ins);
     bool visitAsmJSStoreHeap(MAsmJSStoreHeap *ins);
     bool visitAsmJSLoadFuncPtr(MAsmJSLoadFuncPtr *ins);
->>>>>>> 82291bcb
     bool lowerPhi(MPhi *phi);
 
     static bool allowTypedElementHoleCheck() {
