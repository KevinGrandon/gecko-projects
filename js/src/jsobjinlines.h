/* -*- Mode: C; tab-width: 8; indent-tabs-mode: nil; c-basic-offset: 4 -*-
 * vim: set ts=8 sw=4 et tw=99:
 *
 * ***** BEGIN LICENSE BLOCK *****
 * Version: MPL 1.1/GPL 2.0/LGPL 2.1
 *
 * The contents of this file are subject to the Mozilla Public License Version
 * 1.1 (the "License"); you may not use this file except in compliance with
 * the License. You may obtain a copy of the License at
 * http://www.mozilla.org/MPL/
 *
 * Software distributed under the License is distributed on an "AS IS" basis,
 * WITHOUT WARRANTY OF ANY KIND, either express or implied. See the License
 * for the specific language governing rights and limitations under the
 * License.
 *
 * The Original Code is Mozilla Communicator client code, released
 * March 31, 1998.
 *
 * The Initial Developer of the Original Code is
 * Netscape Communications Corporation.
 * Portions created by the Initial Developer are Copyright (C) 1998
 * the Initial Developer. All Rights Reserved.
 *
 * Contributor(s):
 *
 * Alternatively, the contents of this file may be used under the terms of
 * either of the GNU General Public License Version 2 or later (the "GPL"),
 * or the GNU Lesser General Public License Version 2.1 or later (the "LGPL"),
 * in which case the provisions of the GPL or the LGPL are applicable instead
 * of those above. If you wish to allow use of your version of this file only
 * under the terms of either the GPL or the LGPL, and not to allow others to
 * use your version of this file under the terms of the MPL, indicate your
 * decision by deleting the provisions above and replace them with the notice
 * and other provisions required by the GPL or the LGPL. If you do not delete
 * the provisions above, a recipient may use your version of this file under
 * the terms of any one of the MPL, the GPL or the LGPL.
 *
 * ***** END LICENSE BLOCK ***** */

#ifndef jsobjinlines_h___
#define jsobjinlines_h___

#include <new>
#include "jsarray.h"
#include "jsdate.h"
#include "jsfun.h"
#include "jsiter.h"
#include "jslock.h"
#include "jsobj.h"
#include "jsprobes.h"
#include "jspropertytree.h"
#include "jsscope.h"
#include "jsstaticcheck.h"
#include "jsxml.h"

/* Headers included for inline implementations used by this header. */
#include "jsbool.h"
#include "jscntxt.h"
#include "jsnum.h"
#include "jsinferinlines.h"
#include "jsscopeinlines.h"
#include "jsstr.h"

#include "jsgcinlines.h"
#include "jsprobes.h"

inline bool
JSObject::preventExtensions(JSContext *cx, js::AutoIdVector *props)
{
    JS_ASSERT(isExtensible());

    if (js::FixOp fix = getOps()->fix) {
        bool success;
        if (!fix(cx, this, &success, props))
            return false;
        if (!success) {
            JS_ReportErrorNumber(cx, js_GetErrorMessage, NULL, JSMSG_CANT_CHANGE_EXTENSIBILITY);
            return false;
        }
    } else {
        if (!GetPropertyNames(cx, this, JSITER_HIDDEN | JSITER_OWNONLY, props))
            return false;
    }

    if (isNative())
        extensibleShapeChange(cx);

    flags |= NOT_EXTENSIBLE;
    return true;
}

inline bool
JSObject::brand(JSContext *cx)
{
    JS_ASSERT(!generic());
    JS_ASSERT(!branded());
    JS_ASSERT(isNative());
    generateOwnShape(cx);
    if (js_IsPropertyCacheDisabled(cx))  // check for rt->shapeGen overflow
        return false;
    flags |= BRANDED;
    return true;
}

inline bool
JSObject::unbrand(JSContext *cx)
{
    JS_ASSERT(isNative());
    if (branded()) {
        generateOwnShape(cx);
        if (js_IsPropertyCacheDisabled(cx))  // check for rt->shapeGen overflow
            return false;
        flags &= ~BRANDED;
    }
    setGeneric();
    return true;
}

inline void
JSObject::syncSpecialEquality()
{
    if (clasp->ext.equality)
        flags |= JSObject::HAS_EQUALITY;
}

inline void
JSObject::finalize(JSContext *cx)
{
    /* Cope with stillborn objects that have no map. */
    if (!map)
        return;

    /* Finalize obj first, in case it needs map and slots. */
    js::Class *clasp = getClass();
    if (clasp->finalize)
        clasp->finalize(cx, this);

    js::Probes::finalizeObject(this);

    finish(cx);
}

/*
 * Property read barrier for deferred cloning of compiler-created function
 * objects optimized as typically non-escaping, ad-hoc methods in obj.
 */
inline bool
JSObject::methodReadBarrier(JSContext *cx, const js::Shape &shape, js::Value *vp)
{
    JS_ASSERT(canHaveMethodBarrier());
    JS_ASSERT(hasMethodBarrier());
    JS_ASSERT(nativeContains(shape));
    JS_ASSERT(shape.isMethod());
    JS_ASSERT(&shape.methodObject() == &vp->toObject());

    JSObject *funobj = &vp->toObject();
    JSFunction *fun = GET_FUNCTION_PRIVATE(cx, funobj);
    JS_ASSERT(fun == funobj && FUN_NULL_CLOSURE(fun));

    funobj = CloneFunctionObject(cx, fun, funobj->getParent());
    if (!funobj)
        return false;
    funobj->setMethodObj(*this);

    vp->setObject(*funobj);
    if (!js_SetPropertyHelper(cx, this, shape.id, 0, vp, false))
        return false;

#ifdef DEBUG
    if (cx->runtime->functionMeterFilename) {
        JS_FUNCTION_METER(cx, mreadbarrier);

        typedef JSRuntime::FunctionCountMap HM;
        HM &h = cx->runtime->methodReadBarrierCountMap;
        HM::AddPtr p = h.lookupForAdd(fun);
        if (!p) {
            h.add(p, fun, 1);
        } else {
            JS_ASSERT(p->key == fun);
            ++p->value;
        }
    }
#endif
    return true;
}

static JS_ALWAYS_INLINE bool
ChangesMethodValue(const js::Value &prev, const js::Value &v)
{
    JSObject *prevObj;
    return prev.isObject() && (prevObj = &prev.toObject())->isFunction() &&
           (!v.isObject() || &v.toObject() != prevObj);
}

inline bool
JSObject::methodWriteBarrier(JSContext *cx, const js::Shape &shape, const js::Value &v)
{
    if (brandedOrHasMethodBarrier() && shape.slot != SHAPE_INVALID_SLOT) {
        const js::Value &prev = nativeGetSlot(shape.slot);

        if (ChangesMethodValue(prev, v)) {
            JS_FUNCTION_METER(cx, mwritebarrier);
            return methodShapeChange(cx, shape);
        }
    }
    return true;
}

inline bool
JSObject::methodWriteBarrier(JSContext *cx, uint32 slot, const js::Value &v)
{
    if (brandedOrHasMethodBarrier()) {
        const js::Value &prev = nativeGetSlot(slot);

        if (ChangesMethodValue(prev, v)) {
            JS_FUNCTION_METER(cx, mwslotbarrier);
            return methodShapeChange(cx, slot);
        }
    }
    return true;
}

inline bool
JSObject::ensureClassReservedSlots(JSContext *cx)
{
    return !nativeEmpty() || ensureClassReservedSlotsForEmptyObject(cx);
}

inline js::Value
JSObject::getReservedSlot(uintN index) const
{
    return (index < numSlots()) ? getSlot(index) : js::UndefinedValue();
}

inline bool
JSObject::canHaveMethodBarrier() const
{
    return isObject() || isFunction() || isPrimitive() || isDate();
}

inline bool
JSObject::isPrimitive() const
{
    return isNumber() || isString() || isBoolean();
}

inline const js::Value &
JSObject::getPrimitiveThis() const
{
    JS_ASSERT(isPrimitive());
    return getSlot(JSSLOT_PRIMITIVE_THIS);
}

inline void
JSObject::setPrimitiveThis(const js::Value &pthis)
{
    JS_ASSERT(isPrimitive());
    setSlot(JSSLOT_PRIMITIVE_THIS, pthis);
}

inline /* gc::FinalizeKind */ unsigned
JSObject::finalizeKind() const
{
    return js::gc::FinalizeKind(arena()->header()->thingKind);
}

inline size_t
JSObject::numFixedSlots() const
{
    if (isFunction())
        return JSObject::FUN_CLASS_RESERVED_SLOTS;
    if (!hasSlotsArray())
        return capacity;
    return js::gc::GetGCKindSlots(js::gc::FinalizeKind(finalizeKind()));
}

inline size_t
JSObject::slotsAndStructSize(uint32 nslots) const
{
    bool isFun = isFunction() && this == (JSObject*) getPrivate();

    int ndslots = hasSlotsArray() ? nslots : 0;
    int nfslots = isFun ? 0 : numFixedSlots();

    return sizeof(js::Value) * (ndslots + nfslots)
           + isFun ? sizeof(JSFunction) : sizeof(JSObject);
}

inline uint32
JSObject::getArrayLength() const
{
    JS_ASSERT(isArray());
    return (uint32)(size_t) getPrivate();
}

inline void
JSObject::setArrayLength(JSContext *cx, uint32 length)
{
    JS_ASSERT(isArray());
    setPrivate((void*) length);

    if (length > INT32_MAX) {
        cx->addTypePropertyId(getType(), ATOM_TO_JSID(cx->runtime->atomState.lengthAtom),
                              js::types::TYPE_DOUBLE);
    }
}

inline uint32
JSObject::getDenseArrayCapacity()
{
    JS_ASSERT(isDenseArray());
    return numSlots();
}

inline js::Value*
JSObject::getDenseArrayElements()
{
    JS_ASSERT(isDenseArray());
    return getSlots();
}

inline const js::Value &
JSObject::getDenseArrayElement(uintN idx)
{
    JS_ASSERT(isDenseArray() && idx < getDenseArrayInitializedLength());
    return getSlot(idx);
}

inline js::Value *
JSObject::addressOfDenseArrayElement(uintN idx)
{
    JS_ASSERT(isDenseArray());
    return &getSlotRef(idx);
}

inline void
JSObject::setDenseArrayElement(uintN idx, const js::Value &val)
{
    JS_ASSERT(isDenseArray() && idx < getDenseArrayInitializedLength());
    setSlot(idx, val);
}

inline void
JSObject::shrinkDenseArrayElements(JSContext *cx, uintN cap)
{
    JS_ASSERT(isDenseArray());
    shrinkSlots(cx, cap);
}

inline void
JSObject::setArgsLength(uint32 argc)
{
    JS_ASSERT(isArguments());
    JS_ASSERT(argc <= JS_ARGS_LENGTH_MAX);
    JS_ASSERT(UINT32_MAX > (uint64(argc) << ARGS_PACKED_BITS_COUNT));
    getSlotRef(JSSLOT_ARGS_LENGTH).setInt32(argc << ARGS_PACKED_BITS_COUNT);
    JS_ASSERT(!isArgsLengthOverridden());
}

inline uint32
JSObject::getArgsInitialLength() const
{
    JS_ASSERT(isArguments());
    uint32 argc = uint32(getSlot(JSSLOT_ARGS_LENGTH).toInt32()) >> ARGS_PACKED_BITS_COUNT;
    JS_ASSERT(argc <= JS_ARGS_LENGTH_MAX);
    return argc;
}

inline void
JSObject::setArgsLengthOverridden()
{
    JS_ASSERT(isArguments());
    getSlotRef(JSSLOT_ARGS_LENGTH).getInt32Ref() |= ARGS_LENGTH_OVERRIDDEN_BIT;
}

inline bool
JSObject::isArgsLengthOverridden() const
{
    JS_ASSERT(isArguments());
    const js::Value &v = getSlot(JSSLOT_ARGS_LENGTH);
    return v.toInt32() & ARGS_LENGTH_OVERRIDDEN_BIT;
}

inline js::ArgumentsData *
JSObject::getArgsData() const
{
    JS_ASSERT(isArguments());
    return (js::ArgumentsData *) getSlot(JSSLOT_ARGS_DATA).toPrivate();
}

inline void
JSObject::setArgsData(js::ArgumentsData *data)
{
    JS_ASSERT(isArguments());
    getSlotRef(JSSLOT_ARGS_DATA).setPrivate(data);
}

inline const js::Value &
JSObject::getArgsCallee() const
{
    return getArgsData()->callee;
}

inline void
JSObject::setArgsCallee(const js::Value &callee)
{
    getArgsData()->callee = callee;
}

inline const js::Value &
JSObject::getArgsElement(uint32 i) const
{
    JS_ASSERT(isArguments());
    JS_ASSERT(i < getArgsInitialLength());
    return getArgsData()->slots[i];
}

inline js::Value *
JSObject::getArgsElements() const
{
    JS_ASSERT(isArguments());
    return getArgsData()->slots;
}

inline js::Value *
JSObject::addressOfArgsElement(uint32 i)
{
    JS_ASSERT(isArguments());
    JS_ASSERT(i < getArgsInitialLength());
    return &getArgsData()->slots[i];
}

inline void
JSObject::setArgsElement(uint32 i, const js::Value &v)
{
    JS_ASSERT(isArguments());
    JS_ASSERT(i < getArgsInitialLength());
    getArgsData()->slots[i] = v;
}

inline void
JSObject::setCallObjCallee(JSObject &callee)
{
    JS_ASSERT(isCall());
    JS_ASSERT(callee.isFunction());
    return getSlotRef(JSSLOT_CALL_CALLEE).setObject(callee);
}

inline JSObject &
JSObject::getCallObjCallee() const
{
    JS_ASSERT(isCall());
    return getSlot(JSSLOT_CALL_CALLEE).toObject();
}

inline JSFunction *
JSObject::getCallObjCalleeFunction() const
{
    JS_ASSERT(isCall());
    return getSlot(JSSLOT_CALL_CALLEE).toObject().getFunctionPrivate();
}

inline const js::Value &
JSObject::getCallObjArguments() const
{
    JS_ASSERT(isCall());
    return getSlot(JSSLOT_CALL_ARGUMENTS);
}

inline void
JSObject::setCallObjArguments(const js::Value &v)
{
    JS_ASSERT(isCall());
    setSlot(JSSLOT_CALL_ARGUMENTS, v);
}

inline const js::Value &
JSObject::getDateUTCTime() const
{
    JS_ASSERT(isDate());
    return getSlot(JSSLOT_DATE_UTC_TIME);
}

inline void 
JSObject::setDateUTCTime(const js::Value &time)
{
    JS_ASSERT(isDate());
    setSlot(JSSLOT_DATE_UTC_TIME, time);
}

inline js::Value *
JSObject::getFlatClosureUpvars() const
{
    JS_ASSERT(isFunction());
    JS_ASSERT(FUN_FLAT_CLOSURE(getFunctionPrivate()));
    return (js::Value *) getSlot(JSSLOT_FLAT_CLOSURE_UPVARS).toPrivate();
}

inline js::Value
JSObject::getFlatClosureUpvar(uint32 i) const
{
    return getFlatClosureUpvars()[i];
}

inline void
JSObject::setFlatClosureUpvars(js::Value *upvars)
{
    JS_ASSERT(isFunction());
    JS_ASSERT(FUN_FLAT_CLOSURE(getFunctionPrivate()));
    getSlotRef(JSSLOT_FLAT_CLOSURE_UPVARS).setPrivate(upvars);
}

inline bool
JSObject::hasMethodObj(const JSObject& obj) const
{
    return JSSLOT_FUN_METHOD_OBJ < numSlots() &&
        getSlot(JSSLOT_FUN_METHOD_OBJ).isObject() &&
        &getSlot(JSSLOT_FUN_METHOD_OBJ).toObject() == &obj;
}

inline void
JSObject::setMethodObj(JSObject& obj)
{
    getSlotRef(JSSLOT_FUN_METHOD_OBJ).setObject(obj);
}

inline js::NativeIterator *
JSObject::getNativeIterator() const
{
    return (js::NativeIterator *) getPrivate();
}

inline void
JSObject::setNativeIterator(js::NativeIterator *ni)
{
    setPrivate(ni);
}

inline JSLinearString *
JSObject::getNamePrefix() const
{
    JS_ASSERT(isNamespace() || isQName());
    const js::Value &v = getSlot(JSSLOT_NAME_PREFIX);
    return !v.isUndefined() ? v.toString()->assertIsLinear() : NULL;
}

inline jsval
JSObject::getNamePrefixVal() const
{
    JS_ASSERT(isNamespace() || isQName());
    return js::Jsvalify(getSlot(JSSLOT_NAME_PREFIX));
}

inline void
JSObject::setNamePrefix(JSLinearString *prefix)
{
    JS_ASSERT(isNamespace() || isQName());
    setSlot(JSSLOT_NAME_PREFIX, prefix ? js::StringValue(prefix) : js::UndefinedValue());
}

inline void
JSObject::clearNamePrefix()
{
    JS_ASSERT(isNamespace() || isQName());
    setSlot(JSSLOT_NAME_PREFIX, js::UndefinedValue());
}

inline JSLinearString *
JSObject::getNameURI() const
{
    JS_ASSERT(isNamespace() || isQName());
    const js::Value &v = getSlot(JSSLOT_NAME_URI);
    return !v.isUndefined() ? v.toString()->assertIsLinear() : NULL;
}

inline jsval
JSObject::getNameURIVal() const
{
    JS_ASSERT(isNamespace() || isQName());
    return js::Jsvalify(getSlot(JSSLOT_NAME_URI));
}

inline void
JSObject::setNameURI(JSLinearString *uri)
{
    JS_ASSERT(isNamespace() || isQName());
    setSlot(JSSLOT_NAME_URI, uri ? js::StringValue(uri) : js::UndefinedValue());
}

inline jsval
JSObject::getNamespaceDeclared() const
{
    JS_ASSERT(isNamespace());
    return js::Jsvalify(getSlot(JSSLOT_NAMESPACE_DECLARED));
}

inline void
JSObject::setNamespaceDeclared(jsval decl)
{
    JS_ASSERT(isNamespace());
    setSlot(JSSLOT_NAMESPACE_DECLARED, js::Valueify(decl));
}

inline JSLinearString *
JSObject::getQNameLocalName() const
{
    JS_ASSERT(isQName());
    const js::Value &v = getSlot(JSSLOT_QNAME_LOCAL_NAME);
    return !v.isUndefined() ? v.toString()->assertIsLinear() : NULL;
}

inline jsval
JSObject::getQNameLocalNameVal() const
{
    JS_ASSERT(isQName());
    return js::Jsvalify(getSlot(JSSLOT_QNAME_LOCAL_NAME));
}

inline void
JSObject::setQNameLocalName(JSLinearString *name)
{
    JS_ASSERT(isQName());
    setSlot(JSSLOT_QNAME_LOCAL_NAME, name ? js::StringValue(name) : js::UndefinedValue());
}

inline JSObject *
JSObject::getWithThis() const
{
    return &getSlot(JSSLOT_WITH_THIS).toObject();
}

inline void
JSObject::setWithThis(JSObject *thisp)
{
    getSlotRef(JSSLOT_WITH_THIS).setObject(*thisp);
}

inline js::types::TypeObject *
JSObject::getNewType(JSContext *cx)
{
    if (isDenseArray() && !makeDenseArraySlow(cx))
        return NULL;
    if (!newType)
        makeNewType(cx);
    return newType;
}

inline void
JSObject::clearType(JSContext *cx)
{
    type = cx->emptyTypeObject();
}

inline void
JSObject::setType(js::types::TypeObject *newType)
{
#ifdef DEBUG
    JS_ASSERT(newType);
    for (JSObject *obj = newType->proto; obj; obj = obj->getProto())
        JS_ASSERT(obj != this);
#endif
    type = newType;
}

inline void
JSObject::init(JSContext *cx, js::Class *aclasp, js::types::TypeObject *type,
               JSObject *parent, void *priv, bool useHoles)
{
    clasp = aclasp;

#ifdef DEBUG
    /*
     * NB: objShape must not be set here; rather, the caller must call setMap
     * or setSharedNonNativeMap after calling init. To defend this requirement
     * we set map to null in DEBUG builds, and set objShape to a value we then
     * assert obj->shape() never returns.
     */
    map = NULL;
    objShape = JSObjectMap::INVALID_SHAPE;
#endif

    setType(type);
    setParent(parent);

    privateData = priv;
    slots = fixedSlots();

    /*
     * Fill the fixed slots with undefined if needed.  This object must
     * already have its capacity filled in, as by js_NewGCObject.
     */
    JS_ASSERT(capacity == numFixedSlots());
    JS_ASSERT(useHoles == (aclasp == &js_ArrayClass));
    if (useHoles) {
        initializedLength = 0;
        flags = PACKED_ARRAY;
    } else {
        ClearValueRange(slots, capacity, false);
        newType = NULL;
        flags = 0;
    }
}

inline void
JSObject::finish(JSContext *cx)
{
#ifdef DEBUG
    if (isNative())
        JS_LOCK_RUNTIME_VOID(cx->runtime, cx->runtime->liveObjectProps -= propertyCount());
#endif
    if (hasSlotsArray())
        freeSlotsArray(cx);
}

inline bool
JSObject::initSharingEmptyShape(JSContext *cx,
                                js::Class *aclasp,
                                js::types::TypeObject *type,
                                JSObject *parent,
                                void *privateValue,
                                /* js::gc::FinalizeKind */ unsigned kind)
{
    init(cx, aclasp, type, parent, privateValue, false);

    JS_ASSERT(!isDenseArray());

    js::EmptyShape *empty = type->getEmptyShape(cx, aclasp, kind);
    if (!empty)
        return false;

    setMap(empty);
    return true;
}

inline void
JSObject::freeSlotsArray(JSContext *cx)
{
    JS_ASSERT(hasSlotsArray());
    cx->free(slots);
}

inline void
JSObject::revertToFixedSlots(JSContext *cx)
{
    JS_ASSERT(hasSlotsArray());
    size_t fixed = numFixedSlots();
    JS_ASSERT(capacity >= fixed);
    memcpy(fixedSlots(), slots, fixed * sizeof(js::Value));
    freeSlotsArray(cx);
    slots = fixedSlots();
    capacity = fixed;
}

inline bool
JSObject::hasProperty(JSContext *cx, jsid id, bool *foundp, uintN flags)
{
    JSObject *pobj;
    JSProperty *prop;
    JSAutoResolveFlags rf(cx, flags);
    if (!lookupProperty(cx, id, &pobj, &prop))
        return false;
    *foundp = !!prop;
    return true;
}

inline bool
JSObject::isCallable()
{
    return isFunction() || getClass()->call;
}

static inline bool
js_IsCallable(const js::Value &v)
{
    return v.isObject() && v.toObject().isCallable();
}

inline bool
JSObject::isStaticBlock() const
{
    return isBlock() && !getProto();
}

inline bool
JSObject::isClonedBlock() const
{
    return isBlock() && !!getProto();
}

inline JSObject *
js_UnwrapWithObject(JSContext *cx, JSObject *withobj)
{
    JS_ASSERT(withobj->getClass() == &js_WithClass);
    return withobj->getProto();
}

namespace js {

class AutoPropDescArrayRooter : private AutoGCRooter
{
  public:
    AutoPropDescArrayRooter(JSContext *cx)
      : AutoGCRooter(cx, DESCRIPTORS), descriptors(cx)
    { }

    PropDesc *append() {
        if (!descriptors.append(PropDesc()))
            return NULL;
        return &descriptors.back();
    }

    PropDesc& operator[](size_t i) {
        JS_ASSERT(i < descriptors.length());
        return descriptors[i];
    }

    friend void AutoGCRooter::trace(JSTracer *trc);

  private:
    PropDescArray descriptors;
};

class AutoPropertyDescriptorRooter : private AutoGCRooter, public PropertyDescriptor
{
  public:
    AutoPropertyDescriptorRooter(JSContext *cx) : AutoGCRooter(cx, DESCRIPTOR) {
        obj = NULL;
        attrs = 0;
        getter = setter = (PropertyOp) NULL;
        value.setUndefined();
    }

    AutoPropertyDescriptorRooter(JSContext *cx, PropertyDescriptor *desc)
      : AutoGCRooter(cx, DESCRIPTOR)
    {
        obj = desc->obj;
        attrs = desc->attrs;
        getter = desc->getter;
        setter = desc->setter;
        value = desc->value;
    }

    friend void AutoGCRooter::trace(JSTracer *trc);
};

static inline bool
InitScopeForObject(JSContext* cx, JSObject* obj, js::Class *clasp, js::types::TypeObject *type,
                   gc::FinalizeKind kind)
{
    JS_ASSERT(clasp->isNative());
    JS_ASSERT(type == obj->getType());

    /* Share proto's emptyShape only if obj is similar to proto. */
    js::EmptyShape *empty = NULL;

    if (type && type->canProvideEmptyShape(clasp)) {
        empty = type->getEmptyShape(cx, clasp, kind);
        if (!empty)
            goto bad;
    }

    if (!empty) {
        empty = js::EmptyShape::create(cx, clasp);
        if (!empty)
            goto bad;
        uint32 freeslot = JSSLOT_FREE(clasp);
        if (freeslot > obj->numSlots() && !obj->allocSlots(cx, freeslot))
            goto bad;
    }

    obj->setMap(empty);
    return true;

  bad:
    /* The GC nulls map initially. It should still be null on error. */
    JS_ASSERT(!obj->map);
    return false;
}

/*
 * Helper optimized for creating a native instance of the given class (not the
 * class's prototype object). Use this in preference to NewObject, but use
 * NewBuiltinClassInstance if you need the default class prototype as proto,
 * and its parent global as parent.
 */
static inline JSObject *
NewNativeClassInstance(JSContext *cx, Class *clasp, JSObject *proto,
                       JSObject *parent, gc::FinalizeKind kind)
{
    JS_ASSERT(proto);
    JS_ASSERT(proto->isNative());
    JS_ASSERT(parent);

    types::TypeObject *type = proto->getNewType(cx);
    if (!type)
        return NULL;

    /*
     * Allocate an object from the GC heap and initialize all its fields before
     * doing any operation that can potentially trigger GC.
     */
    JSObject* obj = js_NewGCObject(cx, kind);

    if (obj) {
        /*
         * Default parent to the parent of the prototype, which was set from
         * the parent of the prototype's constructor.
         */
        bool useHoles = (clasp == &js_ArrayClass);
        obj->init(cx, clasp, type, parent, NULL, useHoles);

        JS_ASSERT(type->canProvideEmptyShape(clasp));
        js::EmptyShape *empty = type->getEmptyShape(cx, clasp, kind);

        if (empty)
            obj->setMap(empty);
        else
            obj = NULL;
    }

    return obj;
}

static inline JSObject *
NewNativeClassInstance(JSContext *cx, Class *clasp, JSObject *proto, JSObject *parent)
{
    gc::FinalizeKind kind = gc::GetGCObjectKind(JSCLASS_RESERVED_SLOTS(clasp));
    return NewNativeClassInstance(cx, clasp, proto, parent, kind);
}

bool
FindClassPrototype(JSContext *cx, JSObject *scope, JSProtoKey protoKey, JSObject **protop,
                   Class *clasp);

/*
 * Helper used to create Boolean, Date, RegExp, etc. instances of built-in
 * classes with class prototypes of the same Class. See, e.g., jsdate.cpp,
 * jsregexp.cpp, and js_PrimitiveToObject in jsobj.cpp. Use this to get the
 * right default proto and parent for clasp in cx.
 */
static inline JSObject *
NewBuiltinClassInstance(JSContext *cx, Class *clasp, gc::FinalizeKind kind)
{
    VOUCH_DOES_NOT_REQUIRE_STACK();

    JSProtoKey protoKey = JSCLASS_CACHED_PROTO_KEY(clasp);
    JS_ASSERT(protoKey != JSProto_Null);

    /* NB: inline-expanded and specialized version of js_GetClassPrototype. */
    JSObject *global;
    if (!cx->hasfp()) {
        global = cx->globalObject;
        OBJ_TO_INNER_OBJECT(cx, global);
        if (!global)
            return NULL;
    } else {
        global = cx->fp()->scopeChain().getGlobal();
    }
    JS_ASSERT(global->getClass()->flags & JSCLASS_IS_GLOBAL);

    const Value &v = global->getReservedSlot(JSProto_LIMIT + protoKey);
    JSObject *proto;
    if (v.isObject()) {
        proto = &v.toObject();
        JS_ASSERT(proto->getParent() == global);
    } else {
        if (!FindClassPrototype(cx, global, protoKey, &proto, clasp))
            return NULL;
    }

    return NewNativeClassInstance(cx, clasp, proto, global, kind);
}

static inline JSObject *
NewBuiltinClassInstance(JSContext *cx, Class *clasp)
{
    gc::FinalizeKind kind = gc::GetGCObjectKind(JSCLASS_RESERVED_SLOTS(clasp));
    return NewBuiltinClassInstance(cx, clasp, kind);
}

static inline JSProtoKey
GetClassProtoKey(js::Class *clasp)
{
    JSProtoKey key = JSCLASS_CACHED_PROTO_KEY(clasp);
    if (key != JSProto_Null)
        return key;
    if (clasp->flags & JSCLASS_IS_ANONYMOUS)
        return JSProto_Object;
    return JSProto_Null;
}

namespace WithProto {
    enum e {
        Class = 0,
        Given = 1
    };
}

/*
 * Create an instance of any class, native or not, JSFunction-sized or not.
 *
 * If withProto is 'Class':
 *    If proto is null:
 *      for a built-in class:
 *        use the memoized original value of the class constructor .prototype
 *        property object
 *      else if available
 *        the current value of .prototype
 *      else
 *        Object.prototype.
 *
 *    If parent is null, default it to proto->getParent() if proto is non
 *    null, else to null.
 *
 * If withProto is 'Given':
 *    We allocate an object with exactly the given proto.  A null parent
 *    defaults to proto->getParent() if proto is non-null (else to null).
 *
 * If isFunction is true, return a JSFunction-sized object. If isFunction is
 * false, return a normal object.
 *
 * Note that as a template, there will be lots of instantiations, which means
 * the internals will be specialized based on the template parameters.
 */
static JS_ALWAYS_INLINE bool
FindProto(JSContext *cx, js::Class *clasp, JSObject *parent, JSObject ** proto)
{
    JSProtoKey protoKey = GetClassProtoKey(clasp);
    if (!js_GetClassPrototype(cx, parent, protoKey, proto, clasp))
        return false;
    if (!(*proto) && !js_GetClassPrototype(cx, parent, JSProto_Object, proto))
        return false;

    return true;
}

namespace detail
{
template <bool withProto, bool isFunction>
static JS_ALWAYS_INLINE JSObject *
NewObject(JSContext *cx, js::Class *clasp, JSObject *proto, JSObject *parent,
          gc::FinalizeKind kind)
{
    /* Bootstrap the ur-object, and make it the default prototype object. */
    if (withProto == WithProto::Class && !proto) {
        if (!FindProto (cx, clasp, parent, &proto))
          return NULL;
<<<<<<< HEAD
    }

    types::TypeObject *type;
    if (proto) {
        type = proto->getNewType(cx);
        if (!type)
            return NULL;
    } else {
        type = cx->emptyTypeObject();
=======
>>>>>>> 2a6e95e9
    }

    /*
     * Allocate an object from the GC heap and initialize all its fields before
     * doing any operation that can potentially trigger GC. Functions have a
     * larger non-standard allocation size.
     *
     * The should be specialized by the template.
     */
    JSObject* obj = isFunction ? js_NewGCFunction(cx) : js_NewGCObject(cx, kind);
    if (!obj)
        goto out;

    /* This needs to match up with the size of JSFunction::data_padding. */
    JS_ASSERT_IF(isFunction, kind == gc::FINALIZE_OBJECT2);

    /*
     * Default parent to the parent of the prototype, which was set from
     * the parent of the prototype's constructor.
     */
    obj->init(cx, clasp, type,
              (!parent && proto) ? proto->getParent() : parent,
              NULL, clasp == &js_ArrayClass);

    if (clasp->isNative()) {
        if (!InitScopeForObject(cx, obj, clasp, type, kind)) {
            obj = NULL;
            goto out;
        }
    } else {
        obj->setSharedNonNativeMap();
    }

out:
    Probes::createObject(cx, obj);
    return obj;
}
} /* namespace detail */

static JS_ALWAYS_INLINE JSObject *
NewFunction(JSContext *cx, JSObject *parent)
{
    return detail::NewObject<WithProto::Class, true>(cx, &js_FunctionClass, NULL, parent,
                                                     gc::FINALIZE_OBJECT2);
}

template <WithProto::e withProto>
static JS_ALWAYS_INLINE JSObject *
NewNonFunction(JSContext *cx, js::Class *clasp, JSObject *proto, JSObject *parent,
               gc::FinalizeKind kind)
{
    return detail::NewObject<withProto, false>(cx, clasp, proto, parent, kind);
}

template <WithProto::e withProto>
static JS_ALWAYS_INLINE JSObject *
NewNonFunction(JSContext *cx, js::Class *clasp, JSObject *proto, JSObject *parent)
{
    gc::FinalizeKind kind = gc::GetGCObjectKind(JSCLASS_RESERVED_SLOTS(clasp));
    return detail::NewObject<withProto, false>(cx, clasp, proto, parent, kind);
}

template <WithProto::e withProto>
static JS_ALWAYS_INLINE JSObject *
NewObject(JSContext *cx, js::Class *clasp, JSObject *proto, JSObject *parent,
          gc::FinalizeKind kind)
{
    if (clasp == &js_FunctionClass)
        return detail::NewObject<withProto, true>(cx, clasp, proto, parent, kind);
    return detail::NewObject<withProto, false>(cx, clasp, proto, parent, kind);
}

template <WithProto::e withProto>
static JS_ALWAYS_INLINE JSObject *
NewObject(JSContext *cx, js::Class *clasp, JSObject *proto, JSObject *parent)
{
    gc::FinalizeKind kind = gc::GetGCObjectKind(JSCLASS_RESERVED_SLOTS(clasp));
    return NewObject<withProto>(cx, clasp, proto, parent, kind);
}

/*
 * As for js_GetGCObjectKind, where numSlots is a guess at the final size of
 * the object, zero if the final size is unknown.
 */
static inline gc::FinalizeKind
GuessObjectGCKind(size_t numSlots, bool isArray)
{
    if (numSlots)
        return gc::GetGCObjectKind(numSlots);
    return isArray ? gc::FINALIZE_OBJECT8 : gc::FINALIZE_OBJECT4;
}

/*
 * Get the GC kind to use for scripted 'new' on the given class.
 * FIXME bug 547327: estimate the size from the allocation site.
 */
static inline gc::FinalizeKind
NewObjectGCKind(JSContext *cx, js::Class *clasp)
{
    if (clasp == &js_ArrayClass || clasp == &js_SlowArrayClass)
        return gc::FINALIZE_OBJECT8;
    if (clasp == &js_FunctionClass)
        return gc::FINALIZE_OBJECT2;
    return gc::FINALIZE_OBJECT4;
}

/* Make an object with pregenerated shape from a NEWOBJECT bytecode. */
static inline JSObject *
CopyInitializerObject(JSContext *cx, JSObject *baseobj, types::TypeObject *type)
{
    JS_ASSERT(baseobj->getClass() == &js_ObjectClass);
    JS_ASSERT(!baseobj->inDictionaryMode());

    gc::FinalizeKind kind = gc::FinalizeKind(baseobj->finalizeKind());
    JSObject *obj = NewBuiltinClassInstance(cx, &js_ObjectClass, kind);

    if (!obj || !obj->ensureSlots(cx, baseobj->numSlots()))
        return NULL;

    obj->type = type;
    obj->flags = baseobj->flags;
    obj->lastProp = baseobj->lastProp;
    obj->objShape = baseobj->objShape;

    return obj;
}

} /* namespace js */

inline JSObject *
js_GetProtoIfDenseArray(JSObject *obj)
{
    return obj->isDenseArray() ? obj->getProto() : obj;
}

#endif /* jsobjinlines_h___ */<|MERGE_RESOLUTION|>--- conflicted
+++ resolved
@@ -1046,7 +1046,6 @@
     if (withProto == WithProto::Class && !proto) {
         if (!FindProto (cx, clasp, parent, &proto))
           return NULL;
-<<<<<<< HEAD
     }
 
     types::TypeObject *type;
@@ -1056,8 +1055,6 @@
             return NULL;
     } else {
         type = cx->emptyTypeObject();
-=======
->>>>>>> 2a6e95e9
     }
 
     /*
