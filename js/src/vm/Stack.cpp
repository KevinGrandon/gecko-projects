/* -*- Mode: C; tab-width: 4; indent-tabs-mode: nil; c-basic-offset: 4 -*-
 * vim: set ts=4 sw=4 et tw=79 ft=cpp:
 *
 * ***** BEGIN LICENSE BLOCK *****
 * Version: MPL 1.1/GPL 2.0/LGPL 2.1
 *
 * The contents of this file are subject to the Mozilla Public License Version
 * 1.1 (the "License"); you may not use this file except in compliance with
 * the License. You may obtain a copy of the License at
 * http://www.mozilla.org/MPL/
 *
 * Software distributed under the License is distributed on an "AS IS" basis,
 * WITHOUT WARRANTY OF ANY KIND, either express or implied. See the License
 * for the specific language governing rights and limitations under the
 * License.
 *
 * The Original Code is SpiderMonkey JavaScript engine.
 *
 * The Initial Developer of the Original Code is
 * Mozilla Corporation.
 * Portions created by the Initial Developer are Copyright (C) 2009
 * the Initial Developer. All Rights Reserved.
 *
 * Contributor(s):
 *   Luke Wagner <luke@mozilla.com>
 *
 * Alternatively, the contents of this file may be used under the terms of
 * either the GNU General Public License Version 2 or later (the "GPL"), or
 * the GNU Lesser General Public License Version 2.1 or later (the "LGPL"),
 * in which case the provisions of the GPL or the LGPL are applicable instead
 * of those above. If you wish to allow use of your version of this file only
 * under the terms of either the GPL or the LGPL, and not to allow others to
 * use your version of this file under the terms of the MPL, indicate your
 * decision by deleting the provisions above and replace them with the notice
 * and other provisions required by the GPL or the LGPL. If you do not delete
 * the provisions above, a recipient may use your version of this file under
 * the terms of any one of the MPL, the GPL or the LGPL.
 *
 * ***** END LICENSE BLOCK ***** */

#include "jscntxt.h"
#include "jsgcmark.h"
#include "methodjit/MethodJIT.h"
#include "ion/IonFrames.h"
#include "Stack.h"

#include "jsgcinlines.h"
#include "jsobjinlines.h"

#include "jsopcode.h"

#include "Stack-inl.h"

/* Includes to get to low-level memory-mapping functionality. */
#ifdef XP_WIN
# include "jswin.h"
#elif defined(XP_OS2)
# define INCL_DOSMEMMGR
# include <os2.h>
#else
# include <unistd.h>
# include <sys/mman.h>
# if !defined(MAP_ANONYMOUS)
#  if defined(MAP_ANON)
#   define MAP_ANONYMOUS MAP_ANON
#  else
#   define MAP_ANONYMOUS 0
#  endif
# endif
#endif

using namespace js;

/*****************************************************************************/

void
StackFrame::initExecuteFrame(JSScript *script, StackFrame *prev, FrameRegs *regs,
                             const Value &thisv, JSObject &scopeChain, ExecuteType type)
{
    /*
     * See encoding of ExecuteType. When GLOBAL isn't set, we are executing a
     * script in the context of another frame and the frame type is determined
     * by the context.
     */
    flags_ = type | HAS_SCOPECHAIN | HAS_BLOCKCHAIN | HAS_PREVPC;
    if (!(flags_ & GLOBAL))
        flags_ |= (prev->flags_ & (FUNCTION | GLOBAL));

    Value *dstvp = (Value *)this - 2;
    dstvp[1] = thisv;

    if (isFunctionFrame()) {
        dstvp[0] = prev->calleev();
        exec = prev->exec;
        u.evalScript = script;
    } else {
        JS_ASSERT(isGlobalFrame());
        dstvp[0] = NullValue();
        exec.script = script;
#ifdef DEBUG
        u.evalScript = (JSScript *)0xbad;
#endif
    }

    scopeChain_ = &scopeChain;
    prev_ = prev;
    prevpc_ = regs ? regs->pc : (jsbytecode *)0xbad;
    prevInline_ = regs ? regs->inlined() : NULL;
    blockChain_ = NULL;

#ifdef DEBUG
    ncode_ = (void *)0xbad;
    Debug_SetValueRangeToCrashOnTouch(&rval_, 1);
    hookData_ = (void *)0xbad;
    annotation_ = (void *)0xbad;
#endif

    if (prev && prev->annotation())
        setAnnotation(prev->annotation());
}

void
StackFrame::initDummyFrame(JSContext *cx, JSObject &chain)
{
    PodZero(this);
    flags_ = DUMMY | HAS_PREVPC | HAS_SCOPECHAIN;
    initPrev(cx);
    JS_ASSERT(chain.isGlobal());
    setScopeChainNoCallObj(chain);
}

template <class T, class U, StackFrame::TriggerPostBarriers doPostBarrier>
void
StackFrame::stealFrameAndSlots(StackFrame *fp, T *vp, StackFrame *otherfp, U *othervp,
                               Value *othersp)
{
    JS_ASSERT((U *)vp == (U *)this - ((U *)otherfp - othervp));
    JS_ASSERT((Value *)othervp == otherfp->actualArgs() - 2);
    JS_ASSERT(othersp >= otherfp->slots());
    JS_ASSERT(othersp <= otherfp->base() + otherfp->numSlots());
    JS_ASSERT((T *)fp - vp == (U *)otherfp - othervp);

    /* Copy args, StackFrame, and slots. */
    U *srcend = (U *)otherfp->formalArgsEnd();
    T *dst = vp;
    for (U *src = othervp; src < srcend; src++, dst++)
        *dst = *src;

    *fp = *otherfp;
    if (doPostBarrier)
        fp->writeBarrierPost();

    srcend = (U *)othersp;
    dst = (T *)fp->slots();
    for (U *src = (U *)otherfp->slots(); src < srcend; src++, dst++)
        *dst = *src;

    /*
     * Repoint Call, Arguments, Block and With objects to the new live frame.
     * Call and Arguments are done directly because we have pointers to them.
     * Block and With objects are done indirectly through 'liveFrame'. See
     * js_LiveFrameToFloating comment in jsiter.h.
     */
    if (hasCallObj()) {
        CallObject &obj = callObj();
        obj.setStackFrame(this);
        otherfp->flags_ &= ~HAS_CALL_OBJ;
        if (js_IsNamedLambda(fun())) {
            DeclEnvObject &env = obj.enclosingScope().asDeclEnv();
            env.setStackFrame(this);
        }
    }
    if (hasArgsObj()) {
        ArgumentsObject &argsobj = argsObj();
        if (argsobj.isNormalArguments())
            argsobj.setStackFrame(this);
        else
            JS_ASSERT(!argsobj.maybeStackFrame());
        otherfp->flags_ &= ~HAS_ARGS_OBJ;
    }
}

/* Note: explicit instantiation for js_NewGenerator located in jsiter.cpp. */
template void StackFrame::stealFrameAndSlots<Value, HeapValue, StackFrame::NoPostBarrier>(
                                             StackFrame *, Value *,
                                             StackFrame *, HeapValue *, Value *);
template void StackFrame::stealFrameAndSlots<HeapValue, Value, StackFrame::DoPostBarrier>(
                                             StackFrame *, HeapValue *,
                                             StackFrame *, Value *, Value *);

void
StackFrame::writeBarrierPost()
{
    /* This needs to follow the same rules as in js_TraceStackFrame. */
    if (scopeChain_)
        JSObject::writeBarrierPost(scopeChain_, (void *)&scopeChain_);
    if (isDummyFrame())
        return;
    if (hasArgsObj())
        JSObject::writeBarrierPost(argsObj_, (void *)&argsObj_);
    if (isScriptFrame()) {
        if (isFunctionFrame()) {
            JSFunction::writeBarrierPost((JSObject *)exec.fun, (void *)&exec.fun);
            if (isEvalFrame())
                JSScript::writeBarrierPost(u.evalScript, (void *)&u.evalScript);
        } else {
            JSScript::writeBarrierPost(exec.script, (void *)&exec.script);
        }
    }
    if (hasReturnValue())
        HeapValue::writeBarrierPost(rval_, &rval_);
}

#ifdef DEBUG
JSObject *const StackFrame::sInvalidScopeChain = (JSObject *)0xbeef;
#endif

jsbytecode *
StackFrame::prevpcSlow(JSInlinedSite **pinlined)
{
    JS_ASSERT(!(flags_ & HAS_PREVPC));
#if defined(JS_METHODJIT) && defined(JS_MONOIC)
    StackFrame *p = prev();
    mjit::JITScript *jit = p->script()->getJIT(p->isConstructing());
    prevpc_ = jit->nativeToPC(ncode_, &prevInline_);
    flags_ |= HAS_PREVPC;
    if (pinlined)
        *pinlined = prevInline_;
    return prevpc_;
#else
    JS_NOT_REACHED("Unknown PC for frame");
    return NULL;
#endif
}

jsbytecode *
StackFrame::pcQuadratic(const ContextStack &stack, StackFrame *next, JSInlinedSite **pinlined)
{
    JS_ASSERT_IF(next, next->prev() == this);

    StackSegment &seg = stack.space().containingSegment(this);
    FrameRegs &regs = seg.regs();

    /*
     * This isn't just an optimization; seg->computeNextFrame(fp) is only
     * defined if fp != seg->currentFrame.
     */
    if (regs.fp() == this) {
        if (pinlined)
            *pinlined = regs.inlined();
        return regs.pc;
    }

    if (!next)
        next = seg.computeNextFrame(this);
    return next->prevpc(pinlined);
}

void
StackFrame::mark(JSTracer *trc)
{
    /*
     * Normally we would use MarkRoot here, except that generators also take
     * this path. However, generators use a special write barrier when the stack
     * frame is copied to the floating frame. Therefore, no barrier is needed.
     */
    if (flags_ & HAS_SCOPECHAIN)
        gc::MarkObjectUnbarriered(trc, &scopeChain_, "scope chain");
    if (isDummyFrame())
        return;
    if (hasArgsObj())
        gc::MarkObjectUnbarriered(trc, &argsObj_, "arguments");
    if (isFunctionFrame()) {
        gc::MarkObjectUnbarriered(trc, &exec.fun, "fun");
        if (isEvalFrame())
            gc::MarkScriptUnbarriered(trc, &u.evalScript, "eval script");
    } else {
        gc::MarkScriptUnbarriered(trc, &exec.script, "script");
    }
    if (IS_GC_MARKING_TRACER(trc))
        script()->compartment()->active = true;
    gc::MarkValueUnbarriered(trc, &returnValue(), "rval");
}

/*****************************************************************************/

bool
StackSegment::contains(const StackFrame *fp) const
{
    /* NB: this depends on the continuity of segments in memory. */
    return (Value *)fp >= slotsBegin() && (Value *)fp <= (Value *)maybefp();
}

bool
StackSegment::contains(const FrameRegs *regs) const
{
    return regs && contains(regs->fp());
}

bool
StackSegment::contains(const CallArgsList *call) const
{
    if (!call || !calls_)
        return false;

    /* NB: this depends on the continuity of segments in memory. */
    Value *vp = call->array();
    return vp > slotsBegin() && vp <= calls_->array();
}

StackFrame *
StackSegment::computeNextFrame(const StackFrame *f) const
{
    JS_ASSERT(contains(f) && f != fp());

    StackFrame *next = fp();
    StackFrame *prev;
    while ((prev = next->prev()) != f)
        next = prev;
    return next;
}

Value *
StackSegment::end() const
{
    /* NB: this depends on the continuity of segments in memory. */
    JS_ASSERT_IF(calls_ || regs_, contains(calls_) || contains(regs_));
    Value *p = calls_
               ? regs_
                 ? Max(regs_->sp, calls_->end())
                 : calls_->end()
               : regs_
                 ? regs_->sp
                 : slotsBegin();
    JS_ASSERT(p >= slotsBegin());
    return p;
}

FrameRegs *
StackSegment::pushRegs(FrameRegs &regs)
{
    JS_ASSERT_IF(contains(regs_), regs.fp()->prev() == regs_->fp());
    FrameRegs *prev = regs_;
    regs_ = &regs;
    return prev;
}

void
StackSegment::popRegs(FrameRegs *regs)
{
    JS_ASSERT_IF(regs && contains(regs->fp()), regs->fp() == regs_->fp()->prev());
    regs_ = regs;
}

void
StackSegment::pushCall(CallArgsList &callList)
{
    callList.prev_ = calls_;
    calls_ = &callList;
}

void
StackSegment::pointAtCall(CallArgsList &callList)
{
    calls_ = &callList;
}

void
StackSegment::popCall()
{
    calls_ = calls_->prev_;
}

/*****************************************************************************/

StackSpace::StackSpace()
  : seg_(NULL),
    base_(NULL),
    conservativeEnd_(NULL),
#ifdef XP_WIN
    commitEnd_(NULL),
#endif
    defaultEnd_(NULL),
    trustedEnd_(NULL)
{
    assertInvariants();
}

bool
StackSpace::init()
{
    void *p;
#ifdef XP_WIN
    p = VirtualAlloc(NULL, CAPACITY_BYTES, MEM_RESERVE, PAGE_READWRITE);
    if (!p)
        return false;
    void *check = VirtualAlloc(p, COMMIT_BYTES, MEM_COMMIT, PAGE_READWRITE);
    if (p != check)
        return false;
    base_ = reinterpret_cast<Value *>(p);
    conservativeEnd_ = commitEnd_ = base_ + COMMIT_VALS;
    trustedEnd_ = base_ + CAPACITY_VALS;
    defaultEnd_ = trustedEnd_ - BUFFER_VALS;
#elif defined(XP_OS2)
    if (DosAllocMem(&p, CAPACITY_BYTES, PAG_COMMIT | PAG_READ | PAG_WRITE | OBJ_ANY) &&
        DosAllocMem(&p, CAPACITY_BYTES, PAG_COMMIT | PAG_READ | PAG_WRITE))
        return false;
    base_ = reinterpret_cast<Value *>(p);
    trustedEnd_ = base_ + CAPACITY_VALS;
    conservativeEnd_ = defaultEnd_ = trustedEnd_ - BUFFER_VALS;
#else
    JS_ASSERT(CAPACITY_BYTES % getpagesize() == 0);
    p = mmap(NULL, CAPACITY_BYTES, PROT_READ | PROT_WRITE, MAP_PRIVATE | MAP_ANONYMOUS, -1, 0);
    if (p == MAP_FAILED)
        return false;
    base_ = reinterpret_cast<Value *>(p);
    trustedEnd_ = base_ + CAPACITY_VALS;
    conservativeEnd_ = defaultEnd_ = trustedEnd_ - BUFFER_VALS;
#endif
    assertInvariants();
    return true;
}

StackSpace::~StackSpace()
{
    assertInvariants();
    JS_ASSERT(!seg_);
    if (!base_)
        return;
#ifdef XP_WIN
    VirtualFree(base_, (commitEnd_ - base_) * sizeof(Value), MEM_DECOMMIT);
    VirtualFree(base_, 0, MEM_RELEASE);
#elif defined(XP_OS2)
    DosFreeMem(base_);
#else
#ifdef SOLARIS
    munmap((caddr_t)base_, CAPACITY_BYTES);
#else
    munmap(base_, CAPACITY_BYTES);
#endif
#endif
}

StackSegment &
StackSpace::containingSegment(const StackFrame *target) const
{
    for (StackSegment *s = seg_; s; s = s->prevInMemory()) {
        if (s->contains(target))
            return *s;
    }
    JS_NOT_REACHED("frame not in stack space");
    return *(StackSegment *)NULL;
}

void
StackSpace::markFrameSlots(JSTracer *trc, StackFrame *fp, Value *slotsEnd, jsbytecode *pc)
{
    Value *slotsBegin = fp->slots();

    if (!fp->isScriptFrame()) {
        JS_ASSERT(fp->isDummyFrame());
        gc::MarkValueRootRange(trc, slotsBegin, slotsEnd, "vm_stack");
        return;
    }

    /* If it's a scripted frame, we should have a pc. */
    JS_ASSERT(pc);

    JSScript *script = fp->script();
    if (!script->hasAnalysis() || !script->analysis()->ranLifetimes()) {
        gc::MarkValueRootRange(trc, slotsBegin, slotsEnd, "vm_stack");
        return;
    }

    /*
     * If the JIT ran a lifetime analysis, then it may have left garbage in the
     * slots considered not live. We need to avoid marking them. Additionally,
     * in case the analysis information is thrown out later, we overwrite these
     * dead slots with valid values so that future GCs won't crash. Analysis
     * results are thrown away during the sweeping phase, so we always have at
     * least one GC to do this.
     */
    analyze::AutoEnterAnalysis aea(script->compartment());
    analyze::ScriptAnalysis *analysis = script->analysis();
    uint32_t offset = pc - script->code;
    Value *fixedEnd = slotsBegin + script->nfixed;
    for (Value *vp = slotsBegin; vp < fixedEnd; vp++) {
        uint32_t slot = analyze::LocalSlot(script, vp - slotsBegin);

        /* Will this slot be synced by the JIT? */
        if (!analysis->trackSlot(slot) || analysis->liveness(slot).live(offset))
            gc::MarkValueRoot(trc, vp, "vm_stack");
        else
            *vp = UndefinedValue();
    }

    gc::MarkValueRootRange(trc, fixedEnd, slotsEnd, "vm_stack");
}

void
StackSpace::mark(JSTracer *trc)
{
    /*
     * JIT code can leave values in an incoherent (i.e., unsafe for precise
     * marking) state, hence MarkStackRangeConservatively.
     */

    /* NB: this depends on the continuity of segments in memory. */
    Value *nextSegEnd = firstUnused();
    for (StackSegment *seg = seg_; seg; seg = seg->prevInMemory()) {
        /*
         * A segment describes a linear region of memory that contains a stack
         * of native and interpreted calls. For marking purposes, though, we
         * only need to distinguish between frames and values and mark
         * accordingly. Since native calls only push values on the stack, we
         * can effectively lump them together and just iterate over interpreted
         * calls. Thus, marking can view the stack as the regex:
         *   (segment slots (frame slots)*)*
         * which gets marked in reverse order.
         */
        Value *slotsEnd = nextSegEnd;
        jsbytecode *pc = seg->maybepc();
        for (StackFrame *fp = seg->maybefp(); (Value *)fp > (Value *)seg; fp = fp->prev()) {
            /* Mark from fp->slots() to slotsEnd. */
            markFrameSlots(trc, fp, slotsEnd, pc);

            fp->mark(trc);
            slotsEnd = (Value *)fp;

            JSInlinedSite *site;
            pc = fp->prevpc(&site);
            JS_ASSERT_IF(fp->prev(), !site);
        }
        gc::MarkValueRootRange(trc, seg->slotsBegin(), slotsEnd, "vm_stack");
        nextSegEnd = (Value *)seg;
    }
}

void
StackSpace::markActiveCompartments()
{
    for (StackSegment *seg = seg_; seg; seg = seg->prevInMemory()) {
        for (StackFrame *fp = seg->maybefp(); (Value *)fp > (Value *)seg; fp = fp->prev())
            MarkCompartmentActive(fp);
    }
}

JS_FRIEND_API(bool)
StackSpace::ensureSpaceSlow(JSContext *cx, MaybeReportError report, Value *from, ptrdiff_t nvals,
                            JSCompartment *dest) const
{
    assertInvariants();

    /* See CX_COMPARTMENT comment. */
    if (dest == (JSCompartment *)CX_COMPARTMENT)
        dest = cx->compartment;

    bool trusted = !dest || dest->principals == cx->runtime->trustedPrincipals();
    Value *end = trusted ? trustedEnd_ : defaultEnd_;

    /*
     * conservativeEnd_ must stay below defaultEnd_: if conservativeEnd_ were
     * to be bumped past defaultEnd_, untrusted JS would be able to consume the
     * buffer space at the end of the stack reserved for trusted JS.
     */

    if (end - from < nvals) {
        if (report)
            js_ReportOverRecursed(cx);
        return false;
    }

#ifdef XP_WIN
    if (commitEnd_ - from < nvals) {
        Value *newCommit = commitEnd_;
        Value *request = from + nvals;

        /* Use a dumb loop; will probably execute once. */
        JS_ASSERT((trustedEnd_ - newCommit) % COMMIT_VALS == 0);
        do {
            newCommit += COMMIT_VALS;
            JS_ASSERT((trustedEnd_ - newCommit) >= 0);
        } while (newCommit < request);

        /* The cast is safe because CAPACITY_BYTES is small. */
        int32_t size = static_cast<int32_t>(newCommit - commitEnd_) * sizeof(Value);

        if (!VirtualAlloc(commitEnd_, size, MEM_COMMIT, PAGE_READWRITE)) {
            if (report)
                js_ReportOverRecursed(cx);
            return false;
        }

        commitEnd_ = newCommit;
        conservativeEnd_ = Min(commitEnd_, defaultEnd_);
        assertInvariants();
    }
#endif

    return true;
}

bool
StackSpace::tryBumpLimit(JSContext *cx, Value *from, unsigned nvals, Value **limit)
{
    if (!ensureSpace(cx, REPORT_ERROR, from, nvals))
        return false;
    *limit = conservativeEnd_;
    return true;
}

size_t
StackSpace::sizeOfCommitted()
{
#ifdef XP_WIN
    return (commitEnd_ - base_) * sizeof(Value);
#else
    return (trustedEnd_ - base_) * sizeof(Value);
#endif
}

/*****************************************************************************/

ContextStack::ContextStack(JSContext *cx)
  : seg_(NULL),
    space_(&cx->runtime->stackSpace),
    cx_(cx)
{}

ContextStack::~ContextStack()
{
    JS_ASSERT(!seg_);
}

bool
ContextStack::onTop() const
{
    return seg_ && seg_ == space().seg_;
}

bool
ContextStack::containsSlow(const StackFrame *target) const
{
    for (StackSegment *s = seg_; s; s = s->prevInContext()) {
        if (s->contains(target))
            return true;
    }
    return false;
}

/*
 * This helper function brings the ContextStack to the top of the thread stack
 * (so that it can be extended to push a frame and/or arguments) by potentially
 * pushing a StackSegment. The 'pushedSeg' outparam indicates whether such a
 * segment was pushed (and hence whether the caller needs to call popSegment).
 *
 * Additionally, to minimize calls to ensureSpace, ensureOnTop ensures that
 * there is space for nvars slots on top of the stack.
 */
Value *
ContextStack::ensureOnTop(JSContext *cx, MaybeReportError report, unsigned nvars,
                          MaybeExtend extend, bool *pushedSeg, JSCompartment *dest)
{
    Value *firstUnused = space().firstUnused();

#ifdef JS_METHODJIT
    /*
     * The only calls made by inlined methodjit frames can be to other JIT
     * frames associated with the same VMFrame. If we try to Invoke(),
     * Execute() or so forth, any topmost inline frame will need to be
     * expanded (along with other inline frames in the compartment).
     * To avoid pathological behavior here, make sure to mark any topmost
     * function as uninlineable, which will expand inline frames if there are
     * any and prevent the function from being inlined in the future.
     */
    FrameRegs *regs = cx->maybeRegs();
    if (regs && !regs->fp()->runningInIon()) {
        JSFunction *fun = NULL;
        if (JSInlinedSite *site = regs->inlined()) {
            mjit::JITChunk *chunk = regs->fp()->jit()->chunk(regs->pc);
            fun = chunk->inlineFrames()[site->inlineIndex].fun;
        } else {
            StackFrame *fp = regs->fp();
            if (fp->isFunctionFrame()) {
                JSFunction *f = fp->fun();
                if (f->isInterpreted())
                    fun = f;
            }
        }

        if (fun) {
            fun->script()->uninlineable = true;
            types::MarkTypeObjectFlags(cx, fun, types::OBJECT_FLAG_UNINLINEABLE);
        }
    }
    JS_ASSERT_IF(cx->hasfp(), !cx->regs().inlined());
#endif

    if (onTop() && extend) {
        if (!space().ensureSpace(cx, report, firstUnused, nvars, dest))
            return NULL;
        return firstUnused;
    }

    if (!space().ensureSpace(cx, report, firstUnused, VALUES_PER_STACK_SEGMENT + nvars, dest))
        return NULL;

    CallArgsList *calls;
    if (seg_ && extend) {
        regs = seg_->maybeRegs();
        calls = seg_->maybeCalls();
    } else {
        regs = NULL;
        calls = NULL;
    }

    seg_ = new(firstUnused) StackSegment(seg_, space().seg_, regs, calls);
    space().seg_ = seg_;
    *pushedSeg = true;
    return seg_->slotsBegin();
}

void
ContextStack::popSegment()
{
    space().seg_ = seg_->prevInMemory();
    seg_ = seg_->prevInContext();

    if (!seg_)
        cx_->maybeMigrateVersionOverride();
}

bool
ContextStack::pushInvokeArgs(JSContext *cx, unsigned argc, InvokeArgsGuard *iag)
{
    JS_ASSERT(argc <= StackSpace::ARGS_LENGTH_MAX);

    unsigned nvars = 2 + argc;
    Value *firstUnused = ensureOnTop(cx, REPORT_ERROR, nvars, CAN_EXTEND, &iag->pushedSeg_);
    if (!firstUnused)
        return false;

    MakeRangeGCSafe(firstUnused, nvars);

    ImplicitCast<CallArgs>(*iag) = CallArgsFromVp(argc, firstUnused);

    seg_->pushCall(*iag);
    JS_ASSERT(space().firstUnused() == iag->end());
    iag->setPushed(*this);
    return true;
}

void
ContextStack::popInvokeArgs(const InvokeArgsGuard &iag)
{
    JS_ASSERT(iag.pushed());
    JS_ASSERT(onTop());
    JS_ASSERT(space().firstUnused() == seg_->calls().end());

    seg_->popCall();
    if (iag.pushedSeg_)
        popSegment();
}

bool
ContextStack::pushInvokeFrame(JSContext *cx, const CallArgs &args,
                              InitialFrameFlags initial, InvokeFrameGuard *ifg)
{
    JS_ASSERT(onTop());
    JS_ASSERT(space().firstUnused() == args.end());

    JSObject &callee = args.callee();
    JSFunction *fun = callee.toFunction();
    JSScript *script = fun->script();

    StackFrame::Flags flags = ToFrameFlags(initial);
    StackFrame *fp = getCallFrame(cx, REPORT_ERROR, args, fun, script, &flags);
    if (!fp)
        return false;

    fp->initCallFrame(cx, *fun, script, args.length(), flags);
    ifg->regs_.prepareToRun(*fp, script);

    ifg->prevRegs_ = seg_->pushRegs(ifg->regs_);
    JS_ASSERT(space().firstUnused() == ifg->regs_.sp);
    ifg->setPushed(*this);
    return true;
}

bool
ContextStack::pushExecuteFrame(JSContext *cx, JSScript *script, const Value &thisv,
                               JSObject &scopeChain, ExecuteType type,
                               StackFrame *evalInFrame, ExecuteFrameGuard *efg)
{
    /*
     * Even though global code and indirect eval do not execute in the context
     * of the current frame, prev-link these to the current frame so that the
     * callstack looks right to the debugger (via CAN_EXTEND). This is safe
     * since the scope chain is what determines name lookup and access, not
     * prev-links.
     *
     * Eval-in-frame is the exception since it prev-links to an arbitrary frame
     * (possibly in the middle of some previous segment). Thus pass CANT_EXTEND
     * (to start a new segment) and link the frame and call chain manually
     * below.
     */
    CallArgsList *evalInFrameCalls = NULL;  /* quell overwarning */
    StackFrame *prev;
    MaybeExtend extend;
    if (evalInFrame) {
        /* Though the prev-frame is given, need to search for prev-call. */
        StackIter iter(cx, StackIter::GO_THROUGH_SAVED);
        while (!iter.isScript() || iter.fp() != evalInFrame)
            ++iter;
        evalInFrameCalls = iter.calls_;
        prev = evalInFrame;
        extend = CANT_EXTEND;
    } else {
        prev = maybefp();
        extend = CAN_EXTEND;
    }

    unsigned nvars = 2 /* callee, this */ + VALUES_PER_STACK_FRAME + script->nslots;
    Value *firstUnused = ensureOnTop(cx, REPORT_ERROR, nvars, extend, &efg->pushedSeg_);
    if (!firstUnused)
        return NULL;

    StackFrame *fp = reinterpret_cast<StackFrame *>(firstUnused + 2);
    fp->initExecuteFrame(script, prev, seg_->maybeRegs(), thisv, scopeChain, type);
    SetValueRangeToUndefined(fp->slots(), script->nfixed);
    efg->regs_.prepareToRun(*fp, script);

    /* pushRegs() below links the prev-frame; manually link the prev-call. */
    if (evalInFrame && evalInFrameCalls)
        seg_->pointAtCall(*evalInFrameCalls);

    efg->prevRegs_ = seg_->pushRegs(efg->regs_);
    JS_ASSERT(space().firstUnused() == efg->regs_.sp);
    efg->setPushed(*this);
    return true;
}

StackFrame *
ContextStack::pushBailoutFrame(JSContext *cx, JSFunction &fun,
                               JSScript *script, BailoutFrameGuard *bfg)
{
    unsigned formalArgs = fun.nargs + 2;
    unsigned nvars = formalArgs + VALUES_PER_STACK_FRAME + script->nslots;
    Value *firstUnused = ensureOnTop(cx, DONT_REPORT_ERROR, nvars, CAN_EXTEND, &bfg->pushedSeg_);
    if (!firstUnused)
        return NULL;
    
    StackFrame *fp = reinterpret_cast<StackFrame *>(firstUnused + formalArgs);
    fp->initCallFrame(cx, fun, script, fun.nargs, ToFrameFlags(INITIAL_NONE));

    SetValueRangeToUndefined(fp->slots(), script->nfixed);
    bfg->regs_.prepareToRun(*fp, script);

    bfg->prevRegs_ = seg_->pushRegs(bfg->regs_);
    JS_ASSERT(space().firstUnused() == bfg->regs_.sp);
    bfg->setPushed(*this);
    return fp;
}

StackFrame *
ContextStack::pushBailoutFrame(JSContext *cx, JSScript *script, JSObject &scopeChain,
                               const Value &thisv, BailoutFrameGuard *bfg)
{
    StackFrame *prev = maybefp();
    unsigned nvars = 2 /* callee, this */ + VALUES_PER_STACK_FRAME + script->nslots;
    Value *firstUnused = ensureOnTop(cx, REPORT_ERROR, nvars, CAN_EXTEND, &bfg->pushedSeg_);
    if (!firstUnused)
        return NULL;

    StackFrame *fp = reinterpret_cast<StackFrame *>(firstUnused + 2);
    fp->initExecuteFrame(script, prev, seg_->maybeRegs(), thisv, scopeChain, EXECUTE_GLOBAL);
    SetValueRangeToUndefined(fp->slots(), script->nfixed);
    bfg->regs_.prepareToRun(*fp, script);

    bfg->prevRegs_ = seg_->pushRegs(bfg->regs_);
    JS_ASSERT(space().firstUnused() == bfg->regs_.sp);
    bfg->setPushed(*this);
    return fp;
}

bool
ContextStack::pushDummyFrame(JSContext *cx, JSCompartment *dest, JSObject &scopeChain, DummyFrameGuard *dfg)
{
    JS_ASSERT(dest == scopeChain.compartment());

    unsigned nvars = VALUES_PER_STACK_FRAME;
    Value *firstUnused = ensureOnTop(cx, REPORT_ERROR, nvars, CAN_EXTEND, &dfg->pushedSeg_, dest);
    if (!firstUnused)
        return false;

    StackFrame *fp = reinterpret_cast<StackFrame *>(firstUnused);
    fp->initDummyFrame(cx, scopeChain);
    dfg->regs_.initDummyFrame(*fp);

    cx->setCompartment(dest);
    dfg->prevRegs_ = seg_->pushRegs(dfg->regs_);
    JS_ASSERT(space().firstUnused() == dfg->regs_.sp);
    dfg->setPushed(*this);
    return true;
}

void
ContextStack::popFrame(const FrameGuard &fg)
{
    JS_ASSERT(fg.pushed());
    JS_ASSERT(onTop());
    JS_ASSERT(space().firstUnused() == fg.regs_.sp);
    JS_ASSERT(&fg.regs_ == &seg_->regs());

    if (fg.regs_.fp()->isNonEvalFunctionFrame())
        fg.regs_.fp()->functionEpilogue();

    seg_->popRegs(fg.prevRegs_);
    if (fg.pushedSeg_)
        popSegment();

    /*
     * NB: this code can call out and observe the stack (e.g., through GC), so
     * it should only be called from a consistent stack state.
     */
    if (!hasfp())
        cx_->resetCompartment();
}

bool
ContextStack::pushGeneratorFrame(JSContext *cx, JSGenerator *gen, GeneratorFrameGuard *gfg)
{
    StackFrame *genfp = gen->floatingFrame();
    HeapValue *genvp = gen->floatingStack;
    unsigned vplen = (HeapValue *)genfp - genvp;

    unsigned nvars = vplen + VALUES_PER_STACK_FRAME + genfp->numSlots();
    Value *firstUnused = ensureOnTop(cx, REPORT_ERROR, nvars, CAN_EXTEND, &gfg->pushedSeg_);
    if (!firstUnused)
        return false;

    StackFrame *stackfp = reinterpret_cast<StackFrame *>(firstUnused + vplen);
    Value *stackvp = (Value *)stackfp - vplen;

    /* Save this for popGeneratorFrame. */
    gfg->gen_ = gen;
    gfg->stackvp_ = stackvp;

    /*
     * Trigger incremental barrier on the floating frame's generator object.
     * This is normally traced through only by associated arguments/call
     * objects, but only when the generator is not actually on the stack.
     * We don't need to worry about generational barriers as the generator
     * object has a trace hook and cannot be nursery allocated.
     */
    JSObject *genobj = js_FloatingFrameToGenerator(genfp)->obj;
    JS_ASSERT(genobj->getClass()->trace);
    JSObject::writeBarrierPre(genobj);

    /* Copy from the generator's floating frame to the stack. */
    stackfp->stealFrameAndSlots<Value, HeapValue, StackFrame::NoPostBarrier>(
                                stackfp, stackvp, genfp, genvp, gen->regs.sp);
    stackfp->resetGeneratorPrev(cx);
    stackfp->unsetFloatingGenerator();
    gfg->regs_.rebaseFromTo(gen->regs, *stackfp);

    gfg->prevRegs_ = seg_->pushRegs(gfg->regs_);
    JS_ASSERT(space().firstUnused() == gfg->regs_.sp);
    gfg->setPushed(*this);
    return true;
}

void
ContextStack::popGeneratorFrame(const GeneratorFrameGuard &gfg)
{
    JSGenerator *gen = gfg.gen_;
    StackFrame *genfp = gen->floatingFrame();
    HeapValue *genvp = gen->floatingStack;

    const FrameRegs &stackRegs = gfg.regs_;
    StackFrame *stackfp = stackRegs.fp();
    Value *stackvp = gfg.stackvp_;

    /* Copy from the stack to the generator's floating frame. */
    gen->regs.rebaseFromTo(stackRegs, *genfp);
    genfp->stealFrameAndSlots<HeapValue, Value, StackFrame::DoPostBarrier>(
                              genfp, genvp, stackfp, stackvp, stackRegs.sp);
    genfp->setFloatingGenerator();

    /* ~FrameGuard/popFrame will finish the popping. */
    JS_ASSERT(ImplicitCast<const FrameGuard>(gfg).pushed());
}

bool
ContextStack::saveFrameChain()
{
    JSCompartment *dest = NULL;

    bool pushedSeg;
    if (!ensureOnTop(cx_, REPORT_ERROR, 0, CANT_EXTEND, &pushedSeg, dest))
        return false;

    JS_ASSERT(pushedSeg);
    JS_ASSERT(!hasfp());
    JS_ASSERT(onTop() && seg_->isEmpty());

    cx_->resetCompartment();
    return true;
}

void
ContextStack::restoreFrameChain()
{
    JS_ASSERT(onTop() && seg_->isEmpty());

    popSegment();
    cx_->resetCompartment();
}

/*****************************************************************************/

void
StackIter::poisonRegs()
{
    sp_ = (Value *)0xbad;
    pc_ = (jsbytecode *)0xbad;
    script_ = (JSScript *)0xbad;
}

void
StackIter::popFrame()
{
    StackFrame *oldfp = fp_;
    JS_ASSERT(seg_->contains(oldfp));
    fp_ = fp_->prev();

    if (seg_->contains(fp_)) {
        JSInlinedSite *inline_;
        pc_ = oldfp->prevpc(&inline_);
        JS_ASSERT(!inline_);

        /*
         * If there is a CallArgsList element between oldfp and fp_, then sp_
         * is ignored, so we only consider the case where there is no
         * intervening CallArgsList. The stack representation is not optimized
         * for this operation so we need to do a full case analysis of how
         * frames are pushed by considering each ContextStack::push*Frame.
         */
        if (oldfp->isGeneratorFrame()) {
            /* Generator's args do not overlap with the caller's expr stack. */
            sp_ = (Value *)oldfp->actualArgs() - 2;
        } else if (oldfp->isNonEvalFunctionFrame()) {
            /*
             * When Invoke is called from a native, there will be an enclosing
             * pushInvokeArgs which pushes a CallArgsList element so we can
             * ignore that case. The other two cases of function call frames are
             * Invoke called directly from script and pushInlineFrmae. In both
             * cases, the actual arguments of the callee should be included in
             * the caller's expr stack.
             */
            sp_ = oldfp->actualArgsEnd();
        } else if (oldfp->isFramePushedByExecute()) {
            /* pushExecuteFrame pushes exactly (callee, this) before frame. */
            sp_ = (Value *)oldfp - 2;
        } else {
            /* pushDummyFrame pushes exactly 0 slots before frame. */
            JS_ASSERT(oldfp->isDummyFrame());
            sp_ = (Value *)oldfp;
        }

        script_ = fp_->maybeScript();
    } else {
        poisonRegs();
    }
}

void
StackIter::popCall()
{
    CallArgsList *oldCall = calls_;
    JS_ASSERT(seg_->contains(oldCall));
    calls_ = calls_->prev();
    if (seg_->contains(fp_)) {
        /* pc_ keeps its same value. */
        sp_ = oldCall->base();
    } else {
        poisonRegs();
    }
}

void
StackIter::settleOnNewSegment()
{
    if (FrameRegs *regs = seg_->maybeRegs()) {
        sp_ = regs->sp;
        pc_ = regs->pc;
        if (fp_)
            script_ = fp_->maybeScript();
    } else {
        poisonRegs();
    }
}

void
StackIter::startOnSegment(StackSegment *seg)
{
    seg_ = seg;
    fp_ = seg_->maybefp();
    calls_ = seg_->maybeCalls();
    settleOnNewSegment();
}

static void JS_NEVER_INLINE
CrashIfInvalidSlot(StackFrame *fp, Value *vp)
{
    if (vp < fp->slots() || vp >= fp->slots() + fp->script()->nslots) {
        JS_ASSERT(false && "About to dereference invalid slot");
        *(int *)0xbad = 0;  // show up nicely in crash-stats
        MOZ_Assert("About to dereference invalid slot", __FILE__, __LINE__);
    }
}

void
StackIter::settleOnNewState()
{
    /*
     * There are elements of the calls_ and fp_ chains that we want to skip
     * over so iterate until we settle on one or until there are no more.
     */
    while (true) {
        if (!fp_ && !calls_) {
            if (savedOption_ == GO_THROUGH_SAVED && seg_->prevInContext()) {
                startOnSegment(seg_->prevInContext());
                continue;
            }
            state_ = DONE;
            return;
        }

        /* Check if popFrame/popCall changed segment. */
        bool containsFrame = seg_->contains(fp_);
        bool containsCall = seg_->contains(calls_);
        while (!containsFrame && !containsCall) {
            seg_ = seg_->prevInContext();
            containsFrame = seg_->contains(fp_);
            containsCall = seg_->contains(calls_);

            /* Eval-in-frame allows jumping into the middle of a segment. */
            if (containsFrame && seg_->fp() != fp_) {
                /* Avoid duplicating logic; seg_ contains fp_, so no iloop. */
                StackIter tmp = *this;
                tmp.startOnSegment(seg_);
                while (!tmp.isScript() || tmp.fp() != fp_)
                    ++tmp;
                JS_ASSERT(tmp.state_ == SCRIPTED && tmp.seg_ == seg_ && tmp.fp_ == fp_);
                *this = tmp;
                return;
            }
            /* There is no eval-in-frame equivalent for native calls. */
            JS_ASSERT_IF(containsCall, &seg_->calls() == calls_);
            settleOnNewSegment();
        }

        /*
         * In case of both a scripted frame and call record, use linear memory
         * ordering to decide which was the most recent.
         */
        if (containsFrame && (!containsCall || (Value *)fp_ >= calls_->array())) {
            /* Nobody wants to see dummy frames. */
            if (fp_->isDummyFrame()) {
                popFrame();
                continue;
            }

#ifdef JS_ION
            if (fp_->runningInIon()) {
                ionFrames_ = ion::IonFrameIterator(ionActivations_.top());

                while (ionFrames_.more() && !ionFrames_.isScripted())
                    ++ionFrames_;

                if (!ionFrames_.more()) {
                    // In this case, we bailed out the last frame, so we
                    // shouldn't really transition to Ion code.
                    ++ionActivations_;
                    popFrame();
                    continue;
                }

                state_ = ION;
                ionInlineFrames_ = ion::InlineFrameIterator(&ionFrames_);
                pc_ = ionInlineFrames_.pc();
                script_ = ionInlineFrames_.script();
                return;
            }
#endif /* JS_ION */

            /*
             * As an optimization, there is no CallArgsList element pushed for
             * natives called directly by a script (compiled or interpreted).
             * We catch these by inspecting the bytecode and stack. This check
             * relies on the property that, at a call opcode,
             *
             *   regs.sp == vp + 2 + argc
             *
             * The Function.prototype.call optimization leaves no record when
             * 'this' is a native function. Thus, if the following expression
             * runs and breaks in the debugger, the call to 'replace' will not
             * appear on the callstack.
             *
             *   (String.prototype.replace).call('a',/a/,function(){debugger});
             *
             * Function.prototype.call will however appear, hence the debugger
             * can, by inspecting 'args.thisv', give some useful information.
             *
             * For Function.prototype.apply, the situation is even worse: since
             * a dynamic number of arguments have been pushed onto the stack
             * (see SplatApplyArgs), there is no efficient way to know how to
             * find the callee. Thus, calls to apply are lost completely.
             */
            JSOp op = JSOp(*pc_);
            if (op == JSOP_CALL || op == JSOP_FUNCALL) {
                unsigned argc = GET_ARGC(pc_);
                DebugOnly<unsigned> spoff = sp_ - fp_->base();
                JS_ASSERT_IF(cx_->stackIterAssertionEnabled,
                             spoff == js_ReconstructStackDepth(cx_, fp_->script(), pc_));
                Value *vp = sp_ - (2 + argc);

                CrashIfInvalidSlot(fp_, vp);
                if (IsNativeFunction(*vp)) {
                    state_ = IMPLICIT_NATIVE;
                    args_ = CallArgsFromVp(argc, vp);
                    return;
                }
            }

            state_ = SCRIPTED;
            script_ = fp_->script();
            JS_ASSERT_IF(op != JSOP_FUNAPPLY,
                         sp_ >= fp_->base() && sp_ <= fp_->slots() + script_->nslots);
            JS_ASSERT(pc_ >= script_->code && pc_ < script_->code + script_->length);
            return;
        }

        /*
         * A CallArgsList element is pushed for any call to Invoke, regardless
         * of whether the callee is a scripted function or even a callable
         * object. Thus, it is necessary to filter calleev for natives.
         *
         * Second, stuff can happen after the args are pushed but before/after
         * the actual call, so only consider "active" calls. (Since Invoke
         * necessarily clobbers the callee, "active" is also necessary to
         * ensure that the callee slot is valid.)
         */
        if (calls_->active() && IsNativeFunction(calls_->calleev())) {
            state_ = NATIVE;
            args_ = *calls_;
            return;
        }

        /* Pop the call and keep looking. */
        popCall();
    }
}

StackIter::StackIter(JSContext *cx, SavedOption savedOption)
  : cx_(cx),
    savedOption_(savedOption)
#ifdef JS_ION
    , ionActivations_(cx),
    ionFrames_((uint8_t *)NULL),
    ionInlineFrames_(NULL)
#endif
{
#ifdef JS_METHODJIT
    CompartmentVector &v = cx->runtime->compartments;
    for (size_t i = 0; i < v.length(); i++)
        mjit::ExpandInlineFrames(v[i]);
#endif

    if (StackSegment *seg = cx->stack.seg_) {
        startOnSegment(seg);
        settleOnNewState();
    } else {
        state_ = DONE;
    }
}

#ifdef JS_ION
void
StackIter::popIonFrame()
{
    // Keep fp which describes all ion frames.
    poisonRegs();
    if (ionInlineFrames_.more()) {
        ++ionInlineFrames_;
        pc_ = ionInlineFrames_.pc();
        script_ = ionInlineFrames_.script();
    } else {
        ++ionFrames_;
        while (ionFrames_.more() && !ionFrames_.isScripted())
            ++ionFrames_;

        if (ionFrames_.more()) {
            ionInlineFrames_ = ion::InlineFrameIterator(&ionFrames_);
            pc_ = ionInlineFrames_.pc();
            script_ = ionInlineFrames_.script();
        } else {
            ++ionActivations_;
            popFrame();
            settleOnNewState();
        }
    }
}
#endif

StackIter &
StackIter::operator++()
{
    switch (state_) {
      case DONE:
        JS_NOT_REACHED("Unexpected state");
      case SCRIPTED:
        popFrame();
        settleOnNewState();
        break;
      case NATIVE:
        popCall();
        settleOnNewState();
        break;
      case IMPLICIT_NATIVE:
        state_ = SCRIPTED;
        break;
#ifdef JS_ION
      case ION:
        popIonFrame();
        break;
#endif
    }
    return *this;
}

bool
StackIter::operator==(const StackIter &rhs) const
{
    return done() == rhs.done() &&
           (done() ||
            (isScript() == rhs.isScript() &&
             ((isScript() && fp() == rhs.fp()) ||
              (!isScript() && nativeArgs().base() == rhs.nativeArgs().base()))));
}

bool
StackIter::isFunctionFrame() const
{
    switch (state_) {
      case DONE:
        break;
      case SCRIPTED:
        return fp()->isFunctionFrame();
      case ION:
        return ionInlineFrames_.isFunctionFrame();
      case NATIVE:
      case IMPLICIT_NATIVE:
        return false;
    }
    JS_NOT_REACHED("Unexpected state");
    return false;
}

bool
StackIter::isEvalFrame() const
{
    switch (state_) {
      case DONE:
        break;
      case SCRIPTED:
        return fp()->isEvalFrame();
      case ION:
      case NATIVE:
      case IMPLICIT_NATIVE:
        return false;
    }
    JS_NOT_REACHED("Unexpected state");
    return false;
}

bool
StackIter::isNonEvalFunctionFrame() const
{
    JS_ASSERT(!done());
    switch (state_) {
      case DONE:
        break;
      case SCRIPTED:
        return fp()->isNonEvalFunctionFrame();
      case ION:
      case NATIVE:
      case IMPLICIT_NATIVE:
        return !isEvalFrame() && isFunctionFrame();
    }
    JS_NOT_REACHED("Unexpected state");
    return false;
}

bool
StackIter::isConstructing() const
{
    switch (state_) {
      case DONE:
        JS_NOT_REACHED("Unexpected state");
        return false;
      case SCRIPTED:
      case NATIVE:
      case IMPLICIT_NATIVE:
        return fp()->isConstructing();
    }
    return false;
}

JSFunction *
StackIter::callee() const
{
    switch (state_) {
      case DONE:
        break;
      case SCRIPTED:
        JS_ASSERT(isFunctionFrame());
<<<<<<< HEAD
        return fp()->callee();
      case ION:
        return *ionInlineFrames_.callee();
=======
        return fp()->callee().toFunction();
>>>>>>> 0bf89a4d
      case NATIVE:
      case IMPLICIT_NATIVE:
        return nativeArgs().callee().toFunction();
    }
    JS_NOT_REACHED("Unexpected state");
    return NULL;
}

Value
StackIter::calleev() const
{
    switch (state_) {
      case DONE:
        break;
      case SCRIPTED:
        JS_ASSERT(isFunctionFrame());
        return fp()->calleev();
      case ION:
        return ObjectValue(*ionInlineFrames_.callee());
      case NATIVE:
      case IMPLICIT_NATIVE:
        return nativeArgs().calleev();
    }
    JS_NOT_REACHED("Unexpected state");
    return Value();
}

Value
StackIter::thisv() const
{
    switch (state_) {
      case DONE:
        MOZ_NOT_REACHED("Unexpected state");
        return Value();
      case SCRIPTED:
      case NATIVE:
      case IMPLICIT_NATIVE:
        return fp()->thisValue();
    }
    MOZ_NOT_REACHED("unexpected state");
    return Value();
}

/*****************************************************************************/

AllFramesIter::AllFramesIter(StackSpace &space)
  : seg_(space.seg_),
    fp_(seg_ ? seg_->maybefp() : NULL)
{
    settle();
}

AllFramesIter&
AllFramesIter::operator++()
{
    JS_ASSERT(!done());
    fp_ = fp_->prev();
    settle();
    return *this;
}

void
AllFramesIter::settle()
{
    while (seg_ && (!fp_ || !seg_->contains(fp_))) {
        seg_ = seg_->prevInMemory();
        fp_ = seg_ ? seg_->maybefp() : NULL;
    }

    JS_ASSERT(!!seg_ == !!fp_);
    JS_ASSERT_IF(fp_, seg_->contains(fp_));
}<|MERGE_RESOLUTION|>--- conflicted
+++ resolved
@@ -1426,13 +1426,9 @@
         break;
       case SCRIPTED:
         JS_ASSERT(isFunctionFrame());
-<<<<<<< HEAD
-        return fp()->callee();
+        return fp()->callee().toFunction();
       case ION:
-        return *ionInlineFrames_.callee();
-=======
-        return fp()->callee().toFunction();
->>>>>>> 0bf89a4d
+        return ionInlineFrames_.callee();
       case NATIVE:
       case IMPLICIT_NATIVE:
         return nativeArgs().callee().toFunction();
