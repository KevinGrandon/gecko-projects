--- conflicted
+++ resolved
@@ -883,16 +883,12 @@
  * means that getting the parent now will work.
  */
 static uint32_t
-<<<<<<< HEAD
-FindObjectIndex(ObjectArray *array, JSObject *obj)
-=======
 FindObjectIndex(JSScript *script, StaticBlockObject *maybeBlock)
->>>>>>> eb29bf64
 {
     if (!maybeBlock || !JSScript::isValidOffset(script->objectsOffset))
         return NO_PARENT_INDEX;
 
-    JSObjectArray *objects = script->objects();
+    ObjectArray *objects = script->objects();
     HeapPtrObject *vector = objects->vector;
     unsigned length = objects->length;
     for (unsigned i = 0; i < length; ++i) {
@@ -917,13 +913,7 @@
     uint32_t depthAndCount = 0;
     if (mode == XDR_ENCODE) {
         obj = *objp;
-<<<<<<< HEAD
-        parentId = script->hasObjects()
-                   ? FindObjectIndex(script->objects(), obj->enclosingBlock())
-                   : NO_PARENT_INDEX;
-=======
         parentId = FindObjectIndex(script, obj->enclosingBlock());
->>>>>>> eb29bf64
         uint32_t depth = obj->stackDepth();
         JS_ASSERT(depth <= UINT16_MAX);
         count = obj->slotCount();
