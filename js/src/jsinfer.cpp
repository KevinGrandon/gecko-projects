--- conflicted
+++ resolved
@@ -603,17 +603,11 @@
 
   public:
     CompilerConstraintList(jit::TempAllocator &alloc)
-<<<<<<< HEAD
-      : constraints(alloc),
-        frozenScripts(alloc),
-        failed_(false)
-=======
       : failed_(false)
 #ifdef JS_ION
       , constraints(alloc)
       , frozenScripts(alloc)
 #endif
->>>>>>> 93c960da
     {}
 
     void add(CompilerConstraint *constraint) {
