--- conflicted
+++ resolved
@@ -2193,9 +2193,8 @@
 void
 TypeCompartment::addPendingRecompile(JSContext *cx, const RecompileInfo &info)
 {
-<<<<<<< HEAD
 #if defined(JS_METHODJIT)
-    mjit::JITScript *jit = info.script->getJIT(info.constructing);
+    mjit::JITScript *jit = info.script->getJIT(info.constructing, info.barriers);
     bool hasJITCode = jit && jit->chunkDescriptor(info.chunkIndex).chunk;
 	
 # if defined(JS_ION)
@@ -2203,11 +2202,6 @@
 # endif
 
     if (!hasJITCode) {
-=======
-#ifdef JS_METHODJIT
-    mjit::JITScript *jit = info.script->getJIT(info.constructing, info.barriers);
-    if (!jit || !jit->chunkDescriptor(info.chunkIndex).chunk) {
->>>>>>> e5d4a2ca
         /* Scripts which haven't been compiled yet don't need to be recompiled. */
         return;
     }
