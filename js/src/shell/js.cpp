/* -*- Mode: C++; tab-width: 8; indent-tabs-mode: nil; c-basic-offset: 4 -*-
 * vim: set ts=8 sw=4 et tw=99:
 *
 * ***** BEGIN LICENSE BLOCK *****
 * Version: MPL 1.1/GPL 2.0/LGPL 2.1
 *
 * The contents of this file are subject to the Mozilla Public License Version
 * 1.1 (the "License"); you may not use this file except in compliance with
 * the License. You may obtain a copy of the License at
 * http://www.mozilla.org/MPL/
 *
 * Software distributed under the License is distributed on an "AS IS" basis,
 * WITHOUT WARRANTY OF ANY KIND, either express or implied. See the License
 * for the specific language governing rights and limitations under the
 * License.
 *
 * The Original Code is Mozilla Communicator client code, released
 * March 31, 1998.
 *
 * The Initial Developer of the Original Code is
 * Netscape Communications Corporation.
 * Portions created by the Initial Developer are Copyright (C) 1998
 * the Initial Developer. All Rights Reserved.
 *
 * Contributor(s):
 *
 * Alternatively, the contents of this file may be used under the terms of
 * either of the GNU General Public License Version 2 or later (the "GPL"),
 * or the GNU Lesser General Public License Version 2.1 or later (the "LGPL"),
 * in which case the provisions of the GPL or the LGPL are applicable instead
 * of those above. If you wish to allow use of your version of this file only
 * under the terms of either the GPL or the LGPL, and not to allow others to
 * use your version of this file under the terms of the MPL, indicate your
 * decision by deleting the provisions above and replace them with the notice
 * and other provisions required by the GPL or the LGPL. If you do not delete
 * the provisions above, a recipient may use your version of this file under
 * the terms of any one of the MPL, the GPL or the LGPL.
 *
 * ***** END LICENSE BLOCK ***** */

/*
 * JS shell.
 */
#include <errno.h>
#include <math.h>
#include <stdio.h>
#include <stdlib.h>
#include <string.h>
#include <signal.h>
#include <locale.h>

#include "mozilla/Util.h"

#include "jstypes.h"
#include "jsstdint.h"
#include "jsutil.h"
#include "jsprf.h"
#include "jswrapper.h"
#include "jsapi.h"
#include "jsarray.h"
#include "jsatom.h"
#include "jsbuiltins.h"
#include "jscntxt.h"
#include "jsdate.h"
#include "jsdbgapi.h"
#include "jsfun.h"
#include "jsgc.h"
#include "jsiter.h"
#include "jslock.h"
#include "jsnum.h"
#include "jsobj.h"
#include "json.h"
#include "jsreflect.h"
#include "jsscope.h"
#include "jsscript.h"
#include "jstracer.h"
#include "jstypedarray.h"
#include "jstypedarrayinlines.h"
#include "jsxml.h"
#include "jsperf.h"

#include "frontend/BytecodeGenerator.h"
#include "frontend/Parser.h"
#include "methodjit/MethodJIT.h"

#include "prmjtime.h"

#ifdef JSDEBUGGER
#include "jsdebug.h"
#ifdef JSDEBUGGER_JAVA_UI
#include "jsdjava.h"
#endif /* JSDEBUGGER_JAVA_UI */
#ifdef JSDEBUGGER_C_UI
#include "jsdb.h"
#endif /* JSDEBUGGER_C_UI */
#endif /* JSDEBUGGER */

#include "jsoptparse.h"
#include "jsworkers.h"
#include "jsheaptools.h"

#include "jsinferinlines.h"
#include "jsinterpinlines.h"
#include "jsobjinlines.h"
#include "jsscriptinlines.h"

#ifdef XP_UNIX
#include <unistd.h>
#include <sys/types.h>
#include <sys/wait.h>
#endif

#if defined(XP_WIN) || defined(XP_OS2)
#include <io.h>     /* for isatty() */
#endif

#ifdef XP_WIN
#include "jswin.h"
#endif

using namespace mozilla;
using namespace js;
using namespace js::cli;

typedef enum JSShellExitCode {
    EXITCODE_RUNTIME_ERROR      = 3,
    EXITCODE_FILE_NOT_FOUND     = 4,
    EXITCODE_OUT_OF_MEMORY      = 5,
    EXITCODE_TIMEOUT            = 6
} JSShellExitCode;

size_t gStackChunkSize = 8192;

/* Assume that we can not use more than 5e5 bytes of C stack by default. */
#if (defined(DEBUG) && defined(__SUNPRO_CC))  || defined(JS_CPU_SPARC)
/* Sun compiler uses larger stack space for js_Interpret() with debug
   Use a bigger gMaxStackSize to make "make check" happy. */
#define DEFAULT_MAX_STACK_SIZE 5000000
#else
#define DEFAULT_MAX_STACK_SIZE 500000
#endif

size_t gMaxStackSize = DEFAULT_MAX_STACK_SIZE;


#ifdef JS_THREADSAFE
static PRUintn gStackBaseThreadIndex;
#else
static jsuword gStackBase;
#endif

/*
 * Limit the timeout to 30 minutes to prevent an overflow on platfoms
 * that represent the time internally in microseconds using 32-bit int.
 */
static jsdouble MAX_TIMEOUT_INTERVAL = 1800.0;
static jsdouble gTimeoutInterval = -1.0;
static volatile bool gCanceled = false;

static bool enableTraceJit = false;
static bool enableMethodJit = false;
static bool enableProfiling = false;
static bool enableTypeInference = false;
static bool enableDisassemblyDumps = false;

static bool printTiming = false;

static JSBool
SetTimeoutValue(JSContext *cx, jsdouble t);

static bool
InitWatchdog(JSRuntime *rt);

static void
KillWatchdog();

static bool
ScheduleWatchdog(JSRuntime *rt, jsdouble t);

static void
CancelExecution(JSRuntime *rt);

/*
 * Watchdog thread state.
 */
#ifdef JS_THREADSAFE

static PRLock *gWatchdogLock = NULL;
static PRCondVar *gWatchdogWakeup = NULL;
static PRThread *gWatchdogThread = NULL;
static bool gWatchdogHasTimeout = false;
static PRIntervalTime gWatchdogTimeout = 0;

static PRCondVar *gSleepWakeup = NULL;

#else

static JSRuntime *gRuntime = NULL;

#endif

int gExitCode = 0;
JSBool gQuitting = JS_FALSE;
FILE *gErrFile = NULL;
FILE *gOutFile = NULL;
#ifdef JS_THREADSAFE
JSObject *gWorkers = NULL;
js::workers::ThreadPool *gWorkerThreadPool = NULL;
#endif

static JSBool reportWarnings = JS_TRUE;
static JSBool compileOnly = JS_FALSE;

#ifdef DEBUG
static JSBool OOM_printAllocationCount = JS_FALSE;
#endif

typedef enum JSShellErrNum {
#define MSG_DEF(name, number, count, exception, format) \
    name = number,
#include "jsshell.msg"
#undef MSG_DEF
    JSShellErr_Limit
#undef MSGDEF
} JSShellErrNum;

static JSContext *
NewContext(JSRuntime *rt);

static void
DestroyContext(JSContext *cx, bool withGC);

static const JSErrorFormatString *
my_GetErrorMessage(void *userRef, const char *locale, const uintN errorNumber);

#ifdef EDITLINE
JS_BEGIN_EXTERN_C
JS_EXTERN_API(char)    *readline(const char *prompt);
JS_EXTERN_API(void)     add_history(char *line);
JS_END_EXTERN_C
#endif

static void
ReportException(JSContext *cx)
{
    if (JS_IsExceptionPending(cx)) {
        if (!JS_ReportPendingException(cx))
            JS_ClearPendingException(cx);
    }
}

class ToString {
  public:
    ToString(JSContext *aCx, jsval v, JSBool aThrow = JS_FALSE)
      : cx(aCx), mThrow(aThrow)
    {
        mStr = JS_ValueToString(cx, v);
        if (!aThrow && !mStr)
            ReportException(cx);
        JS_AddNamedStringRoot(cx, &mStr, "Value ToString helper");
    }
    ~ToString() {
        JS_RemoveStringRoot(cx, &mStr);
    }
    JSBool threw() { return !mStr; }
    jsval getJSVal() { return STRING_TO_JSVAL(mStr); }
    const char *getBytes() {
        if (mStr && (mBytes.ptr() || mBytes.encode(cx, mStr)))
            return mBytes.ptr();
        return "(error converting value)";
    }
  private:
    JSContext *cx;
    JSString *mStr;
    JSBool mThrow;
    JSAutoByteString mBytes;
};

class IdStringifier : public ToString {
public:
    IdStringifier(JSContext *cx, jsid id, JSBool aThrow = JS_FALSE)
    : ToString(cx, IdToJsval(id), aThrow)
    { }
};

static char *
GetLine(FILE *file, const char * prompt)
{
    size_t size;
    char *buffer;
#ifdef EDITLINE
    /*
     * Use readline only if file is stdin, because there's no way to specify
     * another handle.  Are other filehandles interactive?
     */
    if (file == stdin) {
        char *linep = readline(prompt);
        /*
         * We set it to zero to avoid complaining about inappropriate ioctl
         * for device in the case of EOF. Looks like errno == 251 if line is
         * finished with EOF and errno == 25 (EINVAL on Mac) if there is
         * nothing left to read.
         */
        if (errno == 251 || errno == 25 || errno == EINVAL)
            errno = 0;
        if (!linep)
            return NULL;
        if (linep[0] != '\0')
            add_history(linep);
        return linep;
    }
#endif
    size_t len = 0;
    if (*prompt != '\0') {
        fprintf(gOutFile, "%s", prompt);
        fflush(gOutFile);
    }
    size = 80;
    buffer = (char *) malloc(size);
    if (!buffer)
        return NULL;
    char *current = buffer;
    while (fgets(current, size - len, file)) {
        len += strlen(current);
        char *t = buffer + len - 1;
        if (*t == '\n') {
            /* Line was read. We remove '\n' and exit. */
            *t = '\0';
            return buffer;
        }
        if (len + 1 == size) {
            size = size * 2;
            char *tmp = (char *) realloc(buffer, size);
            if (!tmp) {
                free(buffer);
                return NULL;
            }
            buffer = tmp;
        }
        current = buffer + len;
    }
    if (len && !ferror(file))
        return buffer;
    free(buffer);
    return NULL;
}

/*
 * State to store as JSContext private.
 *
 * We declare such timestamp as volatile as they are updated in the operation
 * callback without taking any locks. Any possible race can only lead to more
 * frequent callback calls. This is safe as the callback does everything based
 * on timing.
 */
struct JSShellContextData {
    volatile JSIntervalTime startTime;
};

static JSShellContextData *
NewContextData()
{
    /* Prevent creation of new contexts after we have been canceled. */
    if (gCanceled)
        return NULL;

    JSShellContextData *data = (JSShellContextData *)
                               calloc(sizeof(JSShellContextData), 1);
    if (!data)
        return NULL;
    data->startTime = js_IntervalNow();
    return data;
}

static inline JSShellContextData *
GetContextData(JSContext *cx)
{
    JSShellContextData *data = (JSShellContextData *) JS_GetContextPrivate(cx);

    JS_ASSERT(data);
    return data;
}

static JSBool
ShellOperationCallback(JSContext *cx)
{
    if (!gCanceled)
        return JS_TRUE;

    JS_ClearPendingException(cx);
    return JS_FALSE;
}

static void
SetContextOptions(JSContext *cx)
{
    JS_SetNativeStackQuota(cx, gMaxStackSize);
    JS_SetOperationCallback(cx, ShellOperationCallback);
}

/*
 * Some UTF-8 files, notably those written using Notepad, have a Unicode
 * Byte-Order-Mark (BOM) as their first character. This is useless (byte-order
 * is meaningless for UTF-8) but causes a syntax error unless we skip it.
 */
static void
SkipUTF8BOM(FILE* file)
{
    if (!js_CStringsAreUTF8)
        return;

    int ch1 = fgetc(file);
    int ch2 = fgetc(file);
    int ch3 = fgetc(file);

    // Skip the BOM
    if (ch1 == 0xEF && ch2 == 0xBB && ch3 == 0xBF)
        return;

    // No BOM - revert
    if (ch3 != EOF)
        ungetc(ch3, file);
    if (ch2 != EOF)
        ungetc(ch2, file);
    if (ch1 != EOF)
        ungetc(ch1, file);
}

static void
Process(JSContext *cx, JSObject *obj, const char *filename, bool forceTTY)
{
    JSBool ok, hitEOF;
    JSScript *script;
    jsval result;
    JSString *str;
    char *buffer;
    size_t size;
    jschar *uc_buffer;
    size_t uc_len;
    int lineno;
    int startline;
    FILE *file;
    uint32 oldopts;

    if (forceTTY || !filename || strcmp(filename, "-") == 0) {
        file = stdin;
    } else {
        file = fopen(filename, "r");
        if (!file) {
            JS_ReportErrorNumber(cx, my_GetErrorMessage, NULL,
                                 JSSMSG_CANT_OPEN, filename, strerror(errno));
            gExitCode = EXITCODE_FILE_NOT_FOUND;
            return;
        }
    }

    SetContextOptions(cx);

    if (!forceTTY && !isatty(fileno(file)))
    {
        SkipUTF8BOM(file);

        /*
         * It's not interactive - just execute it.
         *
         * Support the UNIX #! shell hack; gobble the first line if it starts
         * with '#'.  TODO - this isn't quite compatible with sharp variables,
         * as a legal js program (using sharp variables) might start with '#'.
         * But that would require multi-character lookahead.
         */
        int ch = fgetc(file);
        if (ch == '#') {
            while((ch = fgetc(file)) != EOF) {
                if (ch == '\n' || ch == '\r')
                    break;
            }
        }
        ungetc(ch, file);

        int64 t1 = PRMJ_Now();
        oldopts = JS_GetOptions(cx);
        JS_SetOptions(cx, oldopts | JSOPTION_COMPILE_N_GO | JSOPTION_NO_SCRIPT_RVAL);
        script = JS_CompileFileHandle(cx, obj, filename, file);
        JS_SetOptions(cx, oldopts);
        if (script && !compileOnly) {
            (void) JS_ExecuteScript(cx, obj, script, NULL);
            int64 t2 = PRMJ_Now() - t1;
            if (printTiming)
                printf("runtime = %.3f ms\n", double(t2) / PRMJ_USEC_PER_MSEC);
        }

        goto cleanup;
    }

    /* It's an interactive filehandle; drop into read-eval-print loop. */
    lineno = 1;
    hitEOF = JS_FALSE;
    buffer = NULL;
    size = 0;           /* assign here to avoid warnings */
    do {
        /*
         * Accumulate lines until we get a 'compilable unit' - one that either
         * generates an error (before running out of source) or that compiles
         * cleanly.  This should be whenever we get a complete statement that
         * coincides with the end of a line.
         */
        startline = lineno;
        size_t len = 0; /* initialize to avoid warnings */
        do {
            ScheduleWatchdog(cx->runtime, -1);
            gCanceled = false;
            errno = 0;

            char *line;
            {
                JSAutoSuspendRequest suspended(cx);
                line = GetLine(file, startline == lineno ? "js> " : "");
            }
            if (!line) {
                if (errno) {
                    JS_ReportError(cx, strerror(errno));
                    free(buffer);
                    goto cleanup;
                }
                hitEOF = JS_TRUE;
                break;
            }
            if (!buffer) {
                buffer = line;
                len = strlen(buffer);
                size = len + 1;
            } else {
                /*
                 * len + 1 is required to store '\n' in the end of line.
                 */
                size_t newlen = strlen(line) + (len ? len + 1 : 0);
                if (newlen + 1 > size) {
                    size = newlen + 1 > size * 2 ? newlen + 1 : size * 2;
                    char *newBuf = (char *) realloc(buffer, size);
                    if (!newBuf) {
                        free(buffer);
                        free(line);
                        JS_ReportOutOfMemory(cx);
                        goto cleanup;
                    }
                    buffer = newBuf;
                }
                char *current = buffer + len;
                if (startline != lineno)
                    *current++ = '\n';
                strcpy(current, line);
                len = newlen;
                free(line);
            }
            lineno++;
            if (!ScheduleWatchdog(cx->runtime, gTimeoutInterval)) {
                hitEOF = JS_TRUE;
                break;
            }
        } while (!JS_BufferIsCompilableUnit(cx, JS_TRUE, obj, buffer, len));

        if (hitEOF && !buffer)
            break;

        if (!JS_DecodeUTF8(cx, buffer, len, NULL, &uc_len)) {
            JS_ReportError(cx, "Invalid UTF-8 in input");
            gExitCode = EXITCODE_RUNTIME_ERROR;
            return;
        }

        uc_buffer = (jschar*)malloc(uc_len * sizeof(jschar));
        JS_DecodeUTF8(cx, buffer, len, uc_buffer, &uc_len);

        /* Clear any pending exception from previous failed compiles. */
        JS_ClearPendingException(cx);

        /* Even though we're interactive, we have a compile-n-go opportunity. */
        oldopts = JS_GetOptions(cx);
        if (!compileOnly)
            JS_SetOptions(cx, oldopts | JSOPTION_COMPILE_N_GO);
        script = JS_CompileUCScript(cx, obj, uc_buffer, uc_len, "typein", startline);
        if (!compileOnly)
            JS_SetOptions(cx, oldopts);

        if (script && !compileOnly) {
            ok = JS_ExecuteScript(cx, obj, script, &result);
            if (ok && !JSVAL_IS_VOID(result)) {
                str = JS_ValueToSource(cx, result);
                ok = !!str;
                if (ok) {
                    JSAutoByteString bytes(cx, str);
                    ok = !!bytes;
                    if (ok)
                        fprintf(gOutFile, "%s\n", bytes.ptr());
                }
            }
        }
        *buffer = '\0';
        free(uc_buffer);
    } while (!hitEOF && !gQuitting);

    free(buffer);
    fprintf(gOutFile, "\n");
cleanup:
    if (file != stdin)
        fclose(file);
    return;
}

/*
 * JSContext option name to flag map. The option names are in alphabetical
 * order for better reporting.
 */
static const struct JSOption {
    const char  *name;
    uint32      flag;
} js_options[] = {
    {"atline",          JSOPTION_ATLINE},
    {"jitprofiling",    JSOPTION_PROFILING},
    {"tracejit",        JSOPTION_JIT},
    {"methodjit",       JSOPTION_METHODJIT},
    {"methodjit_always",JSOPTION_METHODJIT_ALWAYS},
    {"relimit",         JSOPTION_RELIMIT},
    {"strict",          JSOPTION_STRICT},
    {"typeinfer",       JSOPTION_TYPE_INFERENCE},
    {"werror",          JSOPTION_WERROR},
    {"xml",             JSOPTION_XML},
};

static uint32
MapContextOptionNameToFlag(JSContext* cx, const char* name)
{
    for (size_t i = 0; i < ArrayLength(js_options); ++i) {
        if (strcmp(name, js_options[i].name) == 0)
            return js_options[i].flag;
    }

    char* msg = JS_sprintf_append(NULL,
                                  "unknown option name '%s'."
                                  " The valid names are ", name);
    for (size_t i = 0; i < ArrayLength(js_options); ++i) {
        if (!msg)
            break;
        msg = JS_sprintf_append(msg, "%s%s", js_options[i].name,
                                (i + 2 < ArrayLength(js_options)
                                 ? ", "
                                 : i + 2 == ArrayLength(js_options)
                                 ? " and "
                                 : "."));
    }
    if (!msg) {
        JS_ReportOutOfMemory(cx);
    } else {
        JS_ReportError(cx, msg);
        free(msg);
    }
    return 0;
}

extern JSClass global_class;

#if defined(JS_TRACER) && defined(DEBUG)
namespace js {
    extern struct JSClass jitstats_class;
    void InitJITStatsClass(JSContext *cx, JSObject *glob);
}
#endif

#ifdef JS_GC_ZEAL
static void
ParseZealArg(JSContext *cx, const char *arg)
{
    int zeal, freq = 1, compartment = 0;
    const char *p = strchr(arg, ',');

    zeal = atoi(arg);
    if (p) {
        freq = atoi(p + 1);
        p = strchr(p + 1, ',');
        if (p)
            compartment = atoi(p + 1);
    }

    JS_SetGCZeal(cx, (uint8)zeal, freq, !!compartment);
}
#endif

static JSBool
Version(JSContext *cx, uintN argc, jsval *vp)
{
    jsval *argv = JS_ARGV(cx, vp);
    if (argc == 0 || JSVAL_IS_VOID(argv[0])) {
        /* Get version. */
        *vp = INT_TO_JSVAL(JS_GetVersion(cx));
    } else {
        /* Set version. */
        int32 v = -1;
        if (JSVAL_IS_INT(argv[0])) {
            v = JSVAL_TO_INT(argv[0]);
        } else if (JSVAL_IS_DOUBLE(argv[0])) {
            jsdouble fv = JSVAL_TO_DOUBLE(argv[0]);
            if (int32(fv) == fv)
                v = int32(fv);
        }
        if (v < 0 || v > JSVERSION_LATEST) {
            JS_ReportErrorNumber(cx, my_GetErrorMessage, NULL, JSSMSG_INVALID_ARGS, "version");
            return false;
        }
        *vp = INT_TO_JSVAL(JS_SetVersion(cx, JSVersion(v)));
    }
    return true;
}

static JSBool
RevertVersion(JSContext *cx, uintN argc, jsval *vp)
{
    js_RevertVersion(cx);
    JS_SET_RVAL(cx, vp, JSVAL_VOID);
    return JS_TRUE;
}

static JSBool
Options(JSContext *cx, uintN argc, jsval *vp)
{
    uint32 optset, flag;
    JSString *str;
    char *names;
    JSBool found;

    optset = 0;
    jsval *argv = JS_ARGV(cx, vp);
    for (uintN i = 0; i < argc; i++) {
        str = JS_ValueToString(cx, argv[i]);
        if (!str)
            return JS_FALSE;
        argv[i] = STRING_TO_JSVAL(str);
        JSAutoByteString opt(cx, str);
        if (!opt)
            return JS_FALSE;
        flag = MapContextOptionNameToFlag(cx, opt.ptr());
        if (!flag)
            return JS_FALSE;
        optset |= flag;
    }
    optset = JS_ToggleOptions(cx, optset);

    names = NULL;
    found = JS_FALSE;
    for (size_t i = 0; i < ArrayLength(js_options); i++) {
        if (js_options[i].flag & optset) {
            found = JS_TRUE;
            names = JS_sprintf_append(names, "%s%s",
                                      names ? "," : "", js_options[i].name);
            if (!names)
                break;
        }
    }
    if (!found)
        names = strdup("");
    if (!names) {
        JS_ReportOutOfMemory(cx);
        return JS_FALSE;
    }
    str = JS_NewStringCopyZ(cx, names);
    free(names);
    if (!str)
        return JS_FALSE;
    *vp = STRING_TO_JSVAL(str);
    return JS_TRUE;
}

static JSBool
Load(JSContext *cx, uintN argc, jsval *vp)
{
    JSObject *thisobj = JS_THIS_OBJECT(cx, vp);
    if (!thisobj)
        return JS_FALSE;

    jsval *argv = JS_ARGV(cx, vp);
    for (uintN i = 0; i < argc; i++) {
        JSString *str = JS_ValueToString(cx, argv[i]);
        if (!str)
            return false;
        argv[i] = STRING_TO_JSVAL(str);
        JSAutoByteString filename(cx, str);
        if (!filename)
            return JS_FALSE;
        errno = 0;
        uint32 oldopts = JS_GetOptions(cx);
        JS_SetOptions(cx, oldopts | JSOPTION_COMPILE_N_GO | JSOPTION_NO_SCRIPT_RVAL);
        JSScript *script = JS_CompileFile(cx, thisobj, filename.ptr());
        JS_SetOptions(cx, oldopts);
        if (!script)
            return false;

        if (!compileOnly && !JS_ExecuteScript(cx, thisobj, script, NULL))
            return false;
    }

    JS_SET_RVAL(cx, vp, JSVAL_VOID);
    return true;
}

static JSBool
Evaluate(JSContext *cx, uintN argc, jsval *vp)
{
    if (argc != 1 || !JSVAL_IS_STRING(JS_ARGV(cx, vp)[0])) {
        JS_ReportErrorNumber(cx, my_GetErrorMessage, NULL,
                             (argc != 1) ? JSSMSG_NOT_ENOUGH_ARGS : JSSMSG_INVALID_ARGS,
                             "evaluate");
        return false;
    }

    JSString *code = JSVAL_TO_STRING(JS_ARGV(cx, vp)[0]);

    size_t codeLength;
    const jschar *codeChars = JS_GetStringCharsAndLength(cx, code, &codeLength);
    if (!codeChars)
        return false;

    JSObject *thisobj = JS_THIS_OBJECT(cx, vp);
    if (!thisobj)
        return false;

    if ((JS_GET_CLASS(cx, thisobj)->flags & JSCLASS_IS_GLOBAL) != JSCLASS_IS_GLOBAL) {
        JS_ReportErrorNumber(cx, js_GetErrorMessage, NULL, JSMSG_UNEXPECTED_TYPE,
                             "this-value passed to evaluate()", "not a global object");
        return false;
    }

    JS_SET_RVAL(cx, vp, JSVAL_VOID);
    return JS_EvaluateUCScript(cx, thisobj, codeChars, codeLength, "@evaluate", 0, NULL);
}

static JSString *
FileAsString(JSContext *cx, const char *pathname)
{
    FILE *file;
    JSString *str = NULL;
    size_t len, cc;
    char *buf;

    file = fopen(pathname, "rb");
    if (!file) {
        JS_ReportError(cx, "can't open %s: %s", pathname, strerror(errno));
        return NULL;
    }

    if (fseek(file, 0, SEEK_END) != 0) {
        JS_ReportError(cx, "can't seek end of %s", pathname);
    } else {
        len = ftell(file);
        if (fseek(file, 0, SEEK_SET) != 0) {
            JS_ReportError(cx, "can't seek start of %s", pathname);
        } else {
            buf = (char*) JS_malloc(cx, len + 1);
            if (buf) {
                cc = fread(buf, 1, len, file);
                if (cc != len) {
                    JS_ReportError(cx, "can't read %s: %s", pathname,
                                   (ptrdiff_t(cc) < 0) ? strerror(errno) : "short read");
                } else {
                    jschar *ucbuf;
                    size_t uclen;

                    len = (size_t)cc;

                    if (!JS_DecodeUTF8(cx, buf, len, NULL, &uclen)) {
                        JS_ReportError(cx, "Invalid UTF-8 in file '%s'", pathname);
                        gExitCode = EXITCODE_RUNTIME_ERROR;
                        return NULL;
                    }

                    ucbuf = (jschar*)malloc(uclen * sizeof(jschar));
                    JS_DecodeUTF8(cx, buf, len, ucbuf, &uclen);
                    str = JS_NewUCStringCopyN(cx, ucbuf, uclen);
                    free(ucbuf);
                }
                JS_free(cx, buf);
            }
        }
    }
    fclose(file);

    return str;
}

static JSObject *
FileAsTypedArray(JSContext *cx, const char *pathname)
{
    FILE *file = fopen(pathname, "rb");
    if (!file) {
        JS_ReportError(cx, "can't open %s: %s", pathname, strerror(errno));
        return NULL;
    }

    JSObject *obj = NULL;
    if (fseek(file, 0, SEEK_END) != 0) {
        JS_ReportError(cx, "can't seek end of %s", pathname);
    } else {
        size_t len = ftell(file);
        if (fseek(file, 0, SEEK_SET) != 0) {
            JS_ReportError(cx, "can't seek start of %s", pathname);
        } else {
            obj = js_CreateTypedArray(cx, TypedArray::TYPE_UINT8, len);
            if (!obj)
                return NULL;
            char *buf = (char *) TypedArray::getDataOffset(TypedArray::getTypedArray(obj));
            size_t cc = fread(buf, 1, len, file);
            if (cc != len) {
                JS_ReportError(cx, "can't read %s: %s", pathname,
                               (ptrdiff_t(cc) < 0) ? strerror(errno) : "short read");
                obj = NULL;
            }
        }
    }
    fclose(file);
    return obj;
}

/*
 * Function to run scripts and return compilation + execution time. Semantics
 * are closely modelled after the equivalent function in WebKit, as this is used
 * to produce benchmark timings by SunSpider.
 */
static JSBool
Run(JSContext *cx, uintN argc, jsval *vp)
{
    if (argc != 1) {
        JS_ReportErrorNumber(cx, my_GetErrorMessage, NULL, JSSMSG_INVALID_ARGS, "run");
        return false;
    }

    JSObject *thisobj = JS_THIS_OBJECT(cx, vp);
    if (!thisobj)
        return false;

    jsval *argv = JS_ARGV(cx, vp);
    JSString *str = JS_ValueToString(cx, argv[0]);
    if (!str)
        return false;
    argv[0] = STRING_TO_JSVAL(str);
    JSAutoByteString filename(cx, str);
    if (!filename)
        return false;

    const jschar *ucbuf = NULL;
    size_t buflen;
    str = FileAsString(cx, filename.ptr());
    if (str)
        ucbuf = JS_GetStringCharsAndLength(cx, str, &buflen);
    if (!ucbuf)
        return false;

    JS::Anchor<JSString *> a_str(str);
    uint32 oldopts = JS_GetOptions(cx);
    JS_SetOptions(cx, oldopts | JSOPTION_COMPILE_N_GO | JSOPTION_NO_SCRIPT_RVAL);

    int64 startClock = PRMJ_Now();
    JSScript *script = JS_CompileUCScript(cx, thisobj, ucbuf, buflen, filename.ptr(), 1);
    JS_SetOptions(cx, oldopts);
    if (!script || !JS_ExecuteScript(cx, thisobj, script, NULL))
        return false;

    int64 endClock = PRMJ_Now();
    JS_SET_RVAL(cx, vp, DOUBLE_TO_JSVAL((endClock - startClock) / double(PRMJ_USEC_PER_MSEC)));
    return true;
}

/*
 * function readline()
 * Provides a hook for scripts to read a line from stdin.
 */
static JSBool
ReadLine(JSContext *cx, uintN argc, jsval *vp)
{
#define BUFSIZE 256
    FILE *from;
    char *buf, *tmp;
    size_t bufsize, buflength, gotlength;
    JSBool sawNewline;
    JSString *str;

    from = stdin;
    buflength = 0;
    bufsize = BUFSIZE;
    buf = (char *) JS_malloc(cx, bufsize);
    if (!buf)
        return JS_FALSE;

    sawNewline = JS_FALSE;
    while ((gotlength =
            js_fgets(buf + buflength, bufsize - buflength, from)) > 0) {
        buflength += gotlength;

        /* Are we done? */
        if (buf[buflength - 1] == '\n') {
            buf[buflength - 1] = '\0';
            sawNewline = JS_TRUE;
            break;
        } else if (buflength < bufsize - 1) {
            break;
        }

        /* Else, grow our buffer for another pass. */
        bufsize *= 2;
        if (bufsize > buflength) {
            tmp = (char *) JS_realloc(cx, buf, bufsize);
        } else {
            JS_ReportOutOfMemory(cx);
            tmp = NULL;
        }

        if (!tmp) {
            JS_free(cx, buf);
            return JS_FALSE;
        }

        buf = tmp;
    }

    /* Treat the empty string specially. */
    if (buflength == 0) {
        *vp = feof(from) ? JSVAL_NULL : JS_GetEmptyStringValue(cx);
        JS_free(cx, buf);
        return JS_TRUE;
    }

    /* Shrink the buffer to the real size. */
    tmp = (char *) JS_realloc(cx, buf, buflength);
    if (!tmp) {
        JS_free(cx, buf);
        return JS_FALSE;
    }

    buf = tmp;

    /*
     * Turn buf into a JSString. Note that buflength includes the trailing null
     * character.
     */
    str = JS_NewStringCopyN(cx, buf, sawNewline ? buflength - 1 : buflength);
    JS_free(cx, buf);
    if (!str)
        return JS_FALSE;

    *vp = STRING_TO_JSVAL(str);
    return JS_TRUE;
}

static JSBool
PutStr(JSContext *cx, uintN argc, jsval *vp)
{
    jsval *argv;
    JSString *str;
    char *bytes;

    if (argc != 0) {
        argv = JS_ARGV(cx, vp);
        str = JS_ValueToString(cx, argv[0]);
        if (!str)
            return JS_FALSE;
        bytes = JS_EncodeString(cx, str);
        if (!bytes)
            return JS_FALSE;
        fputs(bytes, gOutFile);
        JS_free(cx, bytes);
        fflush(gOutFile);
    }

    JS_SET_RVAL(cx, vp, JSVAL_VOID);
    return JS_TRUE;
}

static JSBool
Now(JSContext *cx, uintN argc, jsval *vp)
{
    jsdouble now = PRMJ_Now() / double(PRMJ_USEC_PER_MSEC);
    JS_SET_RVAL(cx, vp, DOUBLE_TO_JSVAL(now));
    return true;
}

static JSBool
Print(JSContext *cx, uintN argc, jsval *vp)
{
    jsval *argv;
    uintN i;
    JSString *str;
    char *bytes;

    argv = JS_ARGV(cx, vp);
    for (i = 0; i < argc; i++) {
        str = JS_ValueToString(cx, argv[i]);
        if (!str)
            return JS_FALSE;
        bytes = JS_EncodeString(cx, str);
        if (!bytes)
            return JS_FALSE;
        fprintf(gOutFile, "%s%s", i ? " " : "", bytes);
        JS_free(cx, bytes);
    }

    fputc('\n', gOutFile);
    fflush(gOutFile);

    JS_SET_RVAL(cx, vp, JSVAL_VOID);
    return JS_TRUE;
}

static JSBool
Help(JSContext *cx, uintN argc, jsval *vp);

static JSBool
Quit(JSContext *cx, uintN argc, jsval *vp)
{
    JS_ConvertArguments(cx, argc, JS_ARGV(cx, vp), "/ i", &gExitCode);

    gQuitting = JS_TRUE;
#ifdef JS_THREADSAFE
    if (gWorkerThreadPool)
        js::workers::terminateAll(JS_GetRuntime(cx), gWorkerThreadPool);
#endif
    return JS_FALSE;
}

static const char *
ToSource(JSContext *cx, jsval *vp, JSAutoByteString *bytes)
{
    JSString *str = JS_ValueToSource(cx, *vp);
    if (str) {
        *vp = STRING_TO_JSVAL(str);
        if (bytes->encode(cx, str))
            return bytes->ptr();
    }
    JS_ClearPendingException(cx);
    return "<<error converting value to string>>";
}

static JSBool
AssertEq(JSContext *cx, uintN argc, jsval *vp)
{
    if (!(argc == 2 || (argc == 3 && JSVAL_IS_STRING(JS_ARGV(cx, vp)[2])))) {
        JS_ReportErrorNumber(cx, my_GetErrorMessage, NULL,
                             (argc < 2)
                             ? JSSMSG_NOT_ENOUGH_ARGS
                             : (argc == 3)
                             ? JSSMSG_INVALID_ARGS
                             : JSSMSG_TOO_MANY_ARGS,
                             "assertEq");
        return JS_FALSE;
    }

    jsval *argv = JS_ARGV(cx, vp);
    JSBool same;
    if (!JS_SameValue(cx, argv[0], argv[1], &same))
        return JS_FALSE;
    if (!same) {
        JSAutoByteString bytes0, bytes1;
        const char *actual = ToSource(cx, &argv[0], &bytes0);
        const char *expected = ToSource(cx, &argv[1], &bytes1);
        if (argc == 2) {
            JS_ReportErrorNumber(cx, my_GetErrorMessage, NULL, JSSMSG_ASSERT_EQ_FAILED,
                                 actual, expected);
        } else {
            JSAutoByteString bytes2(cx, JSVAL_TO_STRING(argv[2]));
            if (!bytes2)
                return JS_FALSE;
            JS_ReportErrorNumber(cx, my_GetErrorMessage, NULL, JSSMSG_ASSERT_EQ_FAILED_MSG,
                                 actual, expected, bytes2.ptr());
        }
        return JS_FALSE;
    }
    JS_SET_RVAL(cx, vp, JSVAL_VOID);
    return JS_TRUE;
}

static JSBool
AssertJit(JSContext *cx, uintN argc, jsval *vp)
{
#ifdef JS_METHODJIT
    if (JS_GetOptions(cx) & JSOPTION_METHODJIT) {
        /*
         * :XXX: Ignore calls to this native when inference is enabled,
         * with METHODJIT_ALWAYS recompilation can happen and discard the
         * script's jitcode.
         */
        if (!cx->typeInferenceEnabled() &&
            !cx->fp()->script()->getJIT(cx->fp()->isConstructing())) {
            JS_ReportErrorNumber(cx, my_GetErrorMessage, NULL, JSSMSG_ASSERT_JIT_FAILED);
            return JS_FALSE;
        }
    }
#endif

    JS_SET_RVAL(cx, vp, JSVAL_VOID);
    return JS_TRUE;
}

static JSBool
GC(JSContext *cx, uintN argc, jsval *vp)
{
    JSCompartment *comp = NULL;
    if (argc == 1) {
        Value arg = vp[2];
        if (arg.isObject())
            comp = UnwrapObject(&arg.toObject())->compartment();
    }

    size_t preBytes = cx->runtime->gcBytes;
    JS_CompartmentGC(cx, comp);

    char buf[256];
    JS_snprintf(buf, sizeof(buf), "before %lu, after %lu, break %08lx\n",
                (unsigned long)preBytes, (unsigned long)cx->runtime->gcBytes,
#ifdef HAVE_SBRK
                (unsigned long)sbrk(0)
#else
                0
#endif
                );
    *vp = STRING_TO_JSVAL(JS_NewStringCopyZ(cx, buf));
    return true;
}

static const struct ParamPair {
    const char      *name;
    JSGCParamKey    param;
} paramMap[] = {
    {"maxBytes",            JSGC_MAX_BYTES },
    {"maxMallocBytes",      JSGC_MAX_MALLOC_BYTES},
    {"gcStackpoolLifespan", JSGC_STACKPOOL_LIFESPAN},
    {"gcBytes",             JSGC_BYTES},
    {"gcNumber",            JSGC_NUMBER},
};

static JSBool
GCParameter(JSContext *cx, uintN argc, jsval *vp)
{
    JSString *str;
    if (argc == 0) {
        str = JS_ValueToString(cx, JSVAL_VOID);
        JS_ASSERT(str);
    } else {
        str = JS_ValueToString(cx, vp[2]);
        if (!str)
            return JS_FALSE;
        vp[2] = STRING_TO_JSVAL(str);
    }

    JSFlatString *flatStr = JS_FlattenString(cx, str);
    if (!flatStr)
        return JS_FALSE;

    size_t paramIndex = 0;
    for (;; paramIndex++) {
        if (paramIndex == ArrayLength(paramMap)) {
            JS_ReportError(cx,
                           "the first argument argument must be maxBytes, "
                           "maxMallocBytes, gcStackpoolLifespan, gcBytes or "
                           "gcNumber");
            return JS_FALSE;
        }
        if (JS_FlatStringEqualsAscii(flatStr, paramMap[paramIndex].name))
            break;
    }
    JSGCParamKey param = paramMap[paramIndex].param;

    if (argc == 1) {
        uint32 value = JS_GetGCParameter(cx->runtime, param);
        return JS_NewNumberValue(cx, value, &vp[0]);
    }

    if (param == JSGC_NUMBER ||
        param == JSGC_BYTES) {
        JS_ReportError(cx, "Attempt to change read-only parameter %s",
                       paramMap[paramIndex].name);
        return JS_FALSE;
    }

    uint32 value;
    if (!JS_ValueToECMAUint32(cx, vp[3], &value)) {
        JS_ReportError(cx,
                       "the second argument must be convertable to uint32 "
                       "with non-zero value");
        return JS_FALSE;
    }
    JS_SetGCParameter(cx->runtime, param, value);
    *vp = JSVAL_VOID;
    return JS_TRUE;
}

static JSBool
InternalConst(JSContext *cx, uintN argc, jsval *vp)
{
    if (argc != 1) {
        JS_ReportError(cx, "the function takes exactly one argument");
        return false;
    }

    JSString *str = JS_ValueToString(cx, vp[2]);
    if (!str)
        return false;
    JSFlatString *flat = JS_FlattenString(cx, str);
    if (!flat)
        return false;

    if (JS_FlatStringEqualsAscii(flat, "OBJECT_MARK_STACK_LENGTH")) {
        vp[0] = UINT_TO_JSVAL(js::OBJECT_MARK_STACK_SIZE / sizeof(JSObject *));
    } else {
        JS_ReportError(cx, "unknown const name");
        return false;
    }
    return true;
}

#ifdef JS_GC_ZEAL
static JSBool
GCZeal(JSContext *cx, uintN argc, jsval *vp)
{
    uint32 zeal, frequency = JS_DEFAULT_ZEAL_FREQ;
    JSBool compartment = JS_FALSE;

    if (argc > 3) {
        JS_ReportErrorNumber(cx, my_GetErrorMessage, NULL, JSSMSG_TOO_MANY_ARGS, "gczeal");
        return JS_FALSE;
    }
    if (!JS_ValueToECMAUint32(cx, argc < 1 ? JSVAL_VOID : vp[2], &zeal))
        return JS_FALSE;
    if (argc >= 2)
        if (!JS_ValueToECMAUint32(cx, vp[3], &frequency))
            return JS_FALSE;
    if (argc >= 3)
        compartment = js_ValueToBoolean(vp[3]);

    JS_SetGCZeal(cx, (uint8)zeal, frequency, compartment);
    *vp = JSVAL_VOID;
    return JS_TRUE;
}

static JSBool
ScheduleGC(JSContext *cx, uintN argc, jsval *vp)
{
    uint32 count;
    bool compartment = false;

    if (argc != 1 && argc != 2) {
        JS_ReportErrorNumber(cx, my_GetErrorMessage, NULL,
                             (argc < 1)
                             ? JSSMSG_NOT_ENOUGH_ARGS
                             : JSSMSG_TOO_MANY_ARGS,
                             "schedulegc");
        return JS_FALSE;
    }
    if (!JS_ValueToECMAUint32(cx, vp[2], &count))
        return JS_FALSE;
    if (argc == 2)
        compartment = js_ValueToBoolean(vp[3]);

    JS_ScheduleGC(cx, count, compartment);
    *vp = JSVAL_VOID;
    return JS_TRUE;
}
#endif /* JS_GC_ZEAL */

typedef struct JSCountHeapNode JSCountHeapNode;

struct JSCountHeapNode {
    void                *thing;
    JSGCTraceKind       kind;
    JSCountHeapNode     *next;
};

typedef struct JSCountHeapTracer {
    JSTracer            base;
    JSDHashTable        visited;
    JSBool              ok;
    JSCountHeapNode     *traceList;
    JSCountHeapNode     *recycleList;
} JSCountHeapTracer;

static void
CountHeapNotify(JSTracer *trc, void *thing, JSGCTraceKind kind)
{
    JSCountHeapTracer *countTracer;
    JSDHashEntryStub *entry;
    JSCountHeapNode *node;

    JS_ASSERT(trc->callback == CountHeapNotify);
    countTracer = (JSCountHeapTracer *)trc;
    if (!countTracer->ok)
        return;

    entry = (JSDHashEntryStub *)
            JS_DHashTableOperate(&countTracer->visited, thing, JS_DHASH_ADD);
    if (!entry) {
        JS_ReportOutOfMemory(trc->context);
        countTracer->ok = JS_FALSE;
        return;
    }
    if (entry->key)
        return;
    entry->key = thing;

    node = countTracer->recycleList;
    if (node) {
        countTracer->recycleList = node->next;
    } else {
        node = (JSCountHeapNode *) JS_malloc(trc->context, sizeof *node);
        if (!node) {
            countTracer->ok = JS_FALSE;
            return;
        }
    }
    node->thing = thing;
    node->kind = kind;
    node->next = countTracer->traceList;
    countTracer->traceList = node;
}

static const struct TraceKindPair {
    const char       *name;
    int32             kind;
} traceKindNames[] = {
    { "all",        -1                  },
    { "object",     JSTRACE_OBJECT      },
    { "string",     JSTRACE_STRING      },
#if JS_HAS_XML_SUPPORT
    { "xml",        JSTRACE_XML         },
#endif
};

static JSBool
CountHeap(JSContext *cx, uintN argc, jsval *vp)
{
    void* startThing;
    JSGCTraceKind startTraceKind;
    jsval v;
    int32 traceKind;
    JSString *str;
    JSCountHeapTracer countTracer;
    JSCountHeapNode *node;
    size_t counter;

    startThing = NULL;
    startTraceKind = JSTRACE_OBJECT;
    if (argc > 0) {
        v = JS_ARGV(cx, vp)[0];
        if (JSVAL_IS_TRACEABLE(v)) {
            startThing = JSVAL_TO_TRACEABLE(v);
            startTraceKind = JSVAL_TRACE_KIND(v);
        } else if (!JSVAL_IS_NULL(v)) {
            JS_ReportError(cx,
                           "the first argument is not null or a heap-allocated "
                           "thing");
            return JS_FALSE;
        }
    }

    traceKind = -1;
    if (argc > 1) {
        str = JS_ValueToString(cx, JS_ARGV(cx, vp)[1]);
        if (!str)
            return JS_FALSE;
        JSFlatString *flatStr = JS_FlattenString(cx, str);
        if (!flatStr)
            return JS_FALSE;
        for (size_t i = 0; ;) {
            if (JS_FlatStringEqualsAscii(flatStr, traceKindNames[i].name)) {
                traceKind = traceKindNames[i].kind;
                break;
            }
            if (++i == ArrayLength(traceKindNames)) {
                JSAutoByteString bytes(cx, str);
                if (!!bytes)
                    JS_ReportError(cx, "trace kind name '%s' is unknown", bytes.ptr());
                return JS_FALSE;
            }
        }
    }

    JS_TRACER_INIT(&countTracer.base, cx, CountHeapNotify);
    if (!JS_DHashTableInit(&countTracer.visited, JS_DHashGetStubOps(),
                           NULL, sizeof(JSDHashEntryStub),
                           JS_DHASH_DEFAULT_CAPACITY(100))) {
        JS_ReportOutOfMemory(cx);
        return JS_FALSE;
    }
    countTracer.ok = JS_TRUE;
    countTracer.traceList = NULL;
    countTracer.recycleList = NULL;

    if (!startThing) {
        JS_TraceRuntime(&countTracer.base);
    } else {
        JS_SET_TRACING_NAME(&countTracer.base, "root");
        JS_CallTracer(&countTracer.base, startThing, startTraceKind);
    }

    counter = 0;
    while ((node = countTracer.traceList) != NULL) {
        if (traceKind == -1 || node->kind == traceKind)
            counter++;
        countTracer.traceList = node->next;
        node->next = countTracer.recycleList;
        countTracer.recycleList = node;
        JS_TraceChildren(&countTracer.base, node->thing, node->kind);
    }
    while ((node = countTracer.recycleList) != NULL) {
        countTracer.recycleList = node->next;
        JS_free(cx, node);
    }
    JS_DHashTableFinish(&countTracer.visited);

    return countTracer.ok && JS_NewNumberValue(cx, (jsdouble) counter, vp);
}

static jsrefcount finalizeCount = 0;

static void
finalize_counter_finalize(JSContext *cx, JSObject *obj)
{
    JS_ATOMIC_INCREMENT(&finalizeCount);
}

static JSClass FinalizeCounterClass = {
    "FinalizeCounter", JSCLASS_IS_ANONYMOUS,
    JS_PropertyStub,       /* addProperty */
    JS_PropertyStub,       /* delProperty */
    JS_PropertyStub,       /* getProperty */
    JS_StrictPropertyStub, /* setProperty */
    JS_EnumerateStub,
    JS_ResolveStub,
    JS_ConvertStub,
    finalize_counter_finalize
};

static JSBool
MakeFinalizeObserver(JSContext *cx, uintN argc, jsval *vp)
{
    JSObject *obj = JS_NewObjectWithGivenProto(cx, &FinalizeCounterClass, NULL,
                                               JS_GetGlobalObject(cx));
    if (!obj)
        return false;
    *vp = OBJECT_TO_JSVAL(obj);
    return true;
}

static JSBool
FinalizeCount(JSContext *cx, uintN argc, jsval *vp)
{
    *vp = INT_TO_JSVAL(finalizeCount);
    return true;
}

static JSScript *
ValueToScript(JSContext *cx, jsval v, JSFunction **funp = NULL)
{
    JSScript *script = NULL;
    JSFunction *fun = NULL;

    if (!JSVAL_IS_PRIMITIVE(v)) {
        JSObject *obj = JSVAL_TO_OBJECT(v);
        JSClass *clasp = JS_GET_CLASS(cx, obj);

        if (clasp == Jsvalify(&GeneratorClass)) {
            JSGenerator *gen = (JSGenerator *) JS_GetPrivate(cx, obj);
            fun = gen->floatingFrame()->fun();
            script = fun->script();
        }
    }

    if (!script) {
        fun = JS_ValueToFunction(cx, v);
        if (!fun)
            return NULL;
        script = fun->maybeScript();
        if (!script) {
            JS_ReportErrorNumber(cx, my_GetErrorMessage, NULL,
                                 JSSMSG_SCRIPTS_ONLY);
        }
    }
    if (fun && funp)
        *funp = fun;

    return script;
}

static JSBool
SetDebug(JSContext *cx, uintN argc, jsval *vp)
{
    jsval *argv = JS_ARGV(cx, vp);
    if (argc == 0 || !JSVAL_IS_BOOLEAN(argv[0])) {
        JS_ReportErrorNumber(cx, my_GetErrorMessage, NULL,
                             JSSMSG_NOT_ENOUGH_ARGS, "setDebug");
        return JS_FALSE;
    }

    /*
     * Debug mode can only be set when there is no JS code executing on the
     * stack. Unfortunately, that currently means that this call will fail
     * unless debug mode is already set to what you're trying to set it to.
     * In the future, this restriction may be lifted.
     */

    JSBool ok = JS_SetDebugMode(cx, JSVAL_TO_BOOLEAN(argv[0]));
    if (ok)
        JS_SET_RVAL(cx, vp, JSVAL_TRUE);
    return ok;
}

static JSBool
GetTrapArgs(JSContext *cx, uintN argc, jsval *argv, JSScript **scriptp,
            int32 *ip)
{
    jsval v;
    uintN intarg;
    JSScript *script;

    *scriptp = JS_GetFrameScript(cx, JS_GetScriptedCaller(cx, NULL));
    *ip = 0;
    if (argc != 0) {
        v = argv[0];
        intarg = 0;
        if (!JSVAL_IS_PRIMITIVE(v) &&
            JS_GET_CLASS(cx, JSVAL_TO_OBJECT(v)) == Jsvalify(&FunctionClass)) {
            script = ValueToScript(cx, v);
            if (!script)
                return JS_FALSE;
            *scriptp = script;
            intarg++;
        }
        if (argc > intarg) {
            if (!JS_ValueToInt32(cx, argv[intarg], ip))
                return JS_FALSE;
        }
    }
    return JS_TRUE;
}

static JSTrapStatus
TrapHandler(JSContext *cx, JSScript *, jsbytecode *pc, jsval *rval,
            jsval closure)
{
    JSString *str = JSVAL_TO_STRING(closure);
    JSStackFrame *caller = JS_GetScriptedCaller(cx, NULL);
    JSScript *script = JS_GetFrameScript(cx, caller);

    size_t length;
    const jschar *chars = JS_GetStringCharsAndLength(cx, str, &length);
    if (!chars)
        return JSTRAP_ERROR;

    if (!JS_EvaluateUCInStackFrame(cx, caller, chars, length,
                                   script->filename,
                                   script->lineno,
                                   rval)) {
        return JSTRAP_ERROR;
    }
    if (!JSVAL_IS_VOID(*rval))
        return JSTRAP_RETURN;
    return JSTRAP_CONTINUE;
}

static JSBool
Trap(JSContext *cx, uintN argc, jsval *vp)
{
    JSString *str;
    JSScript *script;
    int32 i;

    jsval *argv = JS_ARGV(cx, vp);
    if (argc == 0) {
        JS_ReportErrorNumber(cx, my_GetErrorMessage, NULL, JSSMSG_TRAP_USAGE);
        return JS_FALSE;
    }
    argc--;
    str = JS_ValueToString(cx, argv[argc]);
    if (!str)
        return JS_FALSE;
    argv[argc] = STRING_TO_JSVAL(str);
    if (!GetTrapArgs(cx, argc, argv, &script, &i))
        return JS_FALSE;
    if (uint32(i) >= script->length) {
        JS_ReportErrorNumber(cx, my_GetErrorMessage, NULL, JSSMSG_TRAP_USAGE);
        return JS_FALSE;
    }
    JS_SET_RVAL(cx, vp, JSVAL_VOID);
    return JS_SetTrap(cx, script, script->code + i, TrapHandler, STRING_TO_JSVAL(str));
}

static JSBool
Untrap(JSContext *cx, uintN argc, jsval *vp)
{
    JSScript *script;
    int32 i;

    if (!GetTrapArgs(cx, argc, JS_ARGV(cx, vp), &script, &i))
        return JS_FALSE;
    JS_ClearTrap(cx, script, script->code + i, NULL, NULL);
    JS_SET_RVAL(cx, vp, JSVAL_VOID);
    return JS_TRUE;
}

static JSTrapStatus
DebuggerAndThrowHandler(JSContext *cx, JSScript *script, jsbytecode *pc, jsval *rval,
                        void *closure)
{
    return TrapHandler(cx, script, pc, rval, STRING_TO_JSVAL((JSString *)closure));
}

static JSBool
SetDebuggerHandler(JSContext *cx, uintN argc, jsval *vp)
{
    JSString *str;
    if (argc == 0) {
        JS_ReportErrorNumber(cx, my_GetErrorMessage, NULL,
                             JSSMSG_NOT_ENOUGH_ARGS, "setDebuggerHandler");
        return JS_FALSE;
    }

    str = JS_ValueToString(cx, JS_ARGV(cx, vp)[0]);
    if (!str)
        return JS_FALSE;

    JS_SetDebuggerHandler(cx->runtime, DebuggerAndThrowHandler, str);
    JS_SET_RVAL(cx, vp, JSVAL_VOID);
    return JS_TRUE;
}

static JSBool
SetThrowHook(JSContext *cx, uintN argc, jsval *vp)
{
    JSString *str;
    if (argc == 0) {
        JS_ReportErrorNumber(cx, my_GetErrorMessage, NULL,
                             JSSMSG_NOT_ENOUGH_ARGS, "setThrowHook");
        return JS_FALSE;
    }

    str = JS_ValueToString(cx, JS_ARGV(cx, vp)[0]);
    if (!str)
        return JS_FALSE;

    JS_SetThrowHook(cx->runtime, DebuggerAndThrowHandler, str);
    JS_SET_RVAL(cx, vp, JSVAL_VOID);
    return JS_TRUE;
}

static JSBool
LineToPC(JSContext *cx, uintN argc, jsval *vp)
{
    JSScript *script;
    int32 i;
    uintN lineno;
    jsbytecode *pc;

    if (argc == 0) {
        JS_ReportErrorNumber(cx, my_GetErrorMessage, NULL, JSSMSG_LINE2PC_USAGE);
        return JS_FALSE;
    }
    script = JS_GetFrameScript(cx, JS_GetScriptedCaller(cx, NULL));
    if (!GetTrapArgs(cx, argc, JS_ARGV(cx, vp), &script, &i))
        return JS_FALSE;
    lineno = (i == 0) ? script->lineno : (uintN)i;
    pc = JS_LineNumberToPC(cx, script, lineno);
    if (!pc)
        return JS_FALSE;
    *vp = INT_TO_JSVAL(pc - script->code);
    return JS_TRUE;
}

static JSBool
PCToLine(JSContext *cx, uintN argc, jsval *vp)
{
    JSScript *script;
    int32 i;
    uintN lineno;

    if (!GetTrapArgs(cx, argc, JS_ARGV(cx, vp), &script, &i))
        return JS_FALSE;
    lineno = JS_PCToLineNumber(cx, script, script->code + i);
    if (!lineno)
        return JS_FALSE;
    *vp = INT_TO_JSVAL(lineno);
    return JS_TRUE;
}

#ifdef DEBUG

static void
UpdateSwitchTableBounds(JSContext *cx, JSScript *script, uintN offset,
                        uintN *start, uintN *end)
{
    jsbytecode *pc;
    JSOp op;
    ptrdiff_t jmplen;
    jsint low, high, n;

    pc = script->code + offset;
    op = js_GetOpcode(cx, script, pc);
    switch (op) {
      case JSOP_TABLESWITCHX:
        jmplen = JUMPX_OFFSET_LEN;
        goto jump_table;
      case JSOP_TABLESWITCH:
        jmplen = JUMP_OFFSET_LEN;
      jump_table:
        pc += jmplen;
        low = GET_JUMP_OFFSET(pc);
        pc += JUMP_OFFSET_LEN;
        high = GET_JUMP_OFFSET(pc);
        pc += JUMP_OFFSET_LEN;
        n = high - low + 1;
        break;

      case JSOP_LOOKUPSWITCHX:
        jmplen = JUMPX_OFFSET_LEN;
        goto lookup_table;
      case JSOP_LOOKUPSWITCH:
        jmplen = JUMP_OFFSET_LEN;
      lookup_table:
        pc += jmplen;
        n = GET_INDEX(pc);
        pc += INDEX_LEN;
        jmplen += JUMP_OFFSET_LEN;
        break;

      default:
        /* [condswitch] switch does not have any jump or lookup tables. */
        JS_ASSERT(op == JSOP_CONDSWITCH);
        return;
    }

    *start = (uintN)(pc - script->code);
    *end = *start + (uintN)(n * jmplen);
}

static void
SrcNotes(JSContext *cx, JSScript *script, Sprinter *sp)
{
    Sprint(sp, "\nSource notes:\n");
    Sprint(sp, "%4s  %4s %5s %6s %-8s %s\n",
           "ofs", "line", "pc", "delta", "desc", "args");
    Sprint(sp, "---- ---- ----- ------ -------- ------\n");
    uintN offset = 0;
    uintN lineno = script->lineno;
    jssrcnote *notes = script->notes();
    uintN switchTableEnd = 0, switchTableStart = 0;
    for (jssrcnote *sn = notes; !SN_IS_TERMINATOR(sn); sn = SN_NEXT(sn)) {
        uintN delta = SN_DELTA(sn);
        offset += delta;
        SrcNoteType type = (SrcNoteType) SN_TYPE(sn);
        const char *name = js_SrcNoteSpec[type].name;
        if (type == SRC_LABEL) {
            /* Check if the source note is for a switch case. */
            if (switchTableStart <= offset && offset < switchTableEnd) {
                name = "case";
            } else {
                JS_ASSERT(js_GetOpcode(cx, script, script->code + offset) == JSOP_NOP);
            }
        }
        Sprint(sp, "%3u: %4u %5u [%4u] %-8s", uintN(sn - notes), lineno, offset, delta, name);
        switch (type) {
          case SRC_SETLINE:
            lineno = js_GetSrcNoteOffset(sn, 0);
            Sprint(sp, " lineno %u", lineno);
            break;
          case SRC_NEWLINE:
            ++lineno;
            break;
          case SRC_FOR:
            Sprint(sp, " cond %u update %u tail %u",
                   uintN(js_GetSrcNoteOffset(sn, 0)),
                   uintN(js_GetSrcNoteOffset(sn, 1)),
                   uintN(js_GetSrcNoteOffset(sn, 2)));
            break;
          case SRC_IF_ELSE:
            Sprint(sp, " else %u elseif %u",
                   uintN(js_GetSrcNoteOffset(sn, 0)),
                   uintN(js_GetSrcNoteOffset(sn, 1)));
            break;
          case SRC_COND:
          case SRC_WHILE:
          case SRC_PCBASE:
          case SRC_PCDELTA:
          case SRC_DECL:
          case SRC_BRACE:
            Sprint(sp, " offset %u", uintN(js_GetSrcNoteOffset(sn, 0)));
            break;
          case SRC_LABEL:
          case SRC_LABELBRACE:
          case SRC_BREAK2LABEL:
          case SRC_CONT2LABEL: {
            uint32 index = js_GetSrcNoteOffset(sn, 0);
            JSAtom *atom = script->getAtom(index);
            Sprint(sp, " atom %u (", index);
            size_t len = PutEscapedString(NULL, 0, atom, '\0');
            if (char *buf = SprintReserveAmount(sp, len)) {
                PutEscapedString(buf, len, atom, 0);
                buf[len] = '\0';
            }
            Sprint(sp, ")");
            break;
          }
          case SRC_FUNCDEF: {
            uint32 index = js_GetSrcNoteOffset(sn, 0);
            JSObject *obj = script->getObject(index);
<<<<<<< HEAD
            JSFunction *fun = obj->toFunction();
            str = JS_DecompileFunction(cx, fun, JS_DONT_PRETTY_PRINT);
=======
            JSFunction *fun = (JSFunction *) JS_GetPrivate(cx, obj);
            JSString *str = JS_DecompileFunction(cx, fun, JS_DONT_PRETTY_PRINT);
>>>>>>> a797021a
            JSAutoByteString bytes;
            if (!str || !bytes.encode(cx, str))
                ReportException(cx);
            Sprint(sp, " function %u (%s)", index, !!bytes ? bytes.ptr() : "N/A");
            break;
          }
          case SRC_SWITCH: {
            JSOp op = js_GetOpcode(cx, script, script->code + offset);
            if (op == JSOP_GOTO || op == JSOP_GOTOX)
                break;
            Sprint(sp, " length %u", uintN(js_GetSrcNoteOffset(sn, 0)));
            uintN caseOff = (uintN) js_GetSrcNoteOffset(sn, 1);
            if (caseOff)
                Sprint(sp, " first case offset %u", caseOff);
            UpdateSwitchTableBounds(cx, script, offset,
                                    &switchTableStart, &switchTableEnd);
            break;
          }
          case SRC_CATCH:
            delta = (uintN) js_GetSrcNoteOffset(sn, 0);
            if (delta) {
                if (script->main()[offset] == JSOP_LEAVEBLOCK)
                    Sprint(sp, " stack depth %u", delta);
                else
                    Sprint(sp, " guard delta %u", delta);
            }
            break;
          default:;
        }
        Sprint(sp, "\n");
    }
}

static JSBool
Notes(JSContext *cx, uintN argc, jsval *vp)
{
    LifoAllocScope las(&cx->tempLifoAlloc());
    Sprinter sprinter;
    INIT_SPRINTER(cx, &sprinter, &cx->tempLifoAlloc(), 0);

    jsval *argv = JS_ARGV(cx, vp);
    for (uintN i = 0; i < argc; i++) {
        JSScript *script = ValueToScript(cx, argv[i]);
        if (!script)
            continue;

        SrcNotes(cx, script, &sprinter);
    }

    JSString *str = JS_NewStringCopyZ(cx, sprinter.base);
    if (!str)
        return JS_FALSE;
    JS_SET_RVAL(cx, vp, STRING_TO_JSVAL(str));
    return JS_TRUE;
}

JS_STATIC_ASSERT(JSTRY_CATCH == 0);
JS_STATIC_ASSERT(JSTRY_FINALLY == 1);
JS_STATIC_ASSERT(JSTRY_ITER == 2);

static const char* const TryNoteNames[] = { "catch", "finally", "iter" };

static JSBool
TryNotes(JSContext *cx, JSScript *script, Sprinter *sp)
{
    JSTryNote *tn, *tnlimit;

    if (!JSScript::isValidOffset(script->trynotesOffset))
        return JS_TRUE;

    tn = script->trynotes()->vector;
    tnlimit = tn + script->trynotes()->length;
    Sprint(sp, "\nException table:\nkind      stack    start      end\n");
    do {
        JS_ASSERT(tn->kind < ArrayLength(TryNoteNames));
        Sprint(sp, " %-7s %6u %8u %8u\n",
               TryNoteNames[tn->kind], tn->stackDepth,
               tn->start, tn->start + tn->length);
    } while (++tn != tnlimit);
    return JS_TRUE;
}

static bool
DisassembleScript(JSContext *cx, JSScript *script, JSFunction *fun, bool lines, bool recursive,
                  Sprinter *sp)
{
    if (fun && (fun->flags & ~7U)) {
        uint16 flags = fun->flags;
        Sprint(sp, "flags:");
        
#define SHOW_FLAG(flag) if (flags & JSFUN_##flag) Sprint(sp, " " #flag);
        
        SHOW_FLAG(LAMBDA);
        SHOW_FLAG(HEAVYWEIGHT);
        SHOW_FLAG(EXPR_CLOSURE);
        SHOW_FLAG(TRCINFO);
        
#undef SHOW_FLAG
        
        if (fun->isNullClosure())
            Sprint(sp, " NULL_CLOSURE");
        else if (fun->isFlatClosure())
            Sprint(sp, " FLAT_CLOSURE");
        
        JSScript *script = fun->script();
        if (script->bindings.hasUpvars()) {
            Sprint(sp, "\nupvars: {\n");
            
            Vector<JSAtom *> localNames(cx);
            if (!script->bindings.getLocalNameArray(cx, &localNames))
                return false;
            
            JSUpvarArray *uva = script->upvars();
            uintN upvar_base = script->bindings.countArgsAndVars();
            
            for (uint32 i = 0, n = uva->length; i < n; i++) {
                JSAtom *atom = localNames[upvar_base + i];
                UpvarCookie cookie = uva->vector[i];
                JSAutoByteString printable;
                if (js_AtomToPrintableString(cx, atom, &printable)) {
                    Sprint(sp, "  %s: {skip:%u, slot:%u},\n",
                           printable.ptr(), cookie.level(), cookie.slot());
                }
            }
            
            Sprint(sp, "}");
        }
        Sprint(sp, "\n");
    }

    if (!js_Disassemble(cx, script, lines, sp))
        return false;
    SrcNotes(cx, script, sp);
    TryNotes(cx, script, sp);

    if (recursive && JSScript::isValidOffset(script->objectsOffset)) {
        JSObjectArray *objects = script->objects();
        for (uintN i = 0; i != objects->length; ++i) {
            JSObject *obj = objects->vector[i];
            if (obj->isFunction()) {
                Sprint(sp, "\n");
                JSFunction *fun = obj->toFunction();
                JSScript *nested = fun->maybeScript();
                if (!DisassembleScript(cx, nested, fun, lines, recursive, sp))
                    return false;
            }
        }
    }
    return true;
}

namespace {

struct DisassembleOptionParser {
    uintN   argc;
    jsval   *argv;
    bool    lines;
    bool    recursive;

    DisassembleOptionParser(uintN argc, jsval *argv)
      : argc(argc), argv(argv), lines(false), recursive(false) {}

    bool parse(JSContext *cx) {
        /* Read options off early arguments */
        while (argc > 0 && JSVAL_IS_STRING(argv[0])) {
            JSString *str = JSVAL_TO_STRING(argv[0]);
            JSFlatString *flatStr = JS_FlattenString(cx, str);
            if (!flatStr)
                return false;
            if (JS_FlatStringEqualsAscii(flatStr, "-l"))
                lines = true;
            else if (JS_FlatStringEqualsAscii(flatStr, "-r"))
                recursive = true;
            else
                break;
            argv++, argc--;
        }
        return true;
    }
};

} /* anonymous namespace */

static JSBool
DisassembleToString(JSContext *cx, uintN argc, jsval *vp)
{
    DisassembleOptionParser p(argc, JS_ARGV(cx, vp));
    if (!p.parse(cx))
        return false;

    LifoAllocScope las(&cx->tempLifoAlloc());
    Sprinter sprinter;
    INIT_SPRINTER(cx, &sprinter, &cx->tempLifoAlloc(), 0);
    Sprinter *sp = &sprinter;

    bool ok = true;
    if (p.argc == 0) {
        /* Without arguments, disassemble the current script. */
        if (JSStackFrame *frame = JS_GetScriptedCaller(cx, NULL)) {
            JSScript *script = JS_GetFrameScript(cx, frame);
            if (js_Disassemble(cx, script, p.lines, sp)) {
                SrcNotes(cx, script, sp);
                TryNotes(cx, script, sp);
            } else {
                ok = false;
            }
        }
    } else {
        for (uintN i = 0; i < p.argc; i++) {
            JSFunction *fun;
            JSScript *script = ValueToScript(cx, p.argv[i], &fun);
            ok = ok && script && DisassembleScript(cx, script, fun, p.lines, p.recursive, sp);
        }
    }

    JSString *str = ok ? JS_NewStringCopyZ(cx, sprinter.base) : NULL;
    if (!str)
        return false;
    JS_SET_RVAL(cx, vp, STRING_TO_JSVAL(str));
    return true;
}

static JSBool
Disassemble(JSContext *cx, uintN argc, jsval *vp)
{
    DisassembleOptionParser p(argc, JS_ARGV(cx, vp));
    if (!p.parse(cx))
        return false;

    LifoAllocScope las(&cx->tempLifoAlloc());
    Sprinter sprinter;
    INIT_SPRINTER(cx, &sprinter, &cx->tempLifoAlloc(), 0);
    Sprinter *sp = &sprinter;

    bool ok = true;
    if (p.argc == 0) {
        /* Without arguments, disassemble the current script. */
        if (JSStackFrame *frame = JS_GetScriptedCaller(cx, NULL)) {
            JSScript *script = JS_GetFrameScript(cx, frame);
            if (js_Disassemble(cx, script, p.lines, sp)) {
                SrcNotes(cx, script, sp);
                TryNotes(cx, script, sp);
            } else {
                ok = false;
            }
        }
    } else {
        for (uintN i = 0; i < p.argc; i++) {
            JSFunction *fun;
            JSScript *script = ValueToScript(cx, p.argv[i], &fun);
            ok = ok && script && DisassembleScript(cx, script, fun, p.lines, p.recursive, sp);
        }
    }

    if (ok)
        fprintf(stdout, "%s\n", sprinter.base);
    JS_SET_RVAL(cx, vp, JSVAL_VOID);
    return ok;
}

static JSBool
DisassFile(JSContext *cx, uintN argc, jsval *vp)
{
    /* Support extra options at the start, just like Dissassemble. */
    DisassembleOptionParser p(argc, JS_ARGV(cx, vp));
    if (!p.parse(cx))
        return false;
    
    if (!p.argc) {
        JS_SET_RVAL(cx, vp, JSVAL_VOID);
        return JS_TRUE;
    }

    JSObject *thisobj = JS_THIS_OBJECT(cx, vp);
    if (!thisobj)
        return JS_FALSE;

    JSString *str = JS_ValueToString(cx, p.argv[0]);
    if (!str)
        return JS_FALSE;
    JSAutoByteString filename(cx, str);
    if (!filename)
        return JS_FALSE;

    uint32 oldopts = JS_GetOptions(cx);
    JS_SetOptions(cx, oldopts | JSOPTION_COMPILE_N_GO | JSOPTION_NO_SCRIPT_RVAL);
    JSScript *script = JS_CompileFile(cx, thisobj, filename.ptr());
    JS_SetOptions(cx, oldopts);
    if (!script)
        return false;

    LifoAllocScope las(&cx->tempLifoAlloc());
    Sprinter sprinter;
    INIT_SPRINTER(cx, &sprinter, &cx->tempLifoAlloc(), 0);
    bool ok = DisassembleScript(cx, script, NULL, p.lines, p.recursive, &sprinter);
    if (ok)
        fprintf(stdout, "%s\n", sprinter.base);
    if (!ok)
        return false;
    
    JS_SET_RVAL(cx, vp, JSVAL_VOID);
    return true;
}

static JSBool
DisassWithSrc(JSContext *cx, uintN argc, jsval *vp)
{
#define LINE_BUF_LEN 512
    uintN i, len, line1, line2, bupline;
    JSScript *script;
    FILE *file;
    char linebuf[LINE_BUF_LEN];
    jsbytecode *pc, *end;
    JSBool ok;
    static char sep[] = ";-------------------------";

    ok = JS_TRUE;
    jsval *argv = JS_ARGV(cx, vp);
    for (i = 0; ok && i < argc; i++) {
        script = ValueToScript(cx, argv[i]);
        if (!script)
           return JS_FALSE;

        if (!script->filename) {
            JS_ReportErrorNumber(cx, my_GetErrorMessage, NULL,
                                 JSSMSG_FILE_SCRIPTS_ONLY);
            return JS_FALSE;
        }

        file = fopen(script->filename, "r");
        if (!file) {
            JS_ReportErrorNumber(cx, my_GetErrorMessage, NULL,
                                 JSSMSG_CANT_OPEN, script->filename,
                                 strerror(errno));
            return JS_FALSE;
        }

        pc = script->code;
        end = pc + script->length;

        LifoAllocScope las(&cx->tempLifoAlloc());
        Sprinter sprinter;
        Sprinter *sp = &sprinter;
        INIT_SPRINTER(cx, sp, &cx->tempLifoAlloc(), 0);

        /* burn the leading lines */
        line2 = JS_PCToLineNumber(cx, script, pc);
        for (line1 = 0; line1 < line2 - 1; line1++) {
            char *tmp = fgets(linebuf, LINE_BUF_LEN, file);
            if (!tmp) {
                JS_ReportError(cx, "failed to read %s fully", script->filename);
                ok = JS_FALSE;
                goto bail;
            }
        }

        bupline = 0;
        while (pc < end) {
            line2 = JS_PCToLineNumber(cx, script, pc);

            if (line2 < line1) {
                if (bupline != line2) {
                    bupline = line2;
                    Sprint(sp, "%s %3u: BACKUP\n", sep, line2);
                }
            } else {
                if (bupline && line1 == line2)
                    Sprint(sp, "%s %3u: RESTORE\n", sep, line2);
                bupline = 0;
                while (line1 < line2) {
                    if (!fgets(linebuf, LINE_BUF_LEN, file)) {
                        JS_ReportErrorNumber(cx, my_GetErrorMessage, NULL,
                                             JSSMSG_UNEXPECTED_EOF,
                                             script->filename);
                        ok = JS_FALSE;
                        goto bail;
                    }
                    line1++;
                    Sprint(sp, "%s %3u: %s", sep, line1, linebuf);
                }
            }

            len = js_Disassemble1(cx, script, pc, pc - script->code, JS_TRUE, sp);
            if (!len) {
                ok = JS_FALSE;
                goto bail;
            }
            pc += len;
        }

      bail:
        fclose(file);
    }
    JS_SET_RVAL(cx, vp, JSVAL_VOID);
    return ok;
#undef LINE_BUF_LEN
}

static void
DumpScope(JSContext *cx, JSObject *obj, FILE *fp)
{
    uintN i = 0;
    for (JSScopeProperty *sprop = NULL; JS_PropertyIterator(obj, &sprop);) {
        fprintf(fp, "%3u %p ", i++, (void *) sprop);
        ((Shape *) sprop)->dump(cx, fp);
    }
}

static JSBool
DumpStats(JSContext *cx, uintN argc, jsval *vp)
{
    uintN i;
    JSString *str;
    jsid id;
    JSObject *obj2;
    JSProperty *prop;
    Value value;

    jsval *argv = JS_ARGV(cx, vp);
    for (i = 0; i < argc; i++) {
        str = JS_ValueToString(cx, argv[i]);
        if (!str)
            return JS_FALSE;
        argv[i] = STRING_TO_JSVAL(str);
        JSFlatString *flatStr = JS_FlattenString(cx, str);
        if (!flatStr)
            return JS_FALSE;
        if (JS_FlatStringEqualsAscii(flatStr, "atom")) {
            js_DumpAtoms(cx, gOutFile);
        } else if (JS_FlatStringEqualsAscii(flatStr, "global")) {
            DumpScope(cx, cx->globalObject, stdout);
        } else {
            if (!JS_ValueToId(cx, STRING_TO_JSVAL(str), &id))
                return JS_FALSE;
            JSObject *obj;
            if (!js_FindProperty(cx, id, false, &obj, &obj2, &prop))
                return JS_FALSE;
            if (prop) {
                if (!obj->getGeneric(cx, id, &value))
                    return JS_FALSE;
            }
            if (!prop || !value.isObjectOrNull()) {
                fputs("js: invalid stats argument ", gErrFile);
                JS_FileEscapedString(gErrFile, str, 0);
                putc('\n', gErrFile);
                continue;
            }
            obj = value.toObjectOrNull();
            if (obj)
                DumpScope(cx, obj, stdout);
        }
    }
    JS_SET_RVAL(cx, vp, JSVAL_VOID);
    return JS_TRUE;
}

static JSBool
DumpHeap(JSContext *cx, uintN argc, jsval *vp)
{
    jsval v;
    void* startThing;
    JSGCTraceKind startTraceKind;
    const char *badTraceArg;
    void *thingToFind;
    size_t maxDepth;
    void *thingToIgnore;
    FILE *dumpFile;
    JSBool ok;

    const char *fileName = NULL;
    JSAutoByteString fileNameBytes;
    if (argc > 0) {
        v = JS_ARGV(cx, vp)[0];
        if (!JSVAL_IS_NULL(v)) {
            JSString *str;

            str = JS_ValueToString(cx, v);
            if (!str)
                return JS_FALSE;
            JS_ARGV(cx, vp)[0] = STRING_TO_JSVAL(str);
            if (!fileNameBytes.encode(cx, str))
                return JS_FALSE;
            fileName = fileNameBytes.ptr();
        }
    }

    startThing = NULL;
    startTraceKind = JSTRACE_OBJECT;
    if (argc > 1) {
        v = JS_ARGV(cx, vp)[1];
        if (JSVAL_IS_TRACEABLE(v)) {
            startThing = JSVAL_TO_TRACEABLE(v);
            startTraceKind = JSVAL_TRACE_KIND(v);
        } else if (!JSVAL_IS_NULL(v)) {
            badTraceArg = "start";
            goto not_traceable_arg;
        }
    }

    thingToFind = NULL;
    if (argc > 2) {
        v = JS_ARGV(cx, vp)[2];
        if (JSVAL_IS_TRACEABLE(v)) {
            thingToFind = JSVAL_TO_TRACEABLE(v);
        } else if (!JSVAL_IS_NULL(v)) {
            badTraceArg = "toFind";
            goto not_traceable_arg;
        }
    }

    maxDepth = (size_t)-1;
    if (argc > 3) {
        v = JS_ARGV(cx, vp)[3];
        if (!JSVAL_IS_NULL(v)) {
            uint32 depth;

            if (!JS_ValueToECMAUint32(cx, v, &depth))
                return JS_FALSE;
            maxDepth = depth;
        }
    }

    thingToIgnore = NULL;
    if (argc > 4) {
        v = JS_ARGV(cx, vp)[4];
        if (JSVAL_IS_TRACEABLE(v)) {
            thingToIgnore = JSVAL_TO_TRACEABLE(v);
        } else if (!JSVAL_IS_NULL(v)) {
            badTraceArg = "toIgnore";
            goto not_traceable_arg;
        }
    }

    if (!fileName) {
        dumpFile = stdout;
    } else {
        dumpFile = fopen(fileName, "w");
        if (!dumpFile) {
            JS_ReportError(cx, "can't open %s: %s", fileName, strerror(errno));
            return JS_FALSE;
        }
    }

    ok = JS_DumpHeap(cx, dumpFile, startThing, startTraceKind, thingToFind,
                     maxDepth, thingToIgnore);
    if (dumpFile != stdout)
        fclose(dumpFile);
    JS_SET_RVAL(cx, vp, JSVAL_VOID);
    return ok;

  not_traceable_arg:
    JS_ReportError(cx, "argument '%s' is not null or a heap-allocated thing",
                   badTraceArg);
    return JS_FALSE;
}

JSBool
DumpObject(JSContext *cx, uintN argc, jsval *vp)
{
    JSObject *arg0 = NULL;
    if (!JS_ConvertArguments(cx, argc, JS_ARGV(cx, vp), "o", &arg0))
        return JS_FALSE;

    js_DumpObject(arg0);

    JS_SET_RVAL(cx, vp, JSVAL_VOID);
    return JS_TRUE;
}

#endif /* DEBUG */

/*
 * This shell function is temporary (used by testStackIter.js) and should be
 * removed once JSD2 lands wholly subsumes the functionality here.
 */
JSBool
DumpStack(JSContext *cx, uintN argc, Value *vp)
{
    JSObject *arr = JS_NewArrayObject(cx, 0, NULL);
    if (!arr)
        return false;

    JSString *evalStr = JS_NewStringCopyZ(cx, "eval-code");
    if (!evalStr)
        return false;

    JSString *globalStr = JS_NewStringCopyZ(cx, "global-code");
    if (!globalStr)
        return false;

    StackIter iter(cx);
    JS_ASSERT(iter.nativeArgs().callee().toFunction()->native() == DumpStack);
    ++iter;

    uint32 index = 0;
    for (; !iter.done(); ++index, ++iter) {
        Value v;
        if (iter.isScript()) {
            if (iter.fp()->isNonEvalFunctionFrame()) {
                if (!iter.fp()->getValidCalleeObject(cx, &v))
                    return false;
            } else if (iter.fp()->isEvalFrame()) {
                v = StringValue(evalStr);
            } else {
                v = StringValue(globalStr);
            }
        } else {
            v = iter.nativeArgs().calleev();
        }
        if (!JS_SetElement(cx, arr, index, &v))
            return false;
    }

    JS_SET_RVAL(cx, vp, ObjectValue(*arr));
    return true;
}

#ifdef TEST_CVTARGS
#include <ctype.h>

static const char *
EscapeWideString(jschar *w)
{
    static char enuf[80];
    static char hex[] = "0123456789abcdef";
    jschar u;
    unsigned char b, c;
    int i, j;

    if (!w)
        return "";
    for (i = j = 0; i < sizeof enuf - 1; i++, j++) {
        u = w[j];
        if (u == 0)
            break;
        b = (unsigned char)(u >> 8);
        c = (unsigned char)(u);
        if (b) {
            if (i >= sizeof enuf - 6)
                break;
            enuf[i++] = '\\';
            enuf[i++] = 'u';
            enuf[i++] = hex[b >> 4];
            enuf[i++] = hex[b & 15];
            enuf[i++] = hex[c >> 4];
            enuf[i] = hex[c & 15];
        } else if (!isprint(c)) {
            if (i >= sizeof enuf - 4)
                break;
            enuf[i++] = '\\';
            enuf[i++] = 'x';
            enuf[i++] = hex[c >> 4];
            enuf[i] = hex[c & 15];
        } else {
            enuf[i] = (char)c;
        }
    }
    enuf[i] = 0;
    return enuf;
}

#include <stdarg.h>

static JSBool
ZZ_formatter(JSContext *cx, const char *format, JSBool fromJS, jsval **vpp,
             va_list *app)
{
    jsval *vp;
    va_list ap;
    jsdouble re, im;

    printf("entering ZZ_formatter");
    vp = *vpp;
    ap = *app;
    if (fromJS) {
        if (!JS_ValueToNumber(cx, vp[0], &re))
            return JS_FALSE;
        if (!JS_ValueToNumber(cx, vp[1], &im))
            return JS_FALSE;
        *va_arg(ap, jsdouble *) = re;
        *va_arg(ap, jsdouble *) = im;
    } else {
        re = va_arg(ap, jsdouble);
        im = va_arg(ap, jsdouble);
        if (!JS_NewNumberValue(cx, re, &vp[0]))
            return JS_FALSE;
        if (!JS_NewNumberValue(cx, im, &vp[1]))
            return JS_FALSE;
    }
    *vpp = vp + 2;
    *app = ap;
    printf("leaving ZZ_formatter");
    return JS_TRUE;
}

static JSBool
ConvertArgs(JSContext *cx, uintN argc, jsval *vp)
{
    JSBool b = JS_FALSE;
    jschar c = 0;
    int32 i = 0, j = 0;
    uint32 u = 0;
    jsdouble d = 0, I = 0, re = 0, im = 0;
    JSString *str = NULL;
    jschar *w = NULL;
    JSObject *obj2 = NULL;
    JSFunction *fun = NULL;
    jsval v = JSVAL_VOID;
    JSBool ok;

    if (!JS_AddArgumentFormatter(cx, "ZZ", ZZ_formatter))
        return JS_FALSE;
    ok = JS_ConvertArguments(cx, argc, JS_ARGV(cx, vp), "b/ciujdISWofvZZ*",
                             &b, &c, &i, &u, &j, &d, &I, &str, &w, &obj2,
                             &fun, &v, &re, &im);
    JS_RemoveArgumentFormatter(cx, "ZZ");
    if (!ok)
        return JS_FALSE;
    fprintf(gOutFile,
            "b %u, c %x (%c), i %ld, u %lu, j %ld\n",
            b, c, (char)c, i, u, j);
    ToString obj2string(cx, obj2);
    ToString valueString(cx, v);
    JSAutoByteString strBytes;
    if (str)
        strBytes.encode(cx, str);
    JSString *tmpstr = JS_DecompileFunction(cx, fun, 4);
    JSAutoByteString func;
    if (!tmpstr || !func.encode(cx, tmpstr));
        ReportException(cx);
    fprintf(gOutFile,
            "d %g, I %g, S %s, W %s, obj %s, fun %s\n"
            "v %s, re %g, im %g\n",
            d, I, !!strBytes ? strBytes.ptr() : "", EscapeWideString(w),
            obj2string.getBytes(),
            fun ? (!!func ? func.ptr() : "error decompiling fun") : "",
            valueString.getBytes(), re, im);
    JS_SET_RVAL(cx, vp, JSVAL_VOID);
    return JS_TRUE;
}
#endif

static JSBool
BuildDate(JSContext *cx, uintN argc, jsval *vp)
{
    char version[20] = "\n";
#if JS_VERSION < 150
    sprintf(version, " for version %d\n", JS_VERSION);
#endif
    fprintf(gOutFile, "built on %s at %s%s", __DATE__, __TIME__, version);
    *vp = JSVAL_VOID;
    return JS_TRUE;
}

static JSBool
Clear(JSContext *cx, uintN argc, jsval *vp)
{
    JSObject *obj;
    if (argc == 0) {
        obj = JS_GetGlobalForScopeChain(cx);
        if (!obj)
            return false;
    } else if (!JS_ValueToObject(cx, JS_ARGV(cx, vp)[0], &obj)) {
        return false;
    }
    JS_ClearScope(cx, obj);
    JS_SET_RVAL(cx, vp, JSVAL_VOID);
    return true;
}

static JSBool
Intern(JSContext *cx, uintN argc, jsval *vp)
{
    JSString *str = JS_ValueToString(cx, argc == 0 ? JSVAL_VOID : vp[2]);
    if (!str)
        return false;

    size_t length;
    const jschar *chars = JS_GetStringCharsAndLength(cx, str, &length);
    if (!chars)
        return false;

    if (!JS_InternUCStringN(cx, chars, length))
        return false;

    JS_SET_RVAL(cx, vp, JSVAL_VOID);
    return true;
}

static JSBool
Clone(JSContext *cx, uintN argc, jsval *vp)
{
    JSObject *funobj, *parent, *clone;

    if (!argc) {
        JS_ReportError(cx, "Invalid arguments to clone");
        return JS_FALSE;
    }

    jsval *argv = JS_ARGV(cx, vp);
    {
        JSAutoEnterCompartment ac;
        if (!JSVAL_IS_PRIMITIVE(argv[0]) &&
            IsCrossCompartmentWrapper(JSVAL_TO_OBJECT(argv[0])))
        {
            JSObject *obj = UnwrapObject(JSVAL_TO_OBJECT(argv[0]));
            if (!ac.enter(cx, obj))
                return JS_FALSE;
            argv[0] = OBJECT_TO_JSVAL(obj);
        }
        if (!JSVAL_IS_PRIMITIVE(argv[0]) && JSVAL_TO_OBJECT(argv[0])->isFunction()) {
            funobj = JSVAL_TO_OBJECT(argv[0]);
        } else {
            JSFunction *fun = JS_ValueToFunction(cx, argv[0]);
            if (!fun)
                return JS_FALSE;
            funobj = JS_GetFunctionObject(fun);
        }
    }
    if (funobj->compartment() != cx->compartment) {
        JSFunction *fun = funobj->toFunction();
        if (fun->isInterpreted() && fun->script()->compileAndGo) {
            JS_ReportErrorNumber(cx, js_GetErrorMessage, NULL, JSMSG_UNEXPECTED_TYPE,
                                 "function", "compile-and-go");
            return JS_FALSE;
        }
    }

    if (argc > 1) {
        if (!JS_ValueToObject(cx, argv[1], &parent))
            return JS_FALSE;
    } else {
        parent = JS_GetParent(cx, JSVAL_TO_OBJECT(JS_CALLEE(cx, vp)));
    }

    clone = JS_CloneFunctionObject(cx, funobj, parent);
    if (!clone)
        return JS_FALSE;
    *vp = OBJECT_TO_JSVAL(clone);
    return JS_TRUE;
}

static JSBool
GetPDA(JSContext *cx, uintN argc, jsval *vp)
{
    JSObject *vobj, *aobj, *pdobj;
    JSBool ok;
    JSPropertyDescArray pda;
    JSPropertyDesc *pd;
    jsval v;

    if (!JS_ValueToObject(cx, argc == 0 ? JSVAL_VOID : vp[2], &vobj))
        return JS_FALSE;
    if (!vobj) {
        *vp = JSVAL_VOID;
        return JS_TRUE;
    }

    aobj = JS_NewArrayObject(cx, 0, NULL);
    if (!aobj)
        return JS_FALSE;
    *vp = OBJECT_TO_JSVAL(aobj);

    ok = JS_GetPropertyDescArray(cx, vobj, &pda);
    if (!ok)
        return JS_FALSE;
    pd = pda.array;
    for (uint32 i = 0; i < pda.length; i++, pd++) {
        pdobj = JS_NewObject(cx, NULL, NULL, NULL);
        if (!pdobj) {
            ok = JS_FALSE;
            break;
        }

        /* Protect pdobj from GC by setting it as an element of aobj now */
        v = OBJECT_TO_JSVAL(pdobj);
        ok = JS_SetElement(cx, aobj, i, &v);
        if (!ok)
            break;

        ok = JS_SetProperty(cx, pdobj, "id", &pd->id) &&
             JS_SetProperty(cx, pdobj, "value", &pd->value) &&
             (v = INT_TO_JSVAL(pd->flags),
              JS_SetProperty(cx, pdobj, "flags", &v)) &&
             (v = INT_TO_JSVAL(pd->slot),
              JS_SetProperty(cx, pdobj, "slot", &v)) &&
             JS_SetProperty(cx, pdobj, "alias", &pd->alias);
        if (!ok)
            break;
    }
    JS_PutPropertyDescArray(cx, &pda);
    return ok;
}

static JSBool
GetSLX(JSContext *cx, uintN argc, jsval *vp)
{
    JSScript *script;

    script = ValueToScript(cx, argc == 0 ? JSVAL_VOID : vp[2]);
    if (!script)
        return JS_FALSE;
    *vp = INT_TO_JSVAL(js_GetScriptLineExtent(script));
    return JS_TRUE;
}

static JSBool
ToInt32(JSContext *cx, uintN argc, jsval *vp)
{
    int32 i;

    if (!JS_ValueToInt32(cx, argc == 0 ? JSVAL_VOID : vp[2], &i))
        return JS_FALSE;
    return JS_NewNumberValue(cx, i, vp);
}

static JSBool
StringsAreUTF8(JSContext *cx, uintN argc, jsval *vp)
{
    *vp = JS_CStringsAreUTF8() ? JSVAL_TRUE : JSVAL_FALSE;
    return JS_TRUE;
}

static const char* badUTF8 = "...\xC0...";
static const char* bigUTF8 = "...\xFB\xBF\xBF\xBF\xBF...";
static const jschar badSurrogate[] = { 'A', 'B', 'C', 0xDEEE, 'D', 'E', 0 };

static JSBool
TestUTF8(JSContext *cx, uintN argc, jsval *vp)
{
    int32 mode = 1;
    jschar chars[20];
    size_t charsLength = 5;
    char bytes[20];
    size_t bytesLength = 20;
    if (argc && !JS_ValueToInt32(cx, *JS_ARGV(cx, vp), &mode))
        return JS_FALSE;

    /* The following throw errors if compiled with UTF-8. */
    switch (mode) {
      /* mode 1: malformed UTF-8 string. */
      case 1:
        JS_NewStringCopyZ(cx, badUTF8);
        break;
      /* mode 2: big UTF-8 character. */
      case 2:
        JS_NewStringCopyZ(cx, bigUTF8);
        break;
      /* mode 3: bad surrogate character. */
      case 3:
        JS_EncodeCharacters(cx, badSurrogate, 6, bytes, &bytesLength);
        break;
      /* mode 4: use a too small buffer. */
      case 4:
        JS_DecodeBytes(cx, "1234567890", 10, chars, &charsLength);
        break;
      default:
        JS_ReportError(cx, "invalid mode parameter");
        return JS_FALSE;
    }
    JS_SET_RVAL(cx, vp, JSVAL_VOID);
    return !JS_IsExceptionPending (cx);
}

static JSBool
ThrowError(JSContext *cx, uintN argc, jsval *vp)
{
    JS_ReportError(cx, "This is an error");
    return JS_FALSE;
}

#define LAZY_STANDARD_CLASSES

/* A class for easily testing the inner/outer object callbacks. */
typedef struct ComplexObject {
    JSBool isInner;
    JSBool frozen;
    JSObject *inner;
    JSObject *outer;
} ComplexObject;

static JSBool
sandbox_enumerate(JSContext *cx, JSObject *obj)
{
    jsval v;
    JSBool b;

    if (!JS_GetProperty(cx, obj, "lazy", &v))
        return JS_FALSE;

    JS_ValueToBoolean(cx, v, &b);
    return !b || JS_EnumerateStandardClasses(cx, obj);
}

static JSBool
sandbox_resolve(JSContext *cx, JSObject *obj, jsid id, uintN flags,
                JSObject **objp)
{
    jsval v;
    JSBool b, resolved;

    if (!JS_GetProperty(cx, obj, "lazy", &v))
        return JS_FALSE;

    JS_ValueToBoolean(cx, v, &b);
    if (b && (flags & JSRESOLVE_ASSIGNING) == 0) {
        if (!JS_ResolveStandardClass(cx, obj, id, &resolved))
            return JS_FALSE;
        if (resolved) {
            *objp = obj;
            return JS_TRUE;
        }
    }
    *objp = NULL;
    return JS_TRUE;
}

static JSClass sandbox_class = {
    "sandbox",
    JSCLASS_NEW_RESOLVE | JSCLASS_GLOBAL_FLAGS,
    JS_PropertyStub,   JS_PropertyStub,
    JS_PropertyStub,   JS_StrictPropertyStub,
    sandbox_enumerate, (JSResolveOp)sandbox_resolve,
    JS_ConvertStub,    NULL,
    JSCLASS_NO_OPTIONAL_MEMBERS
};

static JSObject *
NewSandbox(JSContext *cx, bool lazy)
{
    JSObject *obj = JS_NewCompartmentAndGlobalObject(cx, &sandbox_class, NULL);
    if (!obj)
        return NULL;

    {
        JSAutoEnterCompartment ac;
        if (!ac.enter(cx, obj))
            return NULL;

        if (!lazy && !JS_InitStandardClasses(cx, obj))
            return NULL;

        AutoValueRooter root(cx, BooleanValue(lazy));
        if (!JS_SetProperty(cx, obj, "lazy", root.jsval_addr()))
            return NULL;
    }

    AutoObjectRooter objroot(cx, obj);
    if (!cx->compartment->wrap(cx, objroot.addr()))
        return NULL;
    return objroot.object();
}

static JSBool
EvalInContext(JSContext *cx, uintN argc, jsval *vp)
{
    JSString *str;
    JSObject *sobj = NULL;
    if (!JS_ConvertArguments(cx, argc, JS_ARGV(cx, vp), "S / o", &str, &sobj))
        return false;

    size_t srclen;
    const jschar *src = JS_GetStringCharsAndLength(cx, str, &srclen);
    if (!src)
        return false;

    bool lazy = false;
    if (srclen == 4) {
        if (src[0] == 'l' && src[1] == 'a' && src[2] == 'z' && src[3] == 'y') {
            lazy = true;
            srclen = 0;
        }
    }

    if (!sobj) {
        sobj = NewSandbox(cx, lazy);
        if (!sobj)
            return false;
    }

    if (srclen == 0) {
        JS_SET_RVAL(cx, vp, OBJECT_TO_JSVAL(sobj));
        return true;
    }

    JSStackFrame *fp = JS_GetScriptedCaller(cx, NULL);
    JSScript *script = JS_GetFrameScript(cx, fp);
    jsbytecode *pc = JS_GetFramePC(cx, fp);
    jsval rval;
    {
        JSAutoEnterCompartment ac;
        uintN flags;
        JSObject *unwrapped = UnwrapObject(sobj, &flags);
        if (flags & Wrapper::CROSS_COMPARTMENT) {
            sobj = unwrapped;
            if (!ac.enter(cx, sobj))
                return false;
        }

        OBJ_TO_INNER_OBJECT(cx, sobj);
        if (!sobj)
            return false;
        if (!(sobj->getClass()->flags & JSCLASS_IS_GLOBAL)) {
            JS_ReportError(cx, "Invalid scope argument to evalcx");
            return false;
        }
        if (!JS_EvaluateUCScript(cx, sobj, src, srclen,
                                 script->filename,
                                 JS_PCToLineNumber(cx, script, pc),
                                 &rval)) {
            return false;
        }
    }

    if (!cx->compartment->wrap(cx, &rval))
        return false;

    JS_SET_RVAL(cx, vp, rval);
    return true;
}

static JSBool
EvalInFrame(JSContext *cx, uintN argc, jsval *vp)
{
    jsval *argv = JS_ARGV(cx, vp);
    if (argc < 2 ||
        !JSVAL_IS_INT(argv[0]) ||
        !JSVAL_IS_STRING(argv[1])) {
        JS_ReportError(cx, "Invalid arguments to evalInFrame");
        return JS_FALSE;
    }

    uint32 upCount = JSVAL_TO_INT(argv[0]);
    JSString *str = JSVAL_TO_STRING(argv[1]);

    bool saveCurrent = (argc >= 3 && JSVAL_IS_BOOLEAN(argv[2]))
                        ? !!(JSVAL_TO_BOOLEAN(argv[2]))
                        : false;

    JS_ASSERT(cx->hasfp());

    FrameRegsIter fi(cx);
    for (uint32 i = 0; i < upCount; ++i, ++fi) {
        if (!fi.fp()->prev())
            break;
    }

    StackFrame *const fp = fi.fp();
    if (!fp->isScriptFrame()) {
        JS_ReportError(cx, "cannot eval in non-script frame");
        return JS_FALSE;
    }

    JSBool saved = JS_FALSE;;
    if (saveCurrent)
        saved = JS_SaveFrameChain(cx);

    size_t length;
    const jschar *chars = JS_GetStringCharsAndLength(cx, str, &length);
    if (!chars)
        return JS_FALSE;

    JSBool ok = JS_EvaluateUCInStackFrame(cx, Jsvalify(fp), chars, length,
                                          fp->script()->filename,
                                          JS_PCToLineNumber(cx, fp->script(),
                                                            fi.pc()),
                                          vp);

    if (saved)
        JS_RestoreFrameChain(cx);

    return ok;
}

static JSBool
ShapeOf(JSContext *cx, uintN argc, jsval *vp)
{
    jsval v;
    if (argc < 1 || !JSVAL_IS_OBJECT(v = JS_ARGV(cx, vp)[0])) {
        JS_ReportError(cx, "shapeOf: object expected");
        return JS_FALSE;
    }
    JSObject *obj = JSVAL_TO_OBJECT(v);
    if (!obj) {
        *vp = JSVAL_ZERO;
        return JS_TRUE;
    }
    return JS_NewNumberValue(cx, (double) ((jsuword)obj->lastProperty() >> 3), vp);
}

/*
 * If referent has an own property named id, copy that property to obj[id].
 * Since obj is native, this isn't totally transparent; properties of a
 * non-native referent may be simplified to data properties.
 */
static JSBool
CopyProperty(JSContext *cx, JSObject *obj, JSObject *referent, jsid id,
             uintN lookupFlags, JSObject **objp)
{
    JSProperty *prop;
    PropertyDescriptor desc;
    uintN propFlags = 0;
    JSObject *obj2;

    *objp = NULL;
    if (referent->isNative()) {
        if (!LookupPropertyWithFlags(cx, referent, id, lookupFlags, &obj2, &prop))
            return false;
        if (obj2 != referent)
            return true;

        const Shape *shape = (Shape *) prop;
        if (shape->isMethod()) {
            shape = referent->methodReadBarrier(cx, *shape, &desc.value);
            if (!shape)
                return false;
        } else if (shape->hasSlot()) {
            desc.value = referent->nativeGetSlot(shape->slot());
        } else {
            desc.value.setUndefined();
        }

        desc.attrs = shape->attributes();
        desc.getter = shape->getter();
        if (!desc.getter && !(desc.attrs & JSPROP_GETTER))
            desc.getter = JS_PropertyStub;
        desc.setter = shape->setter();
        if (!desc.setter && !(desc.attrs & JSPROP_SETTER))
            desc.setter = JS_StrictPropertyStub;
        desc.shortid = shape->shortid();
        propFlags = shape->getFlags();
   } else if (IsProxy(referent)) {
        PropertyDescriptor desc;
        if (!Proxy::getOwnPropertyDescriptor(cx, referent, id, false, &desc))
            return false;
        if (!desc.obj)
            return true;
    } else {
        if (!referent->lookupGeneric(cx, id, objp, &prop))
            return false;
        if (*objp != referent)
            return true;
        if (!referent->getGeneric(cx, id, &desc.value) ||
            !referent->getGenericAttributes(cx, id, &desc.attrs)) {
            return false;
        }
        desc.attrs &= JSPROP_ENUMERATE | JSPROP_READONLY | JSPROP_PERMANENT;
        desc.getter = JS_PropertyStub;
        desc.setter = JS_StrictPropertyStub;
        desc.shortid = 0;
    }

    *objp = obj;
    return !!DefineNativeProperty(cx, obj, id, desc.value, desc.getter, desc.setter,
                                  desc.attrs, propFlags, desc.shortid);
}

static JSBool
resolver_resolve(JSContext *cx, JSObject *obj, jsid id, uintN flags, JSObject **objp)
{
    jsval v;
    JS_ALWAYS_TRUE(JS_GetReservedSlot(cx, obj, 0, &v));
    return CopyProperty(cx, obj, JSVAL_TO_OBJECT(v), id, flags, objp);
}

static JSBool
resolver_enumerate(JSContext *cx, JSObject *obj)
{
    jsval v;
    JS_ALWAYS_TRUE(JS_GetReservedSlot(cx, obj, 0, &v));
    JSObject *referent = JSVAL_TO_OBJECT(v);

    AutoIdArray ida(cx, JS_Enumerate(cx, referent));
    bool ok = !!ida;
    JSObject *ignore;
    for (size_t i = 0; ok && i < ida.length(); i++)
        ok = CopyProperty(cx, obj, referent, ida[i], JSRESOLVE_QUALIFIED, &ignore);
    return ok;
}

static JSClass resolver_class = {
    "resolver",
    JSCLASS_NEW_RESOLVE | JSCLASS_HAS_RESERVED_SLOTS(1),
    JS_PropertyStub,   JS_PropertyStub,
    JS_PropertyStub,   JS_StrictPropertyStub,
    resolver_enumerate, (JSResolveOp)resolver_resolve,
    JS_ConvertStub,    NULL,
    JSCLASS_NO_OPTIONAL_MEMBERS
};


static JSBool
Resolver(JSContext *cx, uintN argc, jsval *vp)
{
    JSObject *referent, *proto = NULL;
    if (!JS_ConvertArguments(cx, argc, JS_ARGV(cx, vp), "o/o", &referent, &proto))
        return false;

    JSObject *result = (argc > 1
                        ? JS_NewObjectWithGivenProto
                        : JS_NewObject)(cx, &resolver_class, proto, JS_GetParent(cx, referent));
    if (!result)
        return false;

    JS_ALWAYS_TRUE(JS_SetReservedSlot(cx, result, 0, OBJECT_TO_JSVAL(referent)));
    JS_SET_RVAL(cx, vp, OBJECT_TO_JSVAL(result));
    return true;
}

#ifdef JS_THREADSAFE

/*
 * Check that t1 comes strictly before t2. The function correctly deals with
 * PRIntervalTime wrap-around between t2 and t1 assuming that t2 and t1 stays
 * within INT32_MAX from each other. We use MAX_TIMEOUT_INTERVAL to enforce
 * this restriction.
 */
static bool
IsBefore(PRIntervalTime t1, PRIntervalTime t2)
{
    return int32(t1 - t2) < 0;
}

static JSBool
Sleep_fn(JSContext *cx, uintN argc, jsval *vp)
{
    PRIntervalTime t_ticks;

    if (argc == 0) {
        t_ticks = 0;
    } else {
        jsdouble t_secs;

        if (!JS_ValueToNumber(cx, argc == 0 ? JSVAL_VOID : vp[2], &t_secs))
            return JS_FALSE;

        /* NB: The next condition also filter out NaNs. */
        if (!(t_secs <= MAX_TIMEOUT_INTERVAL)) {
            JS_ReportError(cx, "Excessive sleep interval");
            return JS_FALSE;
        }
        t_ticks = (t_secs <= 0.0)
                  ? 0
                  : PRIntervalTime(PR_TicksPerSecond() * t_secs);
    }
    if (t_ticks == 0) {
        JS_YieldRequest(cx);
    } else {
        JSAutoSuspendRequest suspended(cx);
        PR_Lock(gWatchdogLock);
        PRIntervalTime to_wakeup = PR_IntervalNow() + t_ticks;
        for (;;) {
            PR_WaitCondVar(gSleepWakeup, t_ticks);
            if (gCanceled)
                break;
            PRIntervalTime now = PR_IntervalNow();
            if (!IsBefore(now, to_wakeup))
                break;
            t_ticks = to_wakeup - now;
        }
        PR_Unlock(gWatchdogLock);
    }
    return !gCanceled;
}

typedef struct ScatterThreadData ScatterThreadData;
typedef struct ScatterData ScatterData;

typedef enum ScatterStatus {
    SCATTER_WAIT,
    SCATTER_GO,
    SCATTER_CANCEL
} ScatterStatus;

struct ScatterData {
    ScatterThreadData   *threads;
    jsval               *results;
    PRLock              *lock;
    PRCondVar           *cvar;
    ScatterStatus       status;
};

struct ScatterThreadData {
    jsint               index;
    ScatterData         *shared;
    PRThread            *thr;
    JSContext           *cx;
    jsval               fn;
};

static void
DoScatteredWork(JSContext *cx, ScatterThreadData *td)
{
    jsval *rval = &td->shared->results[td->index];

    if (!JS_CallFunctionValue(cx, NULL, td->fn, 0, NULL, rval)) {
        *rval = JSVAL_VOID;
        JS_GetPendingException(cx, rval);
        JS_ClearPendingException(cx);
    }
}

static void
RunScatterThread(void *arg)
{
    int stackDummy;
    ScatterThreadData *td;
    ScatterStatus st;
    JSContext *cx;

    if (PR_FAILURE == PR_SetThreadPrivate(gStackBaseThreadIndex, &stackDummy))
        return;

    td = (ScatterThreadData *)arg;
    cx = td->cx;

    /* Wait for our signal. */
    PR_Lock(td->shared->lock);
    while ((st = td->shared->status) == SCATTER_WAIT)
        PR_WaitCondVar(td->shared->cvar, PR_INTERVAL_NO_TIMEOUT);
    PR_Unlock(td->shared->lock);

    if (st == SCATTER_CANCEL)
        return;

    /* We are good to go. */
    JS_SetContextThread(cx);
    JS_SetNativeStackQuota(cx, gMaxStackSize);
    JS_BeginRequest(cx);
    DoScatteredWork(cx, td);
    JS_EndRequest(cx);
    JS_ClearContextThread(cx);
}

/*
 * scatter(fnArray) - Call each function in `fnArray` without arguments, each
 * in a different thread. When all threads have finished, return an array: the
 * return values. Errors are not propagated; if any of the function calls
 * fails, the corresponding element in the results array gets the exception
 * object, if any, else (undefined).
 */
static JSBool
Scatter(JSContext *cx, uintN argc, jsval *vp)
{
    jsuint i;
    jsuint n;  /* number of threads */
    JSObject *inArr;
    JSObject *arr;
    JSObject *global;
    ScatterData sd;
    JSBool ok;

    sd.lock = NULL;
    sd.cvar = NULL;
    sd.results = NULL;
    sd.threads = NULL;
    sd.status = SCATTER_WAIT;

    if (argc == 0 || JSVAL_IS_PRIMITIVE(JS_ARGV(cx, vp)[0])) {
        JS_ReportError(cx, "the first argument must be an object");
        goto fail;
    }

    inArr = JSVAL_TO_OBJECT(JS_ARGV(cx, vp)[0]);
    ok = JS_GetArrayLength(cx, inArr, &n);
    if (!ok)
        goto out;
    if (n == 0)
        goto success;

    sd.lock = PR_NewLock();
    if (!sd.lock)
        goto fail;

    sd.cvar = PR_NewCondVar(sd.lock);
    if (!sd.cvar)
        goto fail;

    sd.results = (jsval *) malloc(n * sizeof(jsval));
    if (!sd.results)
        goto fail;
    for (i = 0; i < n; i++) {
        sd.results[i] = JSVAL_VOID;
        ok = JS_AddValueRoot(cx, &sd.results[i]);
        if (!ok) {
            while (i-- > 0)
                JS_RemoveValueRoot(cx, &sd.results[i]);
            free(sd.results);
            sd.results = NULL;
            goto fail;
        }
    }

    sd.threads = (ScatterThreadData *) malloc(n * sizeof(ScatterThreadData));
    if (!sd.threads)
        goto fail;
    for (i = 0; i < n; i++) {
        sd.threads[i].index = i;
        sd.threads[i].shared = &sd;
        sd.threads[i].thr = NULL;
        sd.threads[i].cx = NULL;
        sd.threads[i].fn = JSVAL_NULL;

        ok = JS_AddValueRoot(cx, &sd.threads[i].fn);
        if (ok && !JS_GetElement(cx, inArr, i, &sd.threads[i].fn)) {
            JS_RemoveValueRoot(cx, &sd.threads[i].fn);
            ok = JS_FALSE;
        }
        if (!ok) {
            while (i-- > 0)
                JS_RemoveValueRoot(cx, &sd.threads[i].fn);
            free(sd.threads);
            sd.threads = NULL;
            goto fail;
        }
    }

    global = JS_GetGlobalObject(cx);
    for (i = 1; i < n; i++) {
        JSContext *newcx = NewContext(JS_GetRuntime(cx));
        if (!newcx)
            goto fail;

        {
            JSAutoRequest req(newcx);
            JS_SetGlobalObject(newcx, global);
        }
        JS_ClearContextThread(newcx);
        sd.threads[i].cx = newcx;
    }

    for (i = 1; i < n; i++) {
        PRThread *t = PR_CreateThread(PR_USER_THREAD,
                                      RunScatterThread,
                                      &sd.threads[i],
                                      PR_PRIORITY_NORMAL,
                                      PR_GLOBAL_THREAD,
                                      PR_JOINABLE_THREAD,
                                      0);
        if (!t) {
            /* Failed to start thread. */
            PR_Lock(sd.lock);
            sd.status = SCATTER_CANCEL;
            PR_NotifyAllCondVar(sd.cvar);
            PR_Unlock(sd.lock);
            while (i-- > 1)
                PR_JoinThread(sd.threads[i].thr);
            goto fail;
        }

        sd.threads[i].thr = t;
    }
    PR_Lock(sd.lock);
    sd.status = SCATTER_GO;
    PR_NotifyAllCondVar(sd.cvar);
    PR_Unlock(sd.lock);

    DoScatteredWork(cx, &sd.threads[0]);

    {
        JSAutoSuspendRequest suspended(cx);
        for (i = 1; i < n; i++) {
            PR_JoinThread(sd.threads[i].thr);
        }
    }

success:
    arr = JS_NewArrayObject(cx, n, sd.results);
    if (!arr)
        goto fail;
    *vp = OBJECT_TO_JSVAL(arr);
    ok = JS_TRUE;

out:
    if (sd.threads) {
        JSContext *acx;

        for (i = 0; i < n; i++) {
            JS_RemoveValueRoot(cx, &sd.threads[i].fn);
            acx = sd.threads[i].cx;
            if (acx) {
                JS_SetContextThread(acx);
                DestroyContext(acx, true);
            }
        }
        free(sd.threads);
    }
    if (sd.results) {
        for (i = 0; i < n; i++)
            JS_RemoveValueRoot(cx, &sd.results[i]);
        free(sd.results);
    }
    if (sd.cvar)
        PR_DestroyCondVar(sd.cvar);
    if (sd.lock)
        PR_DestroyLock(sd.lock);

    return ok;

fail:
    ok = JS_FALSE;
    goto out;
}

static bool
InitWatchdog(JSRuntime *rt)
{
    JS_ASSERT(!gWatchdogThread);
    gWatchdogLock = PR_NewLock();
    if (gWatchdogLock) {
        gWatchdogWakeup = PR_NewCondVar(gWatchdogLock);
        if (gWatchdogWakeup) {
            gSleepWakeup = PR_NewCondVar(gWatchdogLock);
            if (gSleepWakeup)
                return true;
            PR_DestroyCondVar(gWatchdogWakeup);
        }
        PR_DestroyLock(gWatchdogLock);
    }
    return false;
}

static void
KillWatchdog()
{
    PRThread *thread;

    PR_Lock(gWatchdogLock);
    thread = gWatchdogThread;
    if (thread) {
        /*
         * The watchdog thread is running, tell it to terminate waking it up
         * if necessary.
         */
        gWatchdogThread = NULL;
        PR_NotifyCondVar(gWatchdogWakeup);
    }
    PR_Unlock(gWatchdogLock);
    if (thread)
        PR_JoinThread(thread);
    PR_DestroyCondVar(gSleepWakeup);
    PR_DestroyCondVar(gWatchdogWakeup);
    PR_DestroyLock(gWatchdogLock);
}

static void
WatchdogMain(void *arg)
{
    JSRuntime *rt = (JSRuntime *) arg;

    PR_Lock(gWatchdogLock);
    while (gWatchdogThread) {
        PRIntervalTime now = PR_IntervalNow();
         if (gWatchdogHasTimeout && !IsBefore(now, gWatchdogTimeout)) {
            /*
             * The timeout has just expired. Trigger the operation callback
             * outside the lock.
             */
            gWatchdogHasTimeout = false;
            PR_Unlock(gWatchdogLock);
            CancelExecution(rt);
            PR_Lock(gWatchdogLock);

            /* Wake up any threads doing sleep. */
            PR_NotifyAllCondVar(gSleepWakeup);
        } else {
            PRIntervalTime sleepDuration = gWatchdogHasTimeout
                                           ? gWatchdogTimeout - now
                                           : PR_INTERVAL_NO_TIMEOUT;
            DebugOnly<PRStatus> status =
                PR_WaitCondVar(gWatchdogWakeup, sleepDuration);
            JS_ASSERT(status == PR_SUCCESS);
        }
    }
    PR_Unlock(gWatchdogLock);
}

static bool
ScheduleWatchdog(JSRuntime *rt, jsdouble t)
{
    if (t <= 0) {
        PR_Lock(gWatchdogLock);
        gWatchdogHasTimeout = false;
        PR_Unlock(gWatchdogLock);
        return true;
    }

    PRIntervalTime interval = PRIntervalTime(ceil(t * PR_TicksPerSecond()));
    PRIntervalTime timeout = PR_IntervalNow() + interval;
    PR_Lock(gWatchdogLock);
    if (!gWatchdogThread) {
        JS_ASSERT(!gWatchdogHasTimeout);
        gWatchdogThread = PR_CreateThread(PR_USER_THREAD,
                                          WatchdogMain,
                                          rt,
                                          PR_PRIORITY_NORMAL,
                                          PR_LOCAL_THREAD,
                                          PR_JOINABLE_THREAD,
                                          0);
        if (!gWatchdogThread) {
            PR_Unlock(gWatchdogLock);
            return false;
        }
    } else if (!gWatchdogHasTimeout || IsBefore(timeout, gWatchdogTimeout)) {
         PR_NotifyCondVar(gWatchdogWakeup);
    }
    gWatchdogHasTimeout = true;
    gWatchdogTimeout = timeout;
    PR_Unlock(gWatchdogLock);
    return true;
}

#else /* !JS_THREADSAFE */

#ifdef XP_WIN
static HANDLE gTimerHandle = 0;

VOID CALLBACK
TimerCallback(PVOID lpParameter, BOOLEAN TimerOrWaitFired)
{
    CancelExecution((JSRuntime *) lpParameter);
}

#else

static void
AlarmHandler(int sig)
{
    CancelExecution(gRuntime);
}

#endif

static bool
InitWatchdog(JSRuntime *rt)
{
    gRuntime = rt;
    return true;
}

static void
KillWatchdog()
{
    ScheduleWatchdog(gRuntime, -1);
}

static bool
ScheduleWatchdog(JSRuntime *rt, jsdouble t)
{
#ifdef XP_WIN
    if (gTimerHandle) {
        DeleteTimerQueueTimer(NULL, gTimerHandle, NULL);
        gTimerHandle = 0;
    }
    if (t > 0 &&
        !CreateTimerQueueTimer(&gTimerHandle,
                               NULL,
                               (WAITORTIMERCALLBACK)TimerCallback,
                               rt,
                               DWORD(ceil(t * 1000.0)),
                               0,
                               WT_EXECUTEINTIMERTHREAD | WT_EXECUTEONLYONCE)) {
        gTimerHandle = 0;
        return false;
    }
#else
    /* FIXME: use setitimer when available for sub-second resolution. */
    if (t <= 0) {
        alarm(0);
        signal(SIGALRM, NULL);
    } else {
        signal(SIGALRM, AlarmHandler); /* set the Alarm signal capture */
        alarm(ceil(t));
    }
#endif
    return true;
}

#endif /* !JS_THREADSAFE */

static void
CancelExecution(JSRuntime *rt)
{
    gCanceled = true;
    if (gExitCode == 0)
        gExitCode = EXITCODE_TIMEOUT;
#ifdef JS_THREADSAFE
    if (gWorkerThreadPool)
        js::workers::terminateAll(rt, gWorkerThreadPool);
#endif
    JS_TriggerAllOperationCallbacks(rt);

    static const char msg[] = "Script runs for too long, terminating.\n";
#if defined(XP_UNIX) && !defined(JS_THREADSAFE)
    /* It is not safe to call fputs from signals. */
    /* Dummy assignment avoids GCC warning on "attribute warn_unused_result" */
    ssize_t dummy = write(2, msg, sizeof(msg) - 1);
    (void)dummy;
#else
    fputs(msg, stderr);
#endif
}

static JSBool
SetTimeoutValue(JSContext *cx, jsdouble t)
{
    /* NB: The next condition also filter out NaNs. */
    if (!(t <= MAX_TIMEOUT_INTERVAL)) {
        JS_ReportError(cx, "Excessive timeout value");
        return JS_FALSE;
    }
    gTimeoutInterval = t;
    if (!ScheduleWatchdog(cx->runtime, t)) {
        JS_ReportError(cx, "Failed to create the watchdog");
        return JS_FALSE;
    }
    return JS_TRUE;
}

static JSBool
Timeout(JSContext *cx, uintN argc, jsval *vp)
{
    if (argc == 0)
        return JS_NewNumberValue(cx, gTimeoutInterval, vp);

    if (argc > 1) {
        JS_ReportError(cx, "Wrong number of arguments");
        return JS_FALSE;
    }

    jsdouble t;
    if (!JS_ValueToNumber(cx, JS_ARGV(cx, vp)[0], &t))
        return JS_FALSE;

    *vp = JSVAL_VOID;
    return SetTimeoutValue(cx, t);
}

static JSBool
Elapsed(JSContext *cx, uintN argc, jsval *vp)
{
    if (argc == 0) {
        double d = 0.0;
        JSShellContextData *data = GetContextData(cx);
        if (data)
            d = js_IntervalNow() - data->startTime;
        return JS_NewNumberValue(cx, d, vp);
    }
    JS_ReportError(cx, "Wrong number of arguments");
    return JS_FALSE;
}

static JSBool
Parent(JSContext *cx, uintN argc, jsval *vp)
{
    if (argc != 1) {
        JS_ReportError(cx, "Wrong number of arguments");
        return JS_FALSE;
    }

    jsval v = JS_ARGV(cx, vp)[0];
    if (JSVAL_IS_PRIMITIVE(v)) {
        JS_ReportError(cx, "Only objects have parents!");
        return JS_FALSE;
    }

    JSObject *parent = JS_GetParent(cx, JSVAL_TO_OBJECT(v));
    *vp = OBJECT_TO_JSVAL(parent);

    /* Outerize if necessary.  Embrace the ugliness! */
    if (parent) {
        if (JSObjectOp op = parent->getClass()->ext.outerObject)
            *vp = OBJECT_TO_JSVAL(op(cx, parent));
    }

    return JS_TRUE;
}

#ifdef XP_UNIX

#include <fcntl.h>
#include <sys/stat.h>

/*
 * Returns a JS_malloc'd string (that the caller needs to JS_free)
 * containing the directory (non-leaf) part of |from| prepended to |leaf|.
 * If |from| is empty or a leaf, MakeAbsolutePathname returns a copy of leaf.
 * Returns NULL to indicate an error.
 */
static char *
MakeAbsolutePathname(JSContext *cx, const char *from, const char *leaf)
{
    size_t dirlen;
    char *dir;
    const char *slash = NULL, *cp;

    if (*leaf == '/') {
        /* We were given an absolute pathname. */
        return JS_strdup(cx, leaf);
    }

    cp = from;
    while (*cp) {
        if (*cp == '/') {
            slash = cp;
        }

        ++cp;
    }

    if (!slash) {
        /* We were given a leaf or |from| was empty. */
        return JS_strdup(cx, leaf);
    }

    /* Else, we were given a real pathname, return that + the leaf. */
    dirlen = slash - from + 1;
    dir = (char*) JS_malloc(cx, dirlen + strlen(leaf) + 1);
    if (!dir)
        return NULL;

    strncpy(dir, from, dirlen);
    strcpy(dir + dirlen, leaf); /* Note: we can't use strcat here. */

    return dir;
}

#endif // XP_UNIX

static JSBool
Compile(JSContext *cx, uintN argc, jsval *vp)
{
    if (argc < 1) {
        JS_ReportErrorNumber(cx, js_GetErrorMessage, NULL, JSMSG_MORE_ARGS_NEEDED,
                             "compile", "0", "s");
        return JS_FALSE;
    }
    jsval arg0 = JS_ARGV(cx, vp)[0];
    if (!JSVAL_IS_STRING(arg0)) {
        const char *typeName = JS_GetTypeName(cx, JS_TypeOfValue(cx, arg0));
        JS_ReportError(cx, "expected string to compile, got %s", typeName);
        return JS_FALSE;
    }

    static JSClass dummy_class = {
        "jdummy",
        JSCLASS_GLOBAL_FLAGS,
        JS_PropertyStub,  JS_PropertyStub,
        JS_PropertyStub,  JS_StrictPropertyStub,
        JS_EnumerateStub, JS_ResolveStub,
        JS_ConvertStub,   NULL,
        JSCLASS_NO_OPTIONAL_MEMBERS
    };

    JSObject *fakeGlobal = JS_NewGlobalObject(cx, &dummy_class);
    if (!fakeGlobal)
        return JS_FALSE;

    JSString *scriptContents = JSVAL_TO_STRING(arg0);

    uintN oldopts = JS_GetOptions(cx);
    JS_SetOptions(cx, oldopts | JSOPTION_COMPILE_N_GO | JSOPTION_NO_SCRIPT_RVAL);
    bool ok = JS_CompileUCScript(cx, fakeGlobal, JS_GetStringCharsZ(cx, scriptContents),
                                 JS_GetStringLength(scriptContents), "<string>", 0);
    JS_SetOptions(cx, oldopts);

    JS_SET_RVAL(cx, vp, JSVAL_VOID);
    return ok;
}

static JSBool
Parse(JSContext *cx, uintN argc, jsval *vp)
{
    if (argc < 1) {
        JS_ReportErrorNumber(cx, js_GetErrorMessage, NULL, JSMSG_MORE_ARGS_NEEDED,
                             "compile", "0", "s");
        return JS_FALSE;
    }
    jsval arg0 = JS_ARGV(cx, vp)[0];
    if (!JSVAL_IS_STRING(arg0)) {
        const char *typeName = JS_GetTypeName(cx, JS_TypeOfValue(cx, arg0));
        JS_ReportError(cx, "expected string to parse, got %s", typeName);
        return JS_FALSE;
    }

    JSString *scriptContents = JSVAL_TO_STRING(arg0);
    js::Parser parser(cx);
    parser.init(JS_GetStringCharsZ(cx, scriptContents), JS_GetStringLength(scriptContents),
                "<string>", 0, cx->findVersion());
    if (!parser.parse(NULL))
        return JS_FALSE;
    JS_SET_RVAL(cx, vp, JSVAL_VOID);
    return JS_TRUE;
}

struct FreeOnReturn {
    JSContext *cx;
    const char *ptr;
    JS_DECL_USE_GUARD_OBJECT_NOTIFIER

    FreeOnReturn(JSContext *cx, const char *ptr = NULL JS_GUARD_OBJECT_NOTIFIER_PARAM)
      : cx(cx), ptr(ptr) {
        JS_GUARD_OBJECT_NOTIFIER_INIT;
    }

    void init(const char *ptr) {
        JS_ASSERT(!this->ptr);
        this->ptr = ptr;
    }

    ~FreeOnReturn() {
        JS_free(cx, (void*)ptr);
    }
};

static JSBool
Snarf(JSContext *cx, uintN argc, jsval *vp)
{
    JSString *str;

    if (!argc)
        return JS_FALSE;

    str = JS_ValueToString(cx, JS_ARGV(cx, vp)[0]);
    if (!str)
        return JS_FALSE;
    JSAutoByteString filename(cx, str);
    if (!filename)
        return JS_FALSE;

    /* Get the currently executing script's name. */
    JSStackFrame *fp = JS_GetScriptedCaller(cx, NULL);
    JSScript *script = JS_GetFrameScript(cx, fp);
    JS_ASSERT(fp && script->filename);
    const char *pathname = filename.ptr();
#ifdef XP_UNIX
    FreeOnReturn pnGuard(cx);
    if (pathname[0] != '/') {
        pathname = MakeAbsolutePathname(cx, script->filename, pathname);
        if (!pathname)
            return JS_FALSE;
        pnGuard.init(pathname);
    }
#endif

    if (argc > 1) {
        JSString *opt = JS_ValueToString(cx, JS_ARGV(cx, vp)[1]);
        if (!opt)
            return JS_FALSE;
        JSBool match;
        if (!JS_StringEqualsAscii(cx, opt, "binary", &match))
            return JS_FALSE;
        if (match) {
            JSObject *obj;
            if (!(obj = FileAsTypedArray(cx, pathname)))
                return JS_FALSE;
            *vp = OBJECT_TO_JSVAL(obj);
            return JS_TRUE;
        }
    }

    if (!(str = FileAsString(cx, pathname)))
        return JS_FALSE;
    *vp = STRING_TO_JSVAL(str);
    return JS_TRUE;
}

JSBool
Wrap(JSContext *cx, uintN argc, jsval *vp)
{
    jsval v = argc > 0 ? JS_ARGV(cx, vp)[0] : JSVAL_VOID;
    if (JSVAL_IS_PRIMITIVE(v)) {
        JS_SET_RVAL(cx, vp, v);
        return true;
    }

    JSObject *obj = JSVAL_TO_OBJECT(v);
    JSObject *wrapped = Wrapper::New(cx, obj, obj->getProto(), obj->getGlobal(),
                                     &Wrapper::singleton);
    if (!wrapped)
        return false;

    JS_SET_RVAL(cx, vp, OBJECT_TO_JSVAL(wrapped));
    return true;
}

JSBool
Serialize(JSContext *cx, uintN argc, jsval *vp)
{
    jsval v = argc > 0 ? JS_ARGV(cx, vp)[0] : JSVAL_VOID;
    uint64 *datap;
    size_t nbytes;
    if (!JS_WriteStructuredClone(cx, v, &datap, &nbytes, NULL, NULL))
        return false;

    JSObject *arrayobj = js_CreateTypedArray(cx, TypedArray::TYPE_UINT8, nbytes);
    if (!arrayobj) {
        JS_free(cx, datap);
        return false;
    }
    JSObject *array = TypedArray::getTypedArray(arrayobj);
    JS_ASSERT((uintptr_t(TypedArray::getDataOffset(array)) & 7) == 0);
    memcpy(TypedArray::getDataOffset(array), datap, nbytes);
    JS_free(cx, datap);
    JS_SET_RVAL(cx, vp, OBJECT_TO_JSVAL(arrayobj));
    return true;
}

JSBool
Deserialize(JSContext *cx, uintN argc, jsval *vp)
{
    jsval v = argc > 0 ? JS_ARGV(cx, vp)[0] : JSVAL_VOID;
    JSObject *obj;
    if (JSVAL_IS_PRIMITIVE(v) || !js_IsTypedArray((obj = JSVAL_TO_OBJECT(v)))) {
        JS_ReportErrorNumber(cx, my_GetErrorMessage, NULL, JSSMSG_INVALID_ARGS, "deserialize");
        return false;
    }
    JSObject *array = TypedArray::getTypedArray(obj);
    if ((TypedArray::getByteLength(array) & 7) != 0) {
        JS_ReportErrorNumber(cx, my_GetErrorMessage, NULL, JSSMSG_INVALID_ARGS, "deserialize");
        return false;
    }
    if ((uintptr_t(TypedArray::getDataOffset(array)) & 7) != 0) {
        JS_ReportErrorNumber(cx, my_GetErrorMessage, NULL, JSSMSG_BAD_ALIGNMENT);
        return false;
    }

    if (!JS_ReadStructuredClone(cx, (uint64 *) TypedArray::getDataOffset(array), TypedArray::getByteLength(array),
                                JS_STRUCTURED_CLONE_VERSION, &v, NULL, NULL)) {
        return false;
    }
    JS_SET_RVAL(cx, vp, v);
    return true;
}

JSBool
MJitCodeStats(JSContext *cx, uintN argc, jsval *vp)
{
#ifdef JS_METHODJIT
    JSRuntime *rt = cx->runtime;
    AutoLockGC lock(rt);
    size_t n = 0, method, regexp, unused;
    for (JSCompartment **c = rt->compartments.begin(); c != rt->compartments.end(); ++c)
    {
        (*c)->getMjitCodeStats(method, regexp, unused);
        n += method + regexp + unused;
    }
    JS_SET_RVAL(cx, vp, INT_TO_JSVAL(n));
#else
    JS_SET_RVAL(cx, vp, JSVAL_VOID);
#endif
    return true;
}

#ifdef JS_METHODJIT

static size_t
zero_usable_size(void *p)
{
    return 0;
}

static void
SumJitDataSizeCallback(JSContext *cx, void *data, void *thing,
                       JSGCTraceKind traceKind, size_t thingSize)
{
    size_t *sump = static_cast<size_t *>(data);
    JS_ASSERT(traceKind == JSTRACE_SCRIPT);
    JSScript *script = static_cast<JSScript *>(thing);
    /*
     * Passing in zero_usable_size causes jitDataSize to fall back to its
     * secondary size computation.
     */
    *sump += script->jitDataSize(zero_usable_size);
}

#endif

JSBool
MJitDataStats(JSContext *cx, uintN argc, jsval *vp)
{
#ifdef JS_METHODJIT
    size_t n = 0;
    IterateCells(cx, NULL, gc::FINALIZE_SCRIPT, &n, SumJitDataSizeCallback);
    JS_SET_RVAL(cx, vp, INT_TO_JSVAL(n));
#else
    JS_SET_RVAL(cx, vp, JSVAL_VOID);
#endif
    return true;
}

JSBool
StringStats(JSContext *cx, uintN argc, jsval *vp)
{
    // XXX: should report something meaningful;  bug 625305 will probably fix
    // this.
    JS_SET_RVAL(cx, vp, INT_TO_JSVAL(0));
    return true;
}

enum CompartmentKind { SAME_COMPARTMENT, NEW_COMPARTMENT };

static JSObject *
NewGlobalObject(JSContext *cx, CompartmentKind compartment);

JSBool
NewGlobal(JSContext *cx, uintN argc, jsval *vp)
{
    if (argc != 1 || !JSVAL_IS_STRING(JS_ARGV(cx, vp)[0])) {
        JS_ReportErrorNumber(cx, my_GetErrorMessage, NULL, JSSMSG_INVALID_ARGS, "newGlobal");
        return false;
    }

    JSString *str = JSVAL_TO_STRING(JS_ARGV(cx, vp)[0]);

    JSBool equalSame = JS_FALSE, equalNew = JS_FALSE;
    if (!JS_StringEqualsAscii(cx, str, "same-compartment", &equalSame) ||
        !JS_StringEqualsAscii(cx, str, "new-compartment", &equalNew)) {
        return false;
    }

    if (!equalSame && !equalNew) {
        JS_ReportErrorNumber(cx, my_GetErrorMessage, NULL, JSSMSG_INVALID_ARGS, "newGlobal");
        return false;
    }

    JSObject *global = NewGlobalObject(cx, equalSame ? SAME_COMPARTMENT : NEW_COMPARTMENT);
    if (!global)
        return false;

    JS_SET_RVAL(cx, vp, OBJECT_TO_JSVAL(global));
    return true;
}

static JSBool
ParseLegacyJSON(JSContext *cx, uintN argc, jsval *vp)
{
    if (argc != 1 || !JSVAL_IS_STRING(JS_ARGV(cx, vp)[0])) {
        JS_ReportErrorNumber(cx, my_GetErrorMessage, NULL, JSSMSG_INVALID_ARGS, "parseLegacyJSON");
        return false;
    }

    JSString *str = JSVAL_TO_STRING(JS_ARGV(cx, vp)[0]);

    size_t length;
    const jschar *chars = JS_GetStringCharsAndLength(cx, str, &length);
    if (!chars)
        return false;
    return js::ParseJSONWithReviver(cx, chars, length, js::NullValue(), vp, LEGACY);
}

static JSBool
EnableStackWalkingAssertion(JSContext *cx, uintN argc, jsval *vp)
{
    if (argc == 0 || !JSVAL_IS_BOOLEAN(JS_ARGV(cx, vp)[0])) {
        JS_ReportErrorNumber(cx, my_GetErrorMessage, NULL, JSSMSG_INVALID_ARGS,
                             "enableStackWalkingAssertion");
        return false;
    }

#ifdef DEBUG
    cx->stackIterAssertionEnabled = JSVAL_TO_BOOLEAN(JS_ARGV(cx, vp)[0]);
#endif

    JS_SET_RVAL(cx, vp, JSVAL_VOID);
    return true;
}

static JSBool
GetMaxArgs(JSContext *cx, uintN arg, jsval *vp)
{
    JS_SET_RVAL(cx, vp, INT_TO_JSVAL(StackSpace::ARGS_LENGTH_MAX));
    return JS_TRUE;
}

static JSFunctionSpec shell_functions[] = {
    JS_FN("version",        Version,        0,0),
    JS_FN("revertVersion",  RevertVersion,  0,0),
    JS_FN("options",        Options,        0,0),
    JS_FN("load",           Load,           1,0),
    JS_FN("evaluate",       Evaluate,       1,0),
    JS_FN("run",            Run,            1,0),
    JS_FN("readline",       ReadLine,       0,0),
    JS_FN("print",          Print,          0,0),
    JS_FN("putstr",         PutStr,         0,0),
    JS_FN("dateNow",        Now,            0,0),
    JS_FN("help",           Help,           0,0),
    JS_FN("quit",           Quit,           0,0),
    JS_FN("assertEq",       AssertEq,       2,0),
    JS_FN("assertJit",      AssertJit,      0,0),
    JS_FN("gc",             ::GC,           0,0),
    JS_FN("gcparam",        GCParameter,    2,0),
    JS_FN("countHeap",      CountHeap,      0,0),
    JS_FN("makeFinalizeObserver", MakeFinalizeObserver, 0,0),
    JS_FN("finalizeCount",  FinalizeCount,  0,0),
#ifdef JS_GC_ZEAL
    JS_FN("gczeal",         GCZeal,         2,0),
    JS_FN("schedulegc",     ScheduleGC,     1,0),
#endif
    JS_FN("internalConst",  InternalConst,  1,0),
    JS_FN("setDebug",       SetDebug,       1,0),
    JS_FN("setDebuggerHandler", SetDebuggerHandler, 1,0),
    JS_FN("setThrowHook",   SetThrowHook,   1,0),
    JS_FN("trap",           Trap,           3,0),
    JS_FN("untrap",         Untrap,         2,0),
    JS_FN("line2pc",        LineToPC,       0,0),
    JS_FN("pc2line",        PCToLine,       0,0),
    JS_FN("stringsAreUTF8", StringsAreUTF8, 0,0),
    JS_FN("testUTF8",       TestUTF8,       1,0),
    JS_FN("throwError",     ThrowError,     0,0),
#ifdef DEBUG
    JS_FN("disassemble",    DisassembleToString, 1,0),
    JS_FN("dis",            Disassemble,    1,0),
    JS_FN("disfile",        DisassFile,     1,0),
    JS_FN("dissrc",         DisassWithSrc,  1,0),
    JS_FN("dumpHeap",       DumpHeap,       0,0),
    JS_FN("dumpObject",     DumpObject,     1,0),
    JS_FN("notes",          Notes,          1,0),
    JS_FN("stats",          DumpStats,      1,0),
    JS_FN("findReferences", FindReferences, 1,0),
#endif
    JS_FN("dumpStack",      DumpStack,      1,0),
#ifdef TEST_CVTARGS
    JS_FN("cvtargs",        ConvertArgs,    0,0),
#endif
    JS_FN("build",          BuildDate,      0,0),
    JS_FN("clear",          Clear,          0,0),
    JS_FN("intern",         Intern,         1,0),
    JS_FN("clone",          Clone,          1,0),
    JS_FN("getpda",         GetPDA,         1,0),
    JS_FN("getslx",         GetSLX,         1,0),
    JS_FN("toint32",        ToInt32,        1,0),
    JS_FN("evalcx",         EvalInContext,  1,0),
    JS_FN("evalInFrame",    EvalInFrame,    2,0),
    JS_FN("shapeOf",        ShapeOf,        1,0),
    JS_FN("resolver",       Resolver,       1,0),
#ifdef MOZ_TRACEVIS
    JS_FN("startTraceVis",  StartTraceVisNative, 1,0),
    JS_FN("stopTraceVis",   StopTraceVisNative,  0,0),
#endif
#ifdef DEBUG
    JS_FN("arrayInfo",      js_ArrayInfo,   1,0),
#endif
#ifdef JS_THREADSAFE
    JS_FN("sleep",          Sleep_fn,       1,0),
    JS_FN("scatter",        Scatter,        1,0),
#endif
    JS_FN("snarf",          Snarf,          0,0),
    JS_FN("read",           Snarf,          0,0),
    JS_FN("compile",        Compile,        1,0),
    JS_FN("parse",          Parse,          1,0),
    JS_FN("timeout",        Timeout,        1,0),
    JS_FN("elapsed",        Elapsed,        0,0),
    JS_FN("parent",         Parent,         1,0),
    JS_FN("wrap",           Wrap,           1,0),
    JS_FN("serialize",      Serialize,      1,0),
    JS_FN("deserialize",    Deserialize,    1,0),
#ifdef JS_METHODJIT
    JS_FN("mjitcodestats",  MJitCodeStats,  0,0),
    JS_FN("mjitdatastats",  MJitDataStats,  0,0),
#endif
    JS_FN("stringstats",    StringStats,    0,0),
    JS_FN("newGlobal",      NewGlobal,      1,0),
    JS_FN("parseLegacyJSON",ParseLegacyJSON,1,0),
    JS_FN("enableStackWalkingAssertion",EnableStackWalkingAssertion,1,0),
    JS_FN("getMaxArgs",     GetMaxArgs,     0,0),
    JS_FS_END
};

static const char shell_help_header[] =
"Command                  Description\n"
"=======                  ===========\n";

static const char *const shell_help_messages[] = {
"version([number])        Get or force a script compilation version number",
"revertVersion()          Revert previously set version number",
"options([option ...])    Get or toggle JavaScript options",
"load(['foo.js' ...])     Load files named by string arguments",
"evaluate(code)           Evaluate code as though it were the contents of a file",
"run('foo.js')\n"
"  Run the file named by the first argument, returning the number of\n"
"  of milliseconds spent compiling and executing it",
"readline()               Read a single line from stdin",
"print([exp ...])         Evaluate and print expressions",
"putstr([exp])            Evaluate and print expression without newline",
"dateNow()                    Return the current time with sub-ms precision",
"help([name ...])         Display usage and help messages",
"quit()                   Quit the shell",
"assertEq(actual, expected[, msg])\n"
"  Throw if the first two arguments are not the same (both +0 or both -0,\n"
"  both NaN, or non-zero and ===)",
"assertJit()              Throw if the calling function failed to JIT",
"gc([obj])                Run the garbage collector\n"
"                         When obj is given, GC only the compartment it's in",
"gcparam(name, value)\n"
"  Wrapper for JS_SetGCParameter. The name must be either 'maxBytes' or\n"
"  'maxMallocBytes' and the value must be convertable to a positive uint32",
"countHeap([start[, kind]])\n"
"  Count the number of live GC things in the heap or things reachable from\n"
"  start when it is given and is not null. kind is either 'all' (default) to\n"
"  count all things or one of 'object', 'double', 'string', 'function',\n"
"  'qname', 'namespace', 'xml' to count only things of that kind",
"makeFinalizeObserver()\n"
"  get a special object whose finalization increases the counter returned\n"
"  by the finalizeCount function",
"finalizeCount()\n"
"  return the current value of the finalization counter that is incremented\n"
"  each time an object returned by the makeFinalizeObserver is finalized",
#ifdef JS_GC_ZEAL
"gczeal(level, [freq], [compartmentGC?])\n"
"                         How zealous the garbage collector should be",
"schedulegc(num, [compartmentGC?])\n"
"                         Schedule a GC to happen after num allocations",
#endif
"internalConst(name)\n"
"  Query an internal constant for the engine. See InternalConst source for the\n"
"  list of constant names",
"setDebug(debug)          Set debug mode",
"setDebuggerHandler(f)    Set handler for debugger keyword to f",
"setThrowHook(f)          Set throw hook to f",
"trap([fun, [pc,]] exp)   Trap bytecode execution",
"untrap(fun[, pc])        Remove a trap",
"line2pc([fun,] line)     Map line number to PC",
"pc2line(fun[, pc])       Map PC to line number",
"stringsAreUTF8()         Check if strings are UTF-8 encoded",
"testUTF8(mode)           Perform UTF-8 tests (modes are 1 to 4)",
"throwError()             Throw an error from JS_ReportError",
#ifdef DEBUG
"disassemble([fun])       Return the disassembly for the given function",
"dis([fun])               Disassemble functions into bytecodes",
"disfile('foo.js')        Disassemble script file into bytecodes\n"
"  dis and disfile take these options as preceeding string arguments\n"
"    \"-r\" (disassemble recursively)\n"
"    \"-l\" (show line numbers)",
"dissrc([fun])            Disassemble functions with source lines",
"dumpHeap([fileName[, start[, toFind[, maxDepth[, toIgnore]]]]])\n"
"  Interface to JS_DumpHeap with output sent to file",
"dumpObject()             Dump an internal representation of an object",
"notes([fun])             Show source notes for functions",
"stats([string ...])      Dump 'arena', 'atom', 'global' stats",
"findReferences(target)\n"
"  Walk the heap and return an object describing all references to target",
#endif
"dumpStack()              Dump the stack as an array of callees (youngest first)",
#ifdef TEST_CVTARGS
"cvtargs(arg1..., arg12)  Test argument formatter",
#endif
"build()                  Show build date and time",
"clear([obj])             Clear properties of object",
"intern(str)              Internalize str in the atom table",
"clone(fun[, scope])      Clone function object",
"getpda(obj)              Get the property descriptors for obj",
"getslx(obj)              Get script line extent",
"toint32(n)               Testing hook for JS_ValueToInt32",
"evalcx(s[, o])\n"
"  Evaluate s in optional sandbox object o\n"
"  if (s == '' && !o) return new o with eager standard classes\n"
"  if (s == 'lazy' && !o) return new o with lazy standard classes",
"evalInFrame(n,str,save)  Evaluate 'str' in the nth up frame.\n"
"                         If 'save' (default false), save the frame chain",
"shapeOf(obj)             Get the shape of obj (an implementation detail)",
"resolver(src[, proto])   Create object with resolve hook that copies properties\n"
"                         from src. If proto is omitted, use Object.prototype.",
#ifdef MOZ_TRACEVIS
"startTraceVis(filename)  Start TraceVis recording (stops any current recording)",
"stopTraceVis()           Stop TraceVis recording",
#endif
#ifdef DEBUG
"arrayInfo(a1, a2, ...)   Report statistics about arrays",
#endif
#ifdef JS_THREADSAFE
"sleep(dt)                Sleep for dt seconds",
"scatter(fns)             Call functions concurrently (ignoring errors)",
#endif
"snarf(filename)          Read filename into returned string",
"read(filename)           Synonym for snarf",
"compile(code)            Compiles a string to bytecode, potentially throwing",
"parse(code)              Parses a string, potentially throwing",
"timeout([seconds])\n"
"  Get/Set the limit in seconds for the execution time for the current context.\n"
"  A negative value (default) means that the execution time is unlimited.",
"elapsed()                Execution time elapsed for the current context.",
"parent(obj)              Returns the parent of obj.",
"wrap(obj)                Wrap an object into a noop wrapper.",
"serialize(sd)            Serialize sd using JS_WriteStructuredClone. Returns a TypedArray.",
"deserialize(a)           Deserialize data generated by serialize.",
#ifdef JS_METHODJIT
"mjitcodestats()          Return stats on mjit code memory usage.",
"mjitdatastats()          Return stats on mjit data memory usage.",
#endif
"stringstats()            Return stats on string memory usage.",
"newGlobal(kind)          Return a new global object, in the current\n"
"                         compartment if kind === 'same-compartment' or in a\n"
"                         new compartment if kind === 'new-compartment'",
"parseLegacyJSON(str)     Parse str as legacy JSON, returning the result if the\n"
"                         parse succeeded and throwing a SyntaxError if not.",
"enableStackWalkingAssertion(enabled)\n"
"  Enables or disables a particularly expensive assertion in stack-walking\n"
"  code.  If your test isn't ridiculously thorough, such that performing this\n"
"  assertion increases test duration by an order of magnitude, you shouldn't\n"
"  use this.",
"getMaxArgs()             Return the maximum number of supported args for a call.",

/* Keep these last: see the static assertion below. */
#ifdef MOZ_PROFILING
"startProfiling([profileName])\n"
"                         Start a profiling session\n"
"                         Profiler must be running with programatic sampling",
"stopProfiling([profileName])\n"
"                         Stop a running profiling session",
"pauseProfilers([profileName])\n"
"                         Pause a running profiling session",
"resumeProfilers([profileName])\n"
"                         Resume a paused profiling session",
"dumpProfile([outfile[, profileName]])\n"
"                         Dump out current profile info (only valid for callgrind)",
# ifdef MOZ_CALLGRIND
"startCallgrind()         Start Callgrind instrumentation",
"stopCallgrind()          Stop Callgrind instrumentation",
"dumpCallgrind([outfile]) Dump current Callgrind counters to file or stdout",
# endif
# ifdef MOZ_VTUNE
"startVtune()             Start Vtune instrumentation",
"stopVtune()              Stop Vtune instrumentation",
"pauseVtune()             Pause Vtune collection",
"resumeVtune()            Resume Vtune collection",
# endif
#endif
};

#ifdef MOZ_PROFILING
# define PROFILING_FUNCTION_COUNT 5
# ifdef MOZ_CALLGRIND
#  define CALLGRIND_FUNCTION_COUNT 3
# else
#  define CALLGRIND_FUNCTION_COUNT 0
# endif
# ifdef MOZ_VTUNE
#  define VTUNE_FUNCTION_COUNT 4
# else
#  define VTUNE_FUNCTION_COUNT 0
# endif
# define EXTERNAL_FUNCTION_COUNT (PROFILING_FUNCTION_COUNT + CALLGRIND_FUNCTION_COUNT + VTUNE_FUNCTION_COUNT)
#else
# define EXTERNAL_FUNCTION_COUNT 0
#endif

/* Help messages must match shell functions. */
JS_STATIC_ASSERT(JS_ARRAY_LENGTH(shell_help_messages) - EXTERNAL_FUNCTION_COUNT ==
                 JS_ARRAY_LENGTH(shell_functions) - 1 /* JS_FS_END */);

#ifdef DEBUG
static void
CheckHelpMessages()
{
    const char *const *m;
    const char *lp;

    /* Messages begin with "function_name(" prefix and don't end with \n. */
    for (m = shell_help_messages; m < ArrayEnd(shell_help_messages) - EXTERNAL_FUNCTION_COUNT; ++m) {
        lp = strchr(*m, '(');
        JS_ASSERT(lp);
        JS_ASSERT(memcmp(shell_functions[m - shell_help_messages].name,
                         *m, lp - *m) == 0);
        JS_ASSERT((*m)[strlen(*m) - 1] != '\n');
    }
}
#else
# define CheckHelpMessages() ((void) 0)
#endif

#undef PROFILING_FUNCTION_COUNT
#undef CALLGRIND_FUNCTION_COUNT
#undef VTUNE_FUNCTION_COUNT
#undef EXTERNAL_FUNCTION_COUNT

static JSBool
Help(JSContext *cx, uintN argc, jsval *vp)
{
    uintN i, j;
    int did_header, did_something;
    JSType type;
    JSFunction *fun;
    JSString *str;

    fprintf(gOutFile, "%s\n", JS_GetImplementationVersion());
    if (argc == 0) {
        fputs(shell_help_header, gOutFile);
        for (i = 0; i < ArrayLength(shell_help_messages); ++i)
            fprintf(gOutFile, "%s\n", shell_help_messages[i]);
    } else {
        did_header = 0;
        jsval *argv = JS_ARGV(cx, vp);
        for (i = 0; i < argc; i++) {
            did_something = 0;
            type = JS_TypeOfValue(cx, argv[i]);
            if (type == JSTYPE_FUNCTION) {
                fun = JS_ValueToFunction(cx, argv[i]);
                str = fun->atom;
            } else if (type == JSTYPE_STRING) {
                str = JSVAL_TO_STRING(argv[i]);
            } else {
                str = NULL;
            }
            if (str) {
                JSAutoByteString funcName(cx, str);
                if (!funcName)
                    return JS_FALSE;
                for (j = 0; j < ArrayLength(shell_help_messages); ++j) {
                    /* Help messages are required to be formatted "functionName(..." */
                    const char *msg = shell_help_messages[j];
                    const char *p = strchr(msg, '(');
                    JS_ASSERT(p);

                    if (size_t(p - msg) != str->length())
                        continue;

                    if (strncmp(funcName.ptr(), msg, p - msg) == 0) {
                        if (!did_header) {
                            did_header = 1;
                            fputs(shell_help_header, gOutFile);
                        }
                        did_something = 1;
                        fprintf(gOutFile, "%s\n", shell_help_messages[j]);
                        break;
                    }
                }
            }
            if (!did_something) {
                str = JS_ValueToString(cx, argv[i]);
                if (!str)
                    return JS_FALSE;
                fputs("Sorry, no help for ", gErrFile);
                JS_FileEscapedString(gErrFile, str, 0);
                putc('\n', gErrFile);
            }
        }
    }
    JS_SET_RVAL(cx, vp, JSVAL_VOID);
    return JS_TRUE;
}

/*
 * Define a JS object called "it".  Give it class operations that printf why
 * they're being called for tutorial purposes.
 */
enum its_tinyid {
    ITS_COLOR, ITS_HEIGHT, ITS_WIDTH, ITS_FUNNY, ITS_ARRAY, ITS_RDONLY,
    ITS_CUSTOM, ITS_CUSTOMRDONLY
};

static JSBool
its_getter(JSContext *cx, JSObject *obj, jsid id, jsval *vp)
{
  jsval *val = (jsval *) JS_GetPrivate(cx, obj);
  *vp = val ? *val : JSVAL_VOID;
  return JS_TRUE;
}

static JSBool
its_setter(JSContext *cx, JSObject *obj, jsid id, JSBool strict, jsval *vp)
{
  jsval *val = (jsval *) JS_GetPrivate(cx, obj);
  if (val) {
      *val = *vp;
      return JS_TRUE;
  }

  val = new jsval;
  if (!val) {
      JS_ReportOutOfMemory(cx);
      return JS_FALSE;
  }

  if (!JS_AddValueRoot(cx, val)) {
      delete val;
      return JS_FALSE;
  }

  if (!JS_SetPrivate(cx, obj, (void*)val)) {
      JS_RemoveValueRoot(cx, val);
      delete val;
      return JS_FALSE;
  }

  *val = *vp;
  return JS_TRUE;
}

static JSPropertySpec its_props[] = {
    {"color",           ITS_COLOR,      JSPROP_ENUMERATE,       NULL, NULL},
    {"height",          ITS_HEIGHT,     JSPROP_ENUMERATE,       NULL, NULL},
    {"width",           ITS_WIDTH,      JSPROP_ENUMERATE,       NULL, NULL},
    {"funny",           ITS_FUNNY,      JSPROP_ENUMERATE,       NULL, NULL},
    {"array",           ITS_ARRAY,      JSPROP_ENUMERATE,       NULL, NULL},
    {"rdonly",          ITS_RDONLY,     JSPROP_READONLY,        NULL, NULL},
    {"custom",          ITS_CUSTOM,     JSPROP_ENUMERATE,
                        its_getter,     its_setter},
    {"customRdOnly",    ITS_CUSTOMRDONLY, JSPROP_ENUMERATE | JSPROP_READONLY,
                        its_getter,     its_setter},
    {NULL,0,0,NULL,NULL}
};

static JSBool its_noisy;    /* whether to be noisy when finalizing it */
static JSBool its_enum_fail;/* whether to fail when enumerating it */

static JSBool
its_addProperty(JSContext *cx, JSObject *obj, jsid id, jsval *vp)
{
    if (!its_noisy)
        return JS_TRUE;

    IdStringifier idString(cx, id);
    fprintf(gOutFile, "adding its property %s,", idString.getBytes());
    ToString valueString(cx, *vp);
    fprintf(gOutFile, " initial value %s\n", valueString.getBytes());
    return JS_TRUE;
}

static JSBool
its_delProperty(JSContext *cx, JSObject *obj, jsid id, jsval *vp)
{
    if (!its_noisy)
        return JS_TRUE;

    IdStringifier idString(cx, id);
    fprintf(gOutFile, "deleting its property %s,", idString.getBytes());
    ToString valueString(cx, *vp);
    fprintf(gOutFile, " initial value %s\n", valueString.getBytes());
    return JS_TRUE;
}

static JSBool
its_getProperty(JSContext *cx, JSObject *obj, jsid id, jsval *vp)
{
    if (!its_noisy)
        return JS_TRUE;

    IdStringifier idString(cx, id);
    fprintf(gOutFile, "getting its property %s,", idString.getBytes());
    ToString valueString(cx, *vp);
    fprintf(gOutFile, " initial value %s\n", valueString.getBytes());
    return JS_TRUE;
}

static JSBool
its_setProperty(JSContext *cx, JSObject *obj, jsid id, JSBool strict, jsval *vp)
{
    IdStringifier idString(cx, id);
    if (its_noisy) {
        fprintf(gOutFile, "setting its property %s,", idString.getBytes());
        ToString valueString(cx, *vp);
        fprintf(gOutFile, " new value %s\n", valueString.getBytes());
    }

    if (!JSID_IS_ATOM(id))
        return JS_TRUE;

    if (!strcmp(idString.getBytes(), "noisy"))
        JS_ValueToBoolean(cx, *vp, &its_noisy);
    else if (!strcmp(idString.getBytes(), "enum_fail"))
        JS_ValueToBoolean(cx, *vp, &its_enum_fail);

    return JS_TRUE;
}

/*
 * Its enumerator, implemented using the "new" enumerate API,
 * see class flags.
 */
static JSBool
its_enumerate(JSContext *cx, JSObject *obj, JSIterateOp enum_op,
              jsval *statep, jsid *idp)
{
    JSObject *iterator;

    switch (enum_op) {
      case JSENUMERATE_INIT:
      case JSENUMERATE_INIT_ALL:
        if (its_noisy)
            fprintf(gOutFile, "enumerate its properties\n");

        iterator = JS_NewPropertyIterator(cx, obj);
        if (!iterator)
            return JS_FALSE;

        *statep = OBJECT_TO_JSVAL(iterator);
        if (idp)
            *idp = INT_TO_JSID(0);
        break;

      case JSENUMERATE_NEXT:
        if (its_enum_fail) {
            JS_ReportError(cx, "its enumeration failed");
            return JS_FALSE;
        }

        iterator = (JSObject *) JSVAL_TO_OBJECT(*statep);
        if (!JS_NextProperty(cx, iterator, idp))
            return JS_FALSE;

        if (!JSID_IS_VOID(*idp))
            break;
        /* Fall through. */

      case JSENUMERATE_DESTROY:
        /* Allow our iterator object to be GC'd. */
        *statep = JSVAL_NULL;
        break;
    }

    return JS_TRUE;
}

static JSBool
its_resolve(JSContext *cx, JSObject *obj, jsid id, uintN flags,
            JSObject **objp)
{
    if (its_noisy) {
        IdStringifier idString(cx, id);
        fprintf(gOutFile, "resolving its property %s, flags {%s,%s,%s}\n",
               idString.getBytes(),
               (flags & JSRESOLVE_QUALIFIED) ? "qualified" : "",
               (flags & JSRESOLVE_ASSIGNING) ? "assigning" : "",
               (flags & JSRESOLVE_DETECTING) ? "detecting" : "");
    }
    return JS_TRUE;
}

static JSBool
its_convert(JSContext *cx, JSObject *obj, JSType type, jsval *vp)
{
    if (its_noisy)
        fprintf(gOutFile, "converting it to %s type\n", JS_GetTypeName(cx, type));
    return JS_ConvertStub(cx, obj, type, vp);
}

static void
its_finalize(JSContext *cx, JSObject *obj)
{
    jsval *rootedVal;
    if (its_noisy)
        fprintf(gOutFile, "finalizing it\n");
    rootedVal = (jsval *) JS_GetPrivate(cx, obj);
    if (rootedVal) {
      JS_RemoveValueRoot(cx, rootedVal);
      JS_SetPrivate(cx, obj, NULL);
      delete rootedVal;
    }
}

static JSClass its_class = {
    "It", JSCLASS_NEW_RESOLVE | JSCLASS_NEW_ENUMERATE | JSCLASS_HAS_PRIVATE,
    its_addProperty,  its_delProperty,  its_getProperty,  its_setProperty,
    (JSEnumerateOp)its_enumerate, (JSResolveOp)its_resolve,
    its_convert,      its_finalize,
    JSCLASS_NO_OPTIONAL_MEMBERS
};

JSErrorFormatString jsShell_ErrorFormatString[JSErr_Limit] = {
#define MSG_DEF(name, number, count, exception, format) \
    { format, count, JSEXN_ERR } ,
#include "jsshell.msg"
#undef MSG_DEF
};

static const JSErrorFormatString *
my_GetErrorMessage(void *userRef, const char *locale, const uintN errorNumber)
{
    if ((errorNumber > 0) && (errorNumber < JSShellErr_Limit))
        return &jsShell_ErrorFormatString[errorNumber];
    return NULL;
}

static void
my_ErrorReporter(JSContext *cx, const char *message, JSErrorReport *report)
{
    int i, j, k, n;
    char *prefix, *tmp;
    const char *ctmp;

    if (!report) {
        fprintf(gErrFile, "%s\n", message);
        fflush(gErrFile);
        return;
    }

    /* Conditionally ignore reported warnings. */
    if (JSREPORT_IS_WARNING(report->flags) && !reportWarnings)
        return;

    prefix = NULL;
    if (report->filename)
        prefix = JS_smprintf("%s:", report->filename);
    if (report->lineno) {
        tmp = prefix;
        prefix = JS_smprintf("%s%u: ", tmp ? tmp : "", report->lineno);
        JS_free(cx, tmp);
    }
    if (JSREPORT_IS_WARNING(report->flags)) {
        tmp = prefix;
        prefix = JS_smprintf("%s%swarning: ",
                             tmp ? tmp : "",
                             JSREPORT_IS_STRICT(report->flags) ? "strict " : "");
        JS_free(cx, tmp);
    }

    /* embedded newlines -- argh! */
    while ((ctmp = strchr(message, '\n')) != 0) {
        ctmp++;
        if (prefix)
            fputs(prefix, gErrFile);
        fwrite(message, 1, ctmp - message, gErrFile);
        message = ctmp;
    }

    /* If there were no filename or lineno, the prefix might be empty */
    if (prefix)
        fputs(prefix, gErrFile);
    fputs(message, gErrFile);

    if (!report->linebuf) {
        fputc('\n', gErrFile);
        goto out;
    }

    /* report->linebuf usually ends with a newline. */
    n = strlen(report->linebuf);
    fprintf(gErrFile, ":\n%s%s%s%s",
            prefix,
            report->linebuf,
            (n > 0 && report->linebuf[n-1] == '\n') ? "" : "\n",
            prefix);
    n = report->tokenptr - report->linebuf;
    for (i = j = 0; i < n; i++) {
        if (report->linebuf[i] == '\t') {
            for (k = (j + 8) & ~7; j < k; j++) {
                fputc('.', gErrFile);
            }
            continue;
        }
        fputc('.', gErrFile);
        j++;
    }
    fputs("^\n", gErrFile);
 out:
    fflush(gErrFile);
    if (!JSREPORT_IS_WARNING(report->flags)) {
        if (report->errorNumber == JSMSG_OUT_OF_MEMORY) {
            gExitCode = EXITCODE_OUT_OF_MEMORY;
        } else {
            gExitCode = EXITCODE_RUNTIME_ERROR;
        }
    }
    JS_free(cx, prefix);
}

#if defined(SHELL_HACK) && defined(DEBUG) && defined(XP_UNIX)
static JSBool
Exec(JSContext *cx, uintN argc, jsval *vp)
{
    JSFunction *fun;
    const char *name, **nargv;
    uintN i, nargc;
    JSString *str;
    bool ok;
    pid_t pid;
    int status;

    JS_SET_RVAL(cx, vp, JSVAL_VOID);

    fun = JS_ValueToFunction(cx, vp[0]);
    if (!fun)
        return JS_FALSE;
    if (!fun->atom)
        return JS_TRUE;

    nargc = 1 + argc;

    /* nargc + 1 accounts for the terminating NULL. */
    nargv = new (char *)[nargc + 1];
    if (!nargv)
        return JS_FALSE;
    memset(nargv, 0, sizeof(nargv[0]) * (nargc + 1));
    nargv[0] = name;
    jsval *argv = JS_ARGV(cx, vp);
    for (i = 0; i < nargc; i++) {
        str = (i == 0) ? fun->atom : JS_ValueToString(cx, argv[i-1]);
        if (!str) {
            ok = false;
            goto done;
        }
        nargv[i] = JS_EncodeString(cx, str);
        if (!nargv[i]) {
            ok = false;
            goto done;
        }
    }
    pid = fork();
    switch (pid) {
      case -1:
        perror("js");
        break;
      case 0:
        (void) execvp(name, (char **)nargv);
        perror("js");
        exit(127);
      default:
        while (waitpid(pid, &status, 0) < 0 && errno == EINTR)
            continue;
        break;
    }
    ok = true;

  done:
    for (i = 0; i < nargc; i++)
        JS_free(cx, nargv[i]);
    delete[] nargv;
    return ok;
}
#endif

static JSBool
global_enumerate(JSContext *cx, JSObject *obj)
{
#ifdef LAZY_STANDARD_CLASSES
    return JS_EnumerateStandardClasses(cx, obj);
#else
    return JS_TRUE;
#endif
}

static JSBool
global_resolve(JSContext *cx, JSObject *obj, jsid id, uintN flags,
               JSObject **objp)
{
#ifdef LAZY_STANDARD_CLASSES
    JSBool resolved;

    if (!JS_ResolveStandardClass(cx, obj, id, &resolved))
        return JS_FALSE;
    if (resolved) {
        *objp = obj;
        return JS_TRUE;
    }
#endif

#if defined(SHELL_HACK) && defined(DEBUG) && defined(XP_UNIX)
    if (!(flags & JSRESOLVE_QUALIFIED)) {
        /*
         * Do this expensive hack only for unoptimized Unix builds, which are
         * not used for benchmarking.
         */
        char *path, *comp, *full;
        const char *name;
        JSBool ok, found;
        JSFunction *fun;

        if (!JSVAL_IS_STRING(id))
            return JS_TRUE;
        path = getenv("PATH");
        if (!path)
            return JS_TRUE;
        path = JS_strdup(cx, path);
        if (!path)
            return JS_FALSE;
        JSAutoByteString name(cx, JSVAL_TO_STRING(id));
        if (!name)
            return JS_FALSE;
        ok = JS_TRUE;
        for (comp = strtok(path, ":"); comp; comp = strtok(NULL, ":")) {
            if (*comp != '\0') {
                full = JS_smprintf("%s/%s", comp, name.ptr());
                if (!full) {
                    JS_ReportOutOfMemory(cx);
                    ok = JS_FALSE;
                    break;
                }
            } else {
                full = (char *)name;
            }
            found = (access(full, X_OK) == 0);
            if (*comp != '\0')
                free(full);
            if (found) {
                fun = JS_DefineFunction(cx, obj, name, Exec, 0,
                                        JSPROP_ENUMERATE);
                ok = (fun != NULL);
                if (ok)
                    *objp = obj;
                break;
            }
        }
        JS_free(cx, path);
        return ok;
    }
#else
    return JS_TRUE;
#endif
}

JSClass global_class = {
    "global", JSCLASS_NEW_RESOLVE | JSCLASS_GLOBAL_FLAGS | JSCLASS_HAS_PRIVATE,
    JS_PropertyStub,  JS_PropertyStub,
    JS_PropertyStub,  JS_StrictPropertyStub,
    global_enumerate, (JSResolveOp) global_resolve,
    JS_ConvertStub,   its_finalize,
    JSCLASS_NO_OPTIONAL_MEMBERS
};

static JSBool
env_setProperty(JSContext *cx, JSObject *obj, jsid id, JSBool strict, jsval *vp)
{
/* XXX porting may be easy, but these don't seem to supply setenv by default */
#if !defined XP_OS2 && !defined SOLARIS
    int rv;

    IdStringifier idstr(cx, id, JS_TRUE);
    if (idstr.threw())
        return JS_FALSE;
    ToString valstr(cx, *vp, JS_TRUE);
    if (valstr.threw())
        return JS_FALSE;
#if defined XP_WIN || defined HPUX || defined OSF1
    {
        char *waste = JS_smprintf("%s=%s", idstr.getBytes(), valstr.getBytes());
        if (!waste) {
            JS_ReportOutOfMemory(cx);
            return JS_FALSE;
        }
        rv = putenv(waste);
#ifdef XP_WIN
        /*
         * HPUX9 at least still has the bad old non-copying putenv.
         *
         * Per mail from <s.shanmuganathan@digital.com>, OSF1 also has a putenv
         * that will crash if you pass it an auto char array (so it must place
         * its argument directly in the char *environ[] array).
         */
        JS_smprintf_free(waste);
#endif
    }
#else
    rv = setenv(idstr.getBytes(), valstr.getBytes(), 1);
#endif
    if (rv < 0) {
        JS_ReportError(cx, "can't set env variable %s to %s", idstr.getBytes(), valstr.getBytes());
        return JS_FALSE;
    }
    *vp = valstr.getJSVal();
#endif /* !defined XP_OS2 && !defined SOLARIS */
    return JS_TRUE;
}

static JSBool
env_enumerate(JSContext *cx, JSObject *obj)
{
    static JSBool reflected;
    char **evp, *name, *value;
    JSString *valstr;
    JSBool ok;

    if (reflected)
        return JS_TRUE;

    for (evp = (char **)JS_GetPrivate(cx, obj); (name = *evp) != NULL; evp++) {
        value = strchr(name, '=');
        if (!value)
            continue;
        *value++ = '\0';
        valstr = JS_NewStringCopyZ(cx, value);
        if (!valstr) {
            ok = JS_FALSE;
        } else {
            ok = JS_DefineProperty(cx, obj, name, STRING_TO_JSVAL(valstr),
                                   NULL, NULL, JSPROP_ENUMERATE);
        }
        value[-1] = '=';
        if (!ok)
            return JS_FALSE;
    }

    reflected = JS_TRUE;
    return JS_TRUE;
}

static JSBool
env_resolve(JSContext *cx, JSObject *obj, jsid id, uintN flags,
            JSObject **objp)
{
    JSString *valstr;
    const char *name, *value;

    if (flags & JSRESOLVE_ASSIGNING)
        return JS_TRUE;

    IdStringifier idstr(cx, id, JS_TRUE);
    if (idstr.threw())
        return JS_FALSE;

    name = idstr.getBytes();
    value = getenv(name);
    if (value) {
        valstr = JS_NewStringCopyZ(cx, value);
        if (!valstr)
            return JS_FALSE;
        if (!JS_DefineProperty(cx, obj, name, STRING_TO_JSVAL(valstr),
                               NULL, NULL, JSPROP_ENUMERATE)) {
            return JS_FALSE;
        }
        *objp = obj;
    }
    return JS_TRUE;
}

static JSClass env_class = {
    "environment", JSCLASS_HAS_PRIVATE | JSCLASS_NEW_RESOLVE,
    JS_PropertyStub,  JS_PropertyStub,
    JS_PropertyStub,  env_setProperty,
    env_enumerate, (JSResolveOp) env_resolve,
    JS_ConvertStub,   NULL,
    JSCLASS_NO_OPTIONAL_MEMBERS
};

/*
 * Avoid a reentrancy hazard.
 *
 * The non-JS_THREADSAFE shell uses a signal handler to implement timeout().
 * The JS engine is not really reentrant, but JS_TriggerAllOperationCallbacks
 * is mostly safe--the only danger is that we might interrupt JS_NewContext or
 * JS_DestroyContext while the context list is being modified. Therefore we
 * disable the signal handler around calls to those functions.
 */
#ifdef JS_THREADSAFE
# define WITH_SIGNALS_DISABLED(x)  x
#else
# define WITH_SIGNALS_DISABLED(x)                                               \
    JS_BEGIN_MACRO                                                              \
        ScheduleWatchdog(gRuntime, -1);                                         \
        x;                                                                      \
        ScheduleWatchdog(gRuntime, gTimeoutInterval);                           \
    JS_END_MACRO
#endif

static JSContext *
NewContext(JSRuntime *rt)
{
    JSContext *cx;
    WITH_SIGNALS_DISABLED(cx = JS_NewContext(rt, gStackChunkSize));
    if (!cx)
        return NULL;

    JSShellContextData *data = NewContextData();
    if (!data) {
        DestroyContext(cx, false);
        return NULL;
    }

    JS_SetContextPrivate(cx, data);
    JS_SetErrorReporter(cx, my_ErrorReporter);
    JS_SetVersion(cx, JSVERSION_LATEST);
    SetContextOptions(cx);
    if (enableTraceJit)
        JS_ToggleOptions(cx, JSOPTION_JIT);
    if (enableMethodJit)
        JS_ToggleOptions(cx, JSOPTION_METHODJIT);
    if (enableTypeInference)
        JS_ToggleOptions(cx, JSOPTION_TYPE_INFERENCE);
    return cx;
}

static void
DestroyContext(JSContext *cx, bool withGC)
{
    JSShellContextData *data = GetContextData(cx);
    JS_SetContextPrivate(cx, NULL);
    free(data);
    WITH_SIGNALS_DISABLED(withGC ? JS_DestroyContext(cx) : JS_DestroyContextNoGC(cx));
}

static JSObject *
NewGlobalObject(JSContext *cx, CompartmentKind compartment)
{
    JSObject *glob = (compartment == NEW_COMPARTMENT)
                     ? JS_NewCompartmentAndGlobalObject(cx, &global_class, NULL)
                     : JS_NewGlobalObject(cx, &global_class);
    if (!glob)
        return NULL;

    {
        JSAutoEnterCompartment ac;
        if (!ac.enter(cx, glob))
            return NULL;

#ifndef LAZY_STANDARD_CLASSES
        if (!JS_InitStandardClasses(cx, glob))
            return NULL;
#endif

#ifdef JS_HAS_CTYPES
        if (!JS_InitCTypesClass(cx, glob))
            return NULL;
#endif
        if (!JS_InitReflect(cx, glob))
            return NULL;
        if (!JS_DefineDebuggerObject(cx, glob))
            return NULL;
        if (!JS::RegisterPerfMeasurement(cx, glob))
            return NULL;
        if (!JS_DefineFunctions(cx, glob, shell_functions) ||
            !JS_DefineProfilingFunctions(cx, glob)) {
            return NULL;
        }

        JSObject *it = JS_DefineObject(cx, glob, "it", &its_class, NULL, 0);
        if (!it)
            return NULL;
        if (!JS_DefineProperties(cx, it, its_props))
            return NULL;

        if (!JS_DefineProperty(cx, glob, "custom", JSVAL_VOID, its_getter,
                               its_setter, 0))
            return NULL;
        if (!JS_DefineProperty(cx, glob, "customRdOnly", JSVAL_VOID, its_getter,
                               its_setter, JSPROP_READONLY))
            return NULL;
    }

    if (compartment == NEW_COMPARTMENT && !JS_WrapObject(cx, &glob))
        return NULL;

    return glob;
}

static bool
BindScriptArgs(JSContext *cx, JSObject *obj, OptionParser *op)
{
    MultiStringRange msr = op->getMultiStringArg("scriptArgs");
    JSObject *scriptArgs = JS_NewArrayObject(cx, 0, NULL);
    if (!scriptArgs)
        return false;

    /* 
     * Script arguments are bound as a normal |arguments| property on the
     * global object. It has no special significance, like |arguments| in
     * function scope does -- this identifier is used de-facto across shell
     * implementations, see bug 675269.
     */
    if (!JS_DefineProperty(cx, obj, "arguments", OBJECT_TO_JSVAL(scriptArgs), NULL, NULL, 0))
        return false;

    for (size_t i = 0; !msr.empty(); msr.popFront(), ++i) {
        const char *scriptArg = msr.front();
        JSString *str = JS_NewStringCopyZ(cx, scriptArg);
        if (!str ||
            !JS_DefineElement(cx, scriptArgs, i, STRING_TO_JSVAL(str), NULL, NULL,
                              JSPROP_ENUMERATE)) {
            return false;
        }
    }

    return true;
}

static int
ProcessArgs(JSContext *cx, JSObject *obj, OptionParser *op)
{
    if (op->getBoolOption('a'))
        JS_ToggleOptions(cx, JSOPTION_METHODJIT_ALWAYS);

    if (op->getBoolOption('m')) {
        enableMethodJit = true;
        JS_ToggleOptions(cx, JSOPTION_METHODJIT);
    }

#ifdef JS_GC_ZEAL
    if (const char *zeal = op->getStringOption('Z'))
        ParseZealArg(cx, zeal);
#endif

    if (op->getBoolOption('j')) {
        enableTraceJit = true;
        JS_ToggleOptions(cx, JSOPTION_JIT);
#if defined(JS_TRACER) && defined(DEBUG)
        js::InitJITStatsClass(cx, JS_GetGlobalObject(cx));
        JS_DefineObject(cx, JS_GetGlobalObject(cx), "tracemonkey",
                        &js::jitstats_class, NULL, 0);
#endif
    }
    
    if (op->getBoolOption('p')) {
        enableProfiling = true;
        JS_ToggleOptions(cx, JSOPTION_PROFILING);
    }

    if (op->getBoolOption('d')) {
        JS_SetRuntimeDebugMode(JS_GetRuntime(cx), true);
        JS_SetDebugMode(cx, true);
    }

    if (op->getBoolOption('b'))
        printTiming = true;

    if (op->getBoolOption('D'))
        enableDisassemblyDumps = true;

    /* |scriptArgs| gets bound on the global before any code is run. */
    if (!BindScriptArgs(cx, obj, op))
        return EXIT_FAILURE;

    MultiStringRange filePaths = op->getMultiStringOption('f');
    MultiStringRange codeChunks = op->getMultiStringOption('e');

    if (filePaths.empty() && codeChunks.empty() && !op->getStringArg("script")) {
        Process(cx, obj, NULL, true); /* Interactive. */
        return gExitCode;
    }

    while (!filePaths.empty() || !codeChunks.empty()) {
        size_t fpArgno = filePaths.empty() ? -1 : filePaths.argno();
        size_t ccArgno = codeChunks.empty() ? -1 : codeChunks.argno();
        if (fpArgno < ccArgno) {
            char *path = filePaths.front();
            Process(cx, obj, path, false);
            if (gExitCode)
                return gExitCode;
            filePaths.popFront();
        } else {
            const char *code = codeChunks.front();
            jsval rval;
            if (!JS_EvaluateScript(cx, obj, code, strlen(code), "-e", 1, &rval))
                return EXIT_FAILURE;
            codeChunks.popFront();
        }
    }

    /* The |script| argument is processed after all options. */
    if (const char *path = op->getStringArg("script")) {
        Process(cx, obj, path, false);
        if (gExitCode)
            return gExitCode;
    }

    if (op->getBoolOption('i'))
        Process(cx, obj, NULL, true);

    return gExitCode ? gExitCode : EXIT_SUCCESS;
}

int
Shell(JSContext *cx, OptionParser *op, char **envp)
{
    JSAutoRequest ar(cx);

    /*
     * First check to see if type inference is enabled. This flag must be set
     * on the compartment when it is constructed.
     */
    if (op->getBoolOption('n')) {
        enableTypeInference = !enableTypeInference;
        JS_ToggleOptions(cx, JSOPTION_TYPE_INFERENCE);
    }

    JSObject *glob = NewGlobalObject(cx, NEW_COMPARTMENT);
    if (!glob)
        return 1;

    JSAutoEnterCompartment ac;
    if (!ac.enter(cx, glob))
        return 1;

    JS_SetGlobalObject(cx, glob);

    JSObject *envobj = JS_DefineObject(cx, glob, "environment", &env_class, NULL, 0);
    if (!envobj || !JS_SetPrivate(cx, envobj, envp))
        return 1;

#ifdef JSDEBUGGER
    /*
    * XXX A command line option to enable debugging (or not) would be good
    */
    jsdc = JSD_DebuggerOnForUser(rt, NULL, NULL);
    if (!jsdc)
        return 1;
    JSD_JSContextInUse(jsdc, cx);
#ifdef JSD_LOWLEVEL_SOURCE
    JS_SetSourceHandler(rt, SendSourceToJSDebugger, jsdc);
#endif /* JSD_LOWLEVEL_SOURCE */
#ifdef JSDEBUGGER_JAVA_UI
    jsdjc = JSDJ_CreateContext();
    if (! jsdjc)
        return 1;
    JSDJ_SetJSDContext(jsdjc, jsdc);
    java_env = JSDJ_CreateJavaVMAndStartDebugger(jsdjc);
    /*
    * XXX This would be the place to wait for the debugger to start.
    * Waiting would be nice in general, but especially when a js file
    * is passed on the cmd line.
    */
#endif /* JSDEBUGGER_JAVA_UI */
#ifdef JSDEBUGGER_C_UI
    jsdbc = JSDB_InitDebugger(rt, jsdc, 0);
#endif /* JSDEBUGGER_C_UI */
#endif /* JSDEBUGGER */

#ifdef JS_THREADSAFE
    class ShellWorkerHooks : public js::workers::WorkerHooks {
    public:
        JSObject *newGlobalObject(JSContext *cx) {
            return NewGlobalObject(cx, NEW_COMPARTMENT);
        }
    };
    ShellWorkerHooks hooks;
    if (!JS_AddNamedObjectRoot(cx, &gWorkers, "Workers") ||
        (gWorkerThreadPool = js::workers::init(cx, &hooks, glob, &gWorkers)) == NULL) {
        return 1;
    }
#endif

    int result = ProcessArgs(cx, glob, op);

#ifdef JS_THREADSAFE
    js::workers::finish(cx, gWorkerThreadPool);
    JS_RemoveObjectRoot(cx, &gWorkers);
    if (result == 0)
        result = gExitCode;
#endif

#ifdef JSDEBUGGER
    if (jsdc) {
#ifdef JSDEBUGGER_C_UI
        if (jsdbc)
            JSDB_TermDebugger(jsdc);
#endif /* JSDEBUGGER_C_UI */
        JSD_DebuggerOff(jsdc);
    }
#endif  /* JSDEBUGGER */

    if (enableDisassemblyDumps)
        JS_DumpCompartmentBytecode(cx);
 
    return result;
}

static void
MaybeOverrideOutFileFromEnv(const char* const envVar,
                            FILE* defaultOut,
                            FILE** outFile)
{
    const char* outPath = getenv(envVar);
    if (!outPath || !*outPath || !(*outFile = fopen(outPath, "w"))) {
        *outFile = defaultOut;
    }
}

JSBool
ShellPrincipalsSubsume(JSPrincipals *, JSPrincipals *)
{
    return JS_TRUE;
}

JSPrincipals shellTrustedPrincipals = {
    (char *)"[shell trusted principals]",
    NULL,
    NULL,
    1,
    NULL, /* nobody should be destroying this */
    ShellPrincipalsSubsume
};

JSBool
CheckObjectAccess(JSContext *cx, JSObject *obj, jsid id, JSAccessMode mode,
                  jsval *vp)
{
    LeaveTrace(cx);
    return true;
}

JSSecurityCallbacks securityCallbacks = {
    CheckObjectAccess,
    NULL,
    NULL,
    NULL
};

int
main(int argc, char **argv, char **envp)
{
    int stackDummy;
    JSRuntime *rt;
    JSContext *cx;
    int result;
#ifdef JSDEBUGGER
    JSDContext *jsdc;
#ifdef JSDEBUGGER_JAVA_UI
    JNIEnv *java_env;
    JSDJContext *jsdjc;
#endif
#ifdef JSDEBUGGER_C_UI
    JSBool jsdbc;
#endif /* JSDEBUGGER_C_UI */
#endif /* JSDEBUGGER */
#ifdef XP_WIN
    {
        const char *crash_option = getenv("XRE_NO_WINDOWS_CRASH_DIALOG");
        if (crash_option && strncmp(crash_option, "1", 1)) {
            DWORD oldmode = SetErrorMode(SEM_NOGPFAULTERRORBOX);
            SetErrorMode(oldmode | SEM_NOGPFAULTERRORBOX);
        }
    }
#endif

    CheckHelpMessages();
#ifdef HAVE_SETLOCALE
    setlocale(LC_ALL, "");
#endif

#ifdef JS_THREADSAFE
    if (PR_FAILURE == PR_NewThreadPrivateIndex(&gStackBaseThreadIndex, NULL) ||
        PR_FAILURE == PR_SetThreadPrivate(gStackBaseThreadIndex, &stackDummy)) {
        return 1;
    }
#else
    gStackBase = (jsuword) &stackDummy;
#endif

#ifdef XP_OS2
   /* these streams are normally line buffered on OS/2 and need a \n, *
    * so we need to unbuffer then to get a reasonable prompt          */
    setbuf(stdout,0);
    setbuf(stderr,0);
#endif

    MaybeOverrideOutFileFromEnv("JS_STDERR", stderr, &gErrFile);
    MaybeOverrideOutFileFromEnv("JS_STDOUT", stdout, &gOutFile);

    OptionParser op("Usage: {progname} [options] [[script] scriptArgs*]");

    op.setDescription("The SpiderMonkey shell provides a command line interface to the "
        "JavaScript engine. Code and file options provided via the command line are "
        "run left to right. If provided, the optional script argument is run after "
        "all options have been processed. Just-In-Time compilation modes may be enabled via "
        "command line options.");
    op.setDescriptionWidth(72);
    op.setHelpWidth(80);
    op.setVersion(JS_GetImplementationVersion());

    if (!op.addMultiStringOption('f', "file", "PATH", "File path to run")
        || !op.addMultiStringOption('e', "execute", "CODE", "Inline code to run")
        || !op.addBoolOption('i', "shell", "Enter prompt after running code")
        || !op.addBoolOption('m', "methodjit", "Enable the JaegerMonkey method JIT")
        || !op.addBoolOption('j', "tracejit", "Enable the JaegerMonkey trace JIT")
        || !op.addBoolOption('p', "profiling", "Enable runtime profiling select JIT mode")
        || !op.addBoolOption('n', "typeinfer", "Enable type inference")
        || !op.addBoolOption('d', "debugjit", "Enable runtime debug mode for method JIT code")
        || !op.addBoolOption('a', "always-mjit",
                             "Do not try to run in the interpreter before "
                             "method jitting. Note that this has no particular effect on the "
                             "tracer; it still kicks in if enabled.")
        || !op.addBoolOption('D', "dump-bytecode", "Dump bytecode with exec count for all scripts")
        || !op.addBoolOption('b', "print-timing", "Print sub-ms runtime for each file that's run")
#ifdef DEBUG
        || !op.addIntOption('A', "oom-after", "COUNT", "Trigger OOM after COUNT allocations", -1)
        || !op.addBoolOption('O', "print-alloc", "Print the number of allocations at exit")
#endif
        || !op.addBoolOption('U', "utf8", "C strings passed to the JSAPI are UTF-8 encoded")
#ifdef JS_GC_ZEAL
        || !op.addStringOption('Z', "gc-zeal", "N[,F[,C]]",
                               "N indicates \"zealousness\":\n"
                               "  0: no additional GCs\n"
                               "  1: additional GCs at common danger points\n"
                               "  2: GC every F allocations (default: 100)\n"
                               "If C is 1, compartmental GCs are performed; otherwise, full")
#endif
        || !op.addOptionalStringArg("script", "A script to execute (after all options)")
        || !op.addOptionalMultiStringArg("scriptArgs",
                                         "String arguments to bind as |arguments| in the "
                                         "shell's global")) {
        return EXIT_FAILURE;
    }

    op.setArgTerminatesOptions("script", true);

    switch (op.parseArgs(argc, argv)) {
      case OptionParser::ParseHelp:
        return EXIT_SUCCESS;
      case OptionParser::ParseError:
        op.printHelp(argv[0]);
        return EXIT_FAILURE;
      case OptionParser::Fail:
        return EXIT_FAILURE;
      case OptionParser::Okay:
        break;
    }

    if (op.getHelpOption())
        return EXIT_SUCCESS;

#ifdef DEBUG
    /* 
     * Process OOM options as early as possible so that we can observe as many
     * allocations as possible.
     */
    if (op.getIntOption('A') >= 0)
        OOM_maxAllocations = op.getIntOption('A');
    if (op.getBoolOption('O'))
        OOM_printAllocationCount = true;
#endif

    /* Must be done before we create the JSRuntime. */
    if (op.getBoolOption('U'))
        JS_SetCStringsAreUTF8();

#ifdef XP_WIN
    // Set the timer calibration delay count to 0 so we get high
    // resolution right away, which we need for precise benchmarking.
    extern int CALIBRATION_DELAY_COUNT;
    CALIBRATION_DELAY_COUNT = 0;
#endif

    /* Use the same parameters as the browser in xpcjsruntime.cpp. */
    rt = JS_NewRuntime(32L * 1024L * 1024L);
    if (!rt)
        return 1;

    JS_SetGCParameter(rt, JSGC_MAX_BYTES, 0xffffffff);

    JS_SetTrustedPrincipals(rt, &shellTrustedPrincipals);
    JS_SetRuntimeSecurityCallbacks(rt, &securityCallbacks);

    if (!InitWatchdog(rt))
        return 1;

    cx = NewContext(rt);
    if (!cx)
        return 1;

    JS_SetGCParameter(rt, JSGC_MODE, JSGC_MODE_COMPARTMENT);
    JS_SetGCParameterForThread(cx, JSGC_MAX_CODE_CACHE_BYTES, 16 * 1024 * 1024);

    /* Must be done before creating the global object */
    if (op.getBoolOption('D'))
        JS_ToggleOptions(cx, JSOPTION_PCCOUNT);

    result = Shell(cx, &op, envp);

#ifdef DEBUG
    if (OOM_printAllocationCount)
        printf("OOM max count: %u\n", OOM_counter);
#endif

    DestroyContext(cx, true);

    KillWatchdog();

    JS_DestroyRuntime(rt);
    JS_ShutDown();
    return result;
}<|MERGE_RESOLUTION|>--- conflicted
+++ resolved
@@ -1905,13 +1905,8 @@
           case SRC_FUNCDEF: {
             uint32 index = js_GetSrcNoteOffset(sn, 0);
             JSObject *obj = script->getObject(index);
-<<<<<<< HEAD
             JSFunction *fun = obj->toFunction();
-            str = JS_DecompileFunction(cx, fun, JS_DONT_PRETTY_PRINT);
-=======
-            JSFunction *fun = (JSFunction *) JS_GetPrivate(cx, obj);
             JSString *str = JS_DecompileFunction(cx, fun, JS_DONT_PRETTY_PRINT);
->>>>>>> a797021a
             JSAutoByteString bytes;
             if (!str || !bytes.encode(cx, str))
                 ReportException(cx);
