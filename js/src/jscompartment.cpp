/* -*- Mode: C++; tab-width: 4; indent-tabs-mode: nil; c-basic-offset: 4 -*-
 * vim: set ts=4 sw=4 et tw=99:
 *
 * ***** BEGIN LICENSE BLOCK *****
 * Version: MPL 1.1/GPL 2.0/LGPL 2.1
 *
 * The contents of this file are subject to the Mozilla Public License Version
 * 1.1 (the "License"); you may not use this file except in compliance with
 * the License. You may obtain a copy of the License at
 * http://www.mozilla.org/MPL/
 *
 * Software distributed under the License is distributed on an "AS IS" basis,
 * WITHOUT WARRANTY OF ANY KIND, either express or implied. See the License
 * for the specific language governing rights and limitations under the
 * License.
 *
 * The Original Code is Mozilla SpiderMonkey JavaScript 1.9 code, released
 * May 28, 2008.
 *
 * The Initial Developer of the Original Code is
 *   Mozilla Foundation
 * Portions created by the Initial Developer are Copyright (C) 2010
 * the Initial Developer. All Rights Reserved.
 *
 * Contributor(s):
 *
 * Alternatively, the contents of this file may be used under the terms of
 * either of the GNU General Public License Version 2 or later (the "GPL"),
 * or the GNU Lesser General Public License Version 2.1 or later (the "LGPL"),
 * in which case the provisions of the GPL or the LGPL are applicable instead
 * of those above. If you wish to allow use of your version of this file only
 * under the terms of either the GPL or the LGPL, and not to allow others to
 * use your version of this file under the terms of the MPL, indicate your
 * decision by deleting the provisions above and replace them with the notice
 * and other provisions required by the GPL or the LGPL. If you do not delete
 * the provisions above, a recipient may use your version of this file under
 * the terms of any one of the MPL, the GPL or the LGPL.
 *
 * ***** END LICENSE BLOCK ***** */

#include "jscntxt.h"
#include "jscompartment.h"
#include "jsgc.h"
#include "jsgcmark.h"
#include "jsiter.h"
#include "jsmath.h"
#include "jsproxy.h"
#include "jsscope.h"
#include "jstracer.h"
#include "jswatchpoint.h"
#include "jswrapper.h"
#include "assembler/wtf/Platform.h"
#include "yarr/BumpPointerAllocator.h"
#include "methodjit/MethodJIT.h"
#include "methodjit/PolyIC.h"
#include "methodjit/MonoIC.h"

#include "jsgcinlines.h"
#include "jsscopeinlines.h"

#include "ion/IonCompartment.h"

#if ENABLE_YARR_JIT
#include "assembler/jit/ExecutableAllocator.h"
#endif

using namespace js;
using namespace js::gc;

JSCompartment::JSCompartment(JSRuntime *rt)
  : rt(rt),
    principals(NULL),
    gcBytes(0),
    gcTriggerBytes(0),
    gcLastBytes(0),
    hold(false),
#ifdef JS_TRACER
    traceMonitor_(NULL),
#endif
    data(NULL),
    active(false),
#ifdef JS_METHODJIT
    jaegerCompartment_(NULL),
#endif
#if ENABLE_YARR_JIT
    regExpAllocator(NULL),
#endif
    propertyTree(thisForCtor()),
    emptyArgumentsShape(NULL),
    emptyBlockShape(NULL),
    emptyCallShape(NULL),
    emptyDeclEnvShape(NULL),
    emptyEnumeratorShape(NULL),
    emptyWithShape(NULL),
    initialRegExpShape(NULL),
    initialStringShape(NULL),
    debugMode(rt->debugMode),
<<<<<<< HEAD
    mathCache(NULL)
#ifdef JS_ION
    , ionCompartment_(NULL)
#endif
=======
    mathCache(NULL),
    watchpointMap(NULL)
>>>>>>> c77b88d9
{
    JS_INIT_CLIST(&scripts);

    PodArrayZero(scriptsToGC);
}

JSCompartment::~JSCompartment()
{
#if ENABLE_YARR_JIT
    Foreground::delete_(regExpAllocator);
#endif

#ifdef JS_ION
    Foreground::delete_(ionCompartment_);
#endif

#ifdef JS_METHODJIT
    Foreground::delete_(jaegerCompartment_);
#endif

#ifdef JS_TRACER
    Foreground::delete_(traceMonitor_);
#endif

    Foreground::delete_(mathCache);
    Foreground::delete_(watchpointMap);

#ifdef DEBUG
    for (size_t i = 0; i != JS_ARRAY_LENGTH(scriptsToGC); ++i)
        JS_ASSERT(!scriptsToGC[i]);
#endif
}

bool
JSCompartment::init()
{
    chunk = NULL;
    for (unsigned i = 0; i < FINALIZE_LIMIT; i++)
        arenas[i].init();
    freeLists.init();
    if (!crossCompartmentWrappers.init())
        return false;

    if (!scriptFilenameTable.init())
        return false;

    regExpAllocator = rt->new_<WTF::BumpPointerAllocator>();
    if (!regExpAllocator)
        return false;

    if (!backEdgeTable.init())
        return false;

    return true;
}

#ifdef JS_ION
bool
JSCompartment::ensureIonCompartmentExists(JSContext *cx)
{
    using namespace js::ion;
    if (ionCompartment_)
        return true;

    // Set the compartment early, so linking works.
    ionCompartment_ = cx->new_<IonCompartment>();

    if (!ionCompartment_ || !ionCompartment_->initialize(cx)) {
        if (ionCompartment_)
            delete ionCompartment_;
        ionCompartment_ = NULL;
        return false;
    }

    return true;
}
#endif

#ifdef JS_METHODJIT
bool
JSCompartment::ensureJaegerCompartmentExists(JSContext *cx)
{
    if (jaegerCompartment_)
        return true;

    mjit::JaegerCompartment *jc = cx->new_<mjit::JaegerCompartment>();
    if (!jc)
        return false;
    if (!jc->Initialize()) {
        cx->delete_(jc);
        return false;
    }
    jaegerCompartment_ = jc;
    return true;
}

size_t
JSCompartment::getMjitCodeSize() const
{
    return jaegerCompartment_ ? jaegerCompartment_->execAlloc()->getCodeSize() : 0;
}
#endif

bool
JSCompartment::arenaListsAreEmpty()
{
  for (unsigned i = 0; i < FINALIZE_LIMIT; i++) {
       if (!arenas[i].isEmpty())
           return false;
  }
  return true;
}

static bool
IsCrossCompartmentWrapper(JSObject *wrapper)
{
    return wrapper->isWrapper() &&
           !!(JSWrapper::wrapperHandler(wrapper)->flags() & JSWrapper::CROSS_COMPARTMENT);
}

bool
JSCompartment::wrap(JSContext *cx, Value *vp)
{
    JS_ASSERT(cx->compartment == this);

    uintN flags = 0;

    JS_CHECK_RECURSION(cx, return false);

    /* Only GC things have to be wrapped or copied. */
    if (!vp->isMarkable())
        return true;

    if (vp->isString()) {
        JSString *str = vp->toString();

        /* Static atoms do not have to be wrapped. */
        if (str->isStaticAtom())
            return true;

        /* If the string is already in this compartment, we are done. */
        if (str->compartment() == this)
            return true;

        /* If the string is an atom, we don't have to copy. */
        if (str->isAtom()) {
            JS_ASSERT(str->compartment() == cx->runtime->atomsCompartment);
            return true;
        }
    }

    /*
     * Wrappers should really be parented to the wrapped parent of the wrapped
     * object, but in that case a wrapped global object would have a NULL
     * parent without being a proper global object (JSCLASS_IS_GLOBAL). Instead
,
     * we parent all wrappers to the global object in their home compartment.
     * This loses us some transparency, and is generally very cheesy.
     */
    JSObject *global;
    if (cx->hasfp()) {
        global = cx->fp()->scopeChain().getGlobal();
    } else {
        global = cx->globalObject;
        if (!NULLABLE_OBJ_TO_INNER_OBJECT(cx, global))
            return false;
    }

    /* Unwrap incoming objects. */
    if (vp->isObject()) {
        JSObject *obj = &vp->toObject();

        /* If the object is already in this compartment, we are done. */
        if (obj->compartment() == this)
            return true;

        /* Translate StopIteration singleton. */
        if (obj->getClass() == &js_StopIterationClass)
            return js_FindClassObject(cx, NULL, JSProto_StopIteration, vp);

        /* Don't unwrap an outer window proxy. */
        if (!obj->getClass()->ext.innerObject) {
            obj = vp->toObject().unwrap(&flags);
            vp->setObject(*obj);
            if (obj->getCompartment() == this)
                return true;

            if (cx->runtime->preWrapObjectCallback) {
                obj = cx->runtime->preWrapObjectCallback(cx, global, obj, flags);
                if (!obj)
                    return false;
            }

            vp->setObject(*obj);
            if (obj->getCompartment() == this)
                return true;
        } else {
            if (cx->runtime->preWrapObjectCallback) {
                obj = cx->runtime->preWrapObjectCallback(cx, global, obj, flags);
                if (!obj)
                    return false;
            }

            JS_ASSERT(!obj->isWrapper() || obj->getClass()->ext.innerObject);
            vp->setObject(*obj);
        }

#ifdef DEBUG
        {
            JSObject *outer = obj;
            OBJ_TO_OUTER_OBJECT(cx, outer);
            JS_ASSERT(outer && outer == obj);
        }
#endif
    }

    /* If we already have a wrapper for this value, use it. */
    if (WrapperMap::Ptr p = crossCompartmentWrappers.lookup(*vp)) {
        *vp = p->value;
        if (vp->isObject()) {
            JSObject *obj = &vp->toObject();
            JS_ASSERT(IsCrossCompartmentWrapper(obj));
            if (global->getJSClass() != &js_dummy_class && obj->getParent() != global) {
                do {
                    obj->setParent(global);
                    obj = obj->getProto();
                } while (obj && IsCrossCompartmentWrapper(obj));
            }
        }
        return true;
    }

    if (vp->isString()) {
        Value orig = *vp;
        JSString *str = vp->toString();
        const jschar *chars = str->getChars(cx);
        if (!chars)
            return false;
        JSString *wrapped = js_NewStringCopyN(cx, chars, str->length());
        if (!wrapped)
            return false;
        vp->setString(wrapped);
        return crossCompartmentWrappers.put(orig, *vp);
    }

    JSObject *obj = &vp->toObject();

    /*
     * Recurse to wrap the prototype. Long prototype chains will run out of
     * stack, causing an error in CHECK_RECURSE.
     *
     * Wrapping the proto before creating the new wrapper and adding it to the
     * cache helps avoid leaving a bad entry in the cache on OOM. But note that
     * if we wrapped both proto and parent, we would get infinite recursion
     * here (since Object.prototype->parent->proto leads to Object.prototype
     * itself).
     */
    JSObject *proto = obj->getProto();
    if (!wrap(cx, &proto))
        return false;

    /*
     * We hand in the original wrapped object into the wrap hook to allow
     * the wrap hook to reason over what wrappers are currently applied
     * to the object.
     */
    JSObject *wrapper = cx->runtime->wrapObjectCallback(cx, obj, proto, global, flags);
    if (!wrapper)
        return false;

    vp->setObject(*wrapper);

    wrapper->setProto(proto);
    if (!crossCompartmentWrappers.put(wrapper->getProxyPrivate(), *vp))
        return false;

    wrapper->setParent(global);
    return true;
}

bool
JSCompartment::wrap(JSContext *cx, JSString **strp)
{
    AutoValueRooter tvr(cx, StringValue(*strp));
    if (!wrap(cx, tvr.addr()))
        return false;
    *strp = tvr.value().toString();
    return true;
}

bool
JSCompartment::wrap(JSContext *cx, JSObject **objp)
{
    if (!*objp)
        return true;
    AutoValueRooter tvr(cx, ObjectValue(**objp));
    if (!wrap(cx, tvr.addr()))
        return false;
    *objp = &tvr.value().toObject();
    return true;
}

bool
JSCompartment::wrapId(JSContext *cx, jsid *idp)
{
    if (JSID_IS_INT(*idp))
        return true;
    AutoValueRooter tvr(cx, IdToValue(*idp));
    if (!wrap(cx, tvr.addr()))
        return false;
    return ValueToId(cx, tvr.value(), idp);
}

bool
JSCompartment::wrap(JSContext *cx, PropertyOp *propp)
{
    Value v = CastAsObjectJsval(*propp);
    if (!wrap(cx, &v))
        return false;
    *propp = CastAsPropertyOp(v.toObjectOrNull());
    return true;
}

bool
JSCompartment::wrap(JSContext *cx, StrictPropertyOp *propp)
{
    Value v = CastAsObjectJsval(*propp);
    if (!wrap(cx, &v))
        return false;
    *propp = CastAsStrictPropertyOp(v.toObjectOrNull());
    return true;
}

bool
JSCompartment::wrap(JSContext *cx, PropertyDescriptor *desc)
{
    return wrap(cx, &desc->obj) &&
           (!(desc->attrs & JSPROP_GETTER) || wrap(cx, &desc->getter)) &&
           (!(desc->attrs & JSPROP_SETTER) || wrap(cx, &desc->setter)) &&
           wrap(cx, &desc->value);
}

bool
JSCompartment::wrap(JSContext *cx, AutoIdVector &props)
{
    jsid *vector = props.begin();
    jsint length = props.length();
    for (size_t n = 0; n < size_t(length); ++n) {
        if (!wrapId(cx, &vector[n]))
            return false;
    }
    return true;
}

#if defined JS_METHODJIT && defined JS_MONOIC
/*
 * Check if the pool containing the code for jit should be destroyed, per the
 * heuristics in JSCompartment::sweep.
 */
static inline bool
ScriptPoolDestroyed(JSContext *cx, mjit::JITScript *jit,
                    uint32 releaseInterval, uint32 &counter)
{
    JSC::ExecutablePool *pool = jit->code.m_executablePool;
    if (pool->m_gcNumber != cx->runtime->gcNumber) {
        /*
         * The m_destroy flag may have been set in a previous GC for a pool which had
         * references we did not remove (e.g. from the compartment's ExecutableAllocator)
         * and is still around. Forget we tried to destroy it in such cases.
         */
        pool->m_destroy = false;
        pool->m_gcNumber = cx->runtime->gcNumber;
        if (--counter == 0) {
            pool->m_destroy = true;
            counter = releaseInterval;
        }
    }
    return pool->m_destroy;
}
#endif

/*
 * This method marks pointers that cross compartment boundaries. It should be
 * called only for per-compartment GCs, since full GCs naturally follow pointers
 * across compartments.
 */
void
JSCompartment::markCrossCompartmentWrappers(JSTracer *trc)
{
    JS_ASSERT(trc->context->runtime->gcCurrentCompartment);

    for (WrapperMap::Enum e(crossCompartmentWrappers); !e.empty(); e.popFront())
        MarkValue(trc, e.front().key, "cross-compartment wrapper");
}

void
JSCompartment::mark(JSTracer *trc)
{
    if (ionCompartment_)
        ionCompartment_->mark(trc, this);
}

void
JSCompartment::sweep(JSContext *cx, uint32 releaseInterval)
{
    chunk = NULL;

    /* Remove dead wrappers from the table. */
    for (WrapperMap::Enum e(crossCompartmentWrappers); !e.empty(); e.popFront()) {
        JS_ASSERT_IF(IsAboutToBeFinalized(cx, e.front().key.toGCThing()) &&
                     !IsAboutToBeFinalized(cx, e.front().value.toGCThing()),
                     e.front().key.isString());
        if (IsAboutToBeFinalized(cx, e.front().key.toGCThing()) ||
            IsAboutToBeFinalized(cx, e.front().value.toGCThing())) {
            e.removeFront();
        }
    }

    /* Remove dead empty shapes. */
    if (emptyArgumentsShape && IsAboutToBeFinalized(cx, emptyArgumentsShape))
        emptyArgumentsShape = NULL;
    if (emptyBlockShape && IsAboutToBeFinalized(cx, emptyBlockShape))
        emptyBlockShape = NULL;
    if (emptyCallShape && IsAboutToBeFinalized(cx, emptyCallShape))
        emptyCallShape = NULL;
    if (emptyDeclEnvShape && IsAboutToBeFinalized(cx, emptyDeclEnvShape))
        emptyDeclEnvShape = NULL;
    if (emptyEnumeratorShape && IsAboutToBeFinalized(cx, emptyEnumeratorShape))
        emptyEnumeratorShape = NULL;
    if (emptyWithShape && IsAboutToBeFinalized(cx, emptyWithShape))
        emptyWithShape = NULL;

    if (initialRegExpShape && IsAboutToBeFinalized(cx, initialRegExpShape))
        initialRegExpShape = NULL;
    if (initialStringShape && IsAboutToBeFinalized(cx, initialStringShape))
        initialStringShape = NULL;

    if (ionCompartment_)
        ionCompartment_->sweep(cx);

#ifdef JS_TRACER
    if (hasTraceMonitor())
        traceMonitor()->sweep(cx);
#endif

#if defined JS_METHODJIT && defined JS_MONOIC

    /*
     * The release interval is the frequency with which we should try to destroy
     * executable pools by releasing all JIT code in them, zero to never destroy pools.
     * Initialize counter so that the first pool will be destroyed, and eventually drive
     * the amount of JIT code in never-used compartments to zero. Don't discard anything
     * for compartments which currently have active stack frames.
     */
    uint32 counter = 1;
    bool discardScripts = !active && releaseInterval != 0;

    for (JSCList *cursor = scripts.next; cursor != &scripts; cursor = cursor->next) {
        JSScript *script = reinterpret_cast<JSScript *>(cursor);
        if (script->hasJITCode()) {
            mjit::ic::SweepCallICs(cx, script, discardScripts);
            if (discardScripts) {
                if (script->jitNormal &&
                    ScriptPoolDestroyed(cx, script->jitNormal, releaseInterval, counter)) {
                    mjit::ReleaseScriptCode(cx, script);
                    continue;
                }
                if (script->jitCtor &&
                    ScriptPoolDestroyed(cx, script->jitCtor, releaseInterval, counter)) {
                    mjit::ReleaseScriptCode(cx, script);
                }
            }
        }
    }

#endif /* JS_METHODJIT && JS_MONOIC */

    active = false;
}

void
JSCompartment::purge(JSContext *cx)
{
    freeLists.purge();
    dtoaCache.purge();

    /* Destroy eval'ed scripts. */
    js_DestroyScriptsToGC(cx, this);

    nativeIterCache.purge();
    toSourceCache.destroyIfConstructed();

#ifdef JS_TRACER
    /*
     * If we are about to regenerate shapes, we have to flush the JIT cache,
     * which will eventually abort any current recording.
     */
    if (cx->runtime->gcRegenShapes)
        if (hasTraceMonitor())
            traceMonitor()->needFlush = JS_TRUE;
#endif

#ifdef JS_METHODJIT
    js::CheckCompartmentScripts(this);

    for (JSScript *script = (JSScript *)scripts.next;
         &script->links != &scripts;
         script = (JSScript *)script->links.next) {
        if (script->hasJITCode()) {
# if defined JS_POLYIC
            mjit::ic::PurgePICs(cx, script);
# endif
# if defined JS_MONOIC
            /*
             * MICs do not refer to data which can be GC'ed and do not generate stubs
             * which might need to be discarded, but are sensitive to shape regeneration.
             */
            if (cx->runtime->gcRegenShapes)
                mjit::ic::PurgeMICs(cx, script);
# endif
        }
    }
#endif
}

MathCache *
JSCompartment::allocMathCache(JSContext *cx)
{
    JS_ASSERT(!mathCache);
    mathCache = cx->new_<MathCache>();
    if (!mathCache)
        js_ReportOutOfMemory(cx);
    return mathCache;
}

#ifdef JS_TRACER
TraceMonitor *
JSCompartment::allocAndInitTraceMonitor(JSContext *cx)
{
    JS_ASSERT(!traceMonitor_);
    traceMonitor_ = cx->new_<TraceMonitor>();
    if (!traceMonitor_)
        return NULL;
    if (!traceMonitor_->init(cx->runtime)) {
        Foreground::delete_(traceMonitor_);
        return NULL;
    }
    return traceMonitor_;
}
#endif

size_t
JSCompartment::backEdgeCount(jsbytecode *pc) const
{
    if (BackEdgeMap::Ptr p = backEdgeTable.lookup(pc))
        return p->value;

    return 0;
}

size_t
JSCompartment::incBackEdgeCount(jsbytecode *pc)
{
    if (BackEdgeMap::Ptr p = backEdgeTable.lookupWithDefault(pc, 0))
        return ++p->value;
    return 1;  /* oom not reported by backEdgeTable, so ignore. */
}
<|MERGE_RESOLUTION|>--- conflicted
+++ resolved
@@ -95,15 +95,11 @@
     initialRegExpShape(NULL),
     initialStringShape(NULL),
     debugMode(rt->debugMode),
-<<<<<<< HEAD
-    mathCache(NULL)
+    mathCache(NULL),
+	watchpointMap(NULL)
 #ifdef JS_ION
     , ionCompartment_(NULL)
 #endif
-=======
-    mathCache(NULL),
-    watchpointMap(NULL)
->>>>>>> c77b88d9
 {
     JS_INIT_CLIST(&scripts);
 
