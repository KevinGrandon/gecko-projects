/* -*- Mode: C; tab-width: 8; indent-tabs-mode: nil; c-basic-offset: 4 -*-
 * vim: set ts=4 sw=4 et tw=78:
 *
 * ***** BEGIN LICENSE BLOCK *****
 * Version: MPL 1.1/GPL 2.0/LGPL 2.1
 *
 * The contents of this file are subject to the Mozilla Public License Version
 * 1.1 (the "License"); you may not use this file except in compliance with
 * the License. You may obtain a copy of the License at
 * http://www.mozilla.org/MPL/
 *
 * Software distributed under the License is distributed on an "AS IS" basis,
 * WITHOUT WARRANTY OF ANY KIND, either express or implied. See the License
 * for the specific language governing rights and limitations under the
 * License.
 *
 * The Original Code is SpiderMonkey code.
 *
 * The Initial Developer of the Original Code is
 * Mozilla Corporation.
 * Portions created by the Initial Developer are Copyright (C) 2010
 * the Initial Developer. All Rights Reserved.
 *
 * Contributor(s):
 *   Jeff Walden <jwalden+code@mit.edu> (original author)
 *
 * Alternatively, the contents of this file may be used under the terms of
 * either of the GNU General Public License Version 2 or later (the "GPL"),
 * or the GNU Lesser General Public License Version 2.1 or later (the "LGPL"),
 * in which case the provisions of the GPL or the LGPL are applicable instead
 * of those above. If you wish to allow use of your version of this file only
 * under the terms of either the GPL or the LGPL, and not to allow others to
 * use your version of this file under the terms of the MPL, indicate your
 * decision by deleting the provisions above and replace them with the notice
 * and other provisions required by the GPL or the LGPL. If you do not delete
 * the provisions above, a recipient may use your version of this file under
 * the terms of any one of the MPL, the GPL or the LGPL.
 *
 * ***** END LICENSE BLOCK ***** */

#ifndef jscntxtinlines_h___
#define jscntxtinlines_h___

#include "jscntxt.h"
#include "jscompartment.h"
#include "jsfriendapi.h"
#include "jsinterp.h"
#include "jsxml.h"
#include "jsgc.h"

#include "frontend/ParseMaps.h"
#include "vm/RegExpObject.h"

namespace js {

struct PreserveRegsGuard
{
    PreserveRegsGuard(JSContext *cx, FrameRegs &regs)
      : prevContextRegs(cx->maybeRegs()), cx(cx), regs_(regs) {
        cx->stack.repointRegs(&regs_);
    }
    ~PreserveRegsGuard() {
        JS_ASSERT(cx->maybeRegs() == &regs_);
        *prevContextRegs = regs_;
        cx->stack.repointRegs(prevContextRegs);
    }

    FrameRegs *prevContextRegs;

  private:
    JSContext *cx;
    FrameRegs &regs_;
};

static inline GlobalObject *
GetGlobalForScopeChain(JSContext *cx)
{
    /*
     * This is essentially GetScopeChain(cx)->getGlobal(), but without
     * falling off trace.
     *
     * This use of cx->fp, possibly on trace, is deliberate:
     * cx->fp->scopeChain->getGlobal() returns the same object whether we're on
     * trace or not, since we do not trace calls across global objects.
     */
    VOUCH_DOES_NOT_REQUIRE_STACK();

    if (cx->hasfp())
        return cx->fp()->scopeChain().getGlobal();

    JSObject *scope = JS_ObjectToInnerObject(cx, cx->globalObject);
    if (!scope)
        return NULL;
    return scope->asGlobal();
}

inline GSNCache *
GetGSNCache(JSContext *cx)
{
    return &JS_THREAD_DATA(cx)->gsnCache;
}

class AutoNamespaceArray : protected AutoGCRooter {
  public:
    AutoNamespaceArray(JSContext *cx) : AutoGCRooter(cx, NAMESPACES) {
        array.init();
    }

    ~AutoNamespaceArray() {
        array.finish(context);
    }

    uint32 length() const { return array.length; }

  public:
    friend void AutoGCRooter::trace(JSTracer *trc);

    JSXMLArray<JSObject> array;
};

#ifdef DEBUG
class CompartmentChecker
{
  private:
    JSContext *context;
    JSCompartment *compartment;

  public:
    explicit CompartmentChecker(JSContext *cx) : context(cx), compartment(cx->compartment) {
        check(cx->hasfp() ? JS_GetGlobalForScopeChain(cx) : cx->globalObject);
        VOUCH_DOES_NOT_REQUIRE_STACK();
    }

    /*
     * Set a breakpoint here (break js::CompartmentChecker::fail) to debug
     * compartment mismatches.
     */
    static void fail(JSCompartment *c1, JSCompartment *c2) {
        printf("*** Compartment mismatch %p vs. %p\n", (void *) c1, (void *) c2);
        JS_NOT_REACHED("compartment mismatched");
    }

    /* Note: should only be used when neither c1 nor c2 may be the default compartment. */
    static void check(JSCompartment *c1, JSCompartment *c2) {
        JS_ASSERT(c1 != c1->rt->atomsCompartment);
        JS_ASSERT(c2 != c2->rt->atomsCompartment);
        if (c1 != c2)
            fail(c1, c2);
    }

    void check(JSCompartment *c) {
        if (c && c != context->runtime->atomsCompartment) {
            if (!compartment)
                compartment = c;
            else if (c != compartment)
                fail(compartment, c);
        }
    }

    void check(JSPrincipals *) { /* nothing for now */ }

    void check(JSObject *obj) {
        if (obj)
            check(obj->compartment());
    }

    void check(JSString *str) {
        if (!str->isAtom())
            check(str->compartment());
    }

    void check(const js::Value &v) {
        if (v.isObject())
            check(&v.toObject());
        else if (v.isString())
            check(v.toString());
    }

    void check(const ValueArray &arr) {
        for (size_t i = 0; i < arr.length; i++)
            check(arr.array[i]);
    }

    void check(const JSValueArray &arr) {
        for (size_t i = 0; i < arr.length; i++)
            check(arr.array[i]);
    }

    void check(const CallArgs &args) {
        for (Value *p = args.base(); p != args.end(); ++p)
            check(*p);
    }

    void check(jsid id) {
        if (JSID_IS_OBJECT(id))
            check(JSID_TO_OBJECT(id));
    }
    
    void check(JSIdArray *ida) {
        if (ida) {
            for (jsint i = 0; i < ida->length; i++) {
                if (JSID_IS_OBJECT(ida->vector[i]))
                    check(ida->vector[i]);
            }
        }
    }

    void check(JSScript *script) {
        if (script) {
            check(script->compartment());
            if (!script->isCachedEval && script->globalObject)
                check(script->globalObject);
        }
    }

    void check(StackFrame *fp) {
        check(&fp->scopeChain());
    }
};

#endif

/*
 * Don't perform these checks when called from a finalizer. The checking
 * depends on other objects not having been swept yet.
 */
#define START_ASSERT_SAME_COMPARTMENT()                                       \
    if (cx->runtime->gcRunning)                                               \
        return;                                                               \
    CompartmentChecker c(cx)

template <class T1> inline void
assertSameCompartment(JSContext *cx, T1 t1)
{
#ifdef DEBUG
    START_ASSERT_SAME_COMPARTMENT();
    c.check(t1);
#endif
}

template <class T1, class T2> inline void
assertSameCompartment(JSContext *cx, T1 t1, T2 t2)
{
#ifdef DEBUG
    START_ASSERT_SAME_COMPARTMENT();
    c.check(t1);
    c.check(t2);
#endif
}

template <class T1, class T2, class T3> inline void
assertSameCompartment(JSContext *cx, T1 t1, T2 t2, T3 t3)
{
#ifdef DEBUG
    START_ASSERT_SAME_COMPARTMENT();
    c.check(t1);
    c.check(t2);
    c.check(t3);
#endif
}

template <class T1, class T2, class T3, class T4> inline void
assertSameCompartment(JSContext *cx, T1 t1, T2 t2, T3 t3, T4 t4)
{
#ifdef DEBUG
    START_ASSERT_SAME_COMPARTMENT();
    c.check(t1);
    c.check(t2);
    c.check(t3);
    c.check(t4);
#endif
}

template <class T1, class T2, class T3, class T4, class T5> inline void
assertSameCompartment(JSContext *cx, T1 t1, T2 t2, T3 t3, T4 t4, T5 t5)
{
#ifdef DEBUG
    START_ASSERT_SAME_COMPARTMENT();
    c.check(t1);
    c.check(t2);
    c.check(t3);
    c.check(t4);
    c.check(t5);
#endif
}

#undef START_ASSERT_SAME_COMPARTMENT

STATIC_PRECONDITION_ASSUME(ubound(args.argv_) >= argc)
JS_ALWAYS_INLINE bool
CallJSNative(JSContext *cx, Native native, const CallArgs &args)
{
#ifdef DEBUG
    JSBool alreadyThrowing = cx->isExceptionPending();
#endif
    assertSameCompartment(cx, args);
    bool ok = native(cx, args.length(), args.base());
    if (ok) {
        assertSameCompartment(cx, args.rval());
        JS_ASSERT_IF(!alreadyThrowing, !cx->isExceptionPending());
    }
    return ok;
}

extern JSBool CallOrConstructBoundFunction(JSContext *, uintN, js::Value *);

STATIC_PRECONDITION(ubound(args.argv_) >= argc)
JS_ALWAYS_INLINE bool
CallJSNativeConstructor(JSContext *cx, Native native, const CallArgs &args)
{
#ifdef DEBUG
    JSObject &callee = args.callee();
#endif

    JS_ASSERT(args.thisv().isMagic());
    if (!CallJSNative(cx, native, args))
        return false;

    /*
     * Native constructors must return non-primitive values on success.
     * Although it is legal, if a constructor returns the callee, there is a
     * 99.9999% chance it is a bug. If any valid code actually wants the
     * constructor to return the callee, the assertion can be removed or
     * (another) conjunct can be added to the antecedent.
     *
     * Proxies are exceptions to both rules: they can return primitives and
     * they allow content to return the callee.
     *
     * CallOrConstructBoundFunction is an exception as well because we
     * might have used bind on a proxy function.
     *
     * (new Object(Object)) returns the callee.
     */
    JS_ASSERT_IF(native != FunctionProxyClass.construct &&
                 native != CallableObjectClass.construct &&
                 native != js::CallOrConstructBoundFunction &&
                 (!callee.isFunction() || callee.toFunction()->u.n.clasp != &ObjectClass),
                 !args.rval().isPrimitive() && callee != args.rval().toObject());

    return true;
}

JS_ALWAYS_INLINE bool
CallJSPropertyOp(JSContext *cx, PropertyOp op, JSObject *receiver, jsid id, Value *vp)
{
    assertSameCompartment(cx, receiver, id, *vp);
    JSBool ok = op(cx, receiver, id, vp);
    if (ok)
        assertSameCompartment(cx, receiver, *vp);
    return ok;
}

JS_ALWAYS_INLINE bool
CallJSPropertyOpSetter(JSContext *cx, StrictPropertyOp op, JSObject *obj, jsid id,
                       JSBool strict, Value *vp)
{
    assertSameCompartment(cx, obj, id, *vp);
    return op(cx, obj, id, strict, vp);
}

inline bool
CallSetter(JSContext *cx, JSObject *obj, jsid id, StrictPropertyOp op, uintN attrs,
           uintN shortid, JSBool strict, Value *vp)
{
    if (attrs & JSPROP_SETTER)
        return InvokeGetterOrSetter(cx, obj, CastAsObjectJsval(op), 1, vp, vp);

    if (attrs & JSPROP_GETTER)
        return js_ReportGetterOnlyAssignment(cx);

    if (attrs & JSPROP_SHORTID)
        id = INT_TO_JSID(shortid);
    return CallJSPropertyOpSetter(cx, op, obj, id, strict, vp);
}

<<<<<<< HEAD
#ifdef JS_TRACER
/*
 * Reconstruct the JS stack and clear cx->tracecx. We must be currently in a
 * _FAIL builtin from trace on cx or another context on the same thread. The
 * machine code for the trace remains on the C stack when js_DeepBail returns.
 *
 * Implemented in jstracer.cpp.
 */
JS_FORCES_STACK JS_FRIEND_API(void)
DeepBail(JSContext *cx);
#endif

static JS_INLINE void
LeaveTraceIfGlobalObject(JSContext *cx, JSObject *obj)
{
    if (obj->isGlobal())
        LeaveTrace(cx);
}

static JS_INLINE void
LeaveTraceIfArgumentsObject(JSContext *cx, JSObject *obj)
{
    if (obj->isArguments())
        LeaveTrace(cx);
}

=======
>>>>>>> 52567381
static inline JSAtom **
FrameAtomBase(JSContext *cx, js::StackFrame *fp)
{
    return fp->script()->atoms;
}

}  /* namespace js */

inline JSVersion
JSContext::findVersion() const
{
    if (hasVersionOverride)
        return versionOverride;

    if (stack.hasfp()) {
        /* There may be a scripted function somewhere on the stack! */
        js::StackFrame *f = fp();
        while (f && !f->isScriptFrame())
            f = f->prev();
        if (f)
            return f->script()->getVersion();
    }

    return defaultVersion;
}

inline bool
JSContext::canSetDefaultVersion() const
{
    return !stack.hasfp() && !hasVersionOverride;
}

inline void
JSContext::overrideVersion(JSVersion newVersion)
{
    JS_ASSERT(!canSetDefaultVersion());
    versionOverride = newVersion;
    hasVersionOverride = true;
}

inline bool
JSContext::maybeOverrideVersion(JSVersion newVersion)
{
    if (canSetDefaultVersion()) {
        setDefaultVersion(newVersion);
        return false;
    }
    overrideVersion(newVersion);
    return true;
}

inline uintN
JSContext::getCompileOptions() const { return js::VersionFlagsToOptions(findVersion()); }

inline uintN
JSContext::allOptions() const { return getRunOptions() | getCompileOptions(); }

inline void
JSContext::setCompileOptions(uintN newcopts)
{
    JS_ASSERT((newcopts & JSCOMPILEOPTION_MASK) == newcopts);
    if (JS_LIKELY(getCompileOptions() == newcopts))
        return;
    JSVersion version = findVersion();
    JSVersion newVersion = js::OptionFlagsToVersion(newcopts, version);
    maybeOverrideVersion(newVersion);
}

inline void
JSContext::assertValidStackDepth(uintN depth)
{
#ifdef DEBUG
    JS_ASSERT(0 <= regs().sp - fp()->base());
    JS_ASSERT(depth <= uintptr_t(regs().sp - fp()->base()));
#endif
}

#ifdef JS_METHODJIT
inline js::mjit::JaegerCompartment *JSContext::jaegerCompartment()
{
    return compartment->jaegerCompartment();
}
#endif

inline js::LifoAlloc &
JSContext::typeLifoAlloc()
{
    return compartment->typeLifoAlloc;
}

inline bool
JSContext::ensureGeneratorStackSpace()
{
    bool ok = genStack.reserve(genStack.length() + 1);
    if (!ok)
        js_ReportOutOfMemory(this);
    return ok;
}

inline void
JSContext::setPendingException(js::Value v) {
    this->throwing = true;
    this->exception = v;
    js::assertSameCompartment(this, v);
}

inline bool
JSContext::ensureParseMapPool()
{
    if (parseMapPool_)
        return true;
    parseMapPool_ = js::OffTheBooks::new_<js::ParseMapPool>(this);
    return parseMapPool_;
}

/*
 * Get the current frame, first lazily instantiating stack frames if needed.
 * (Do not access cx->fp() directly except in JS_REQUIRES_STACK code.)
 */
static JS_FORCES_STACK JS_INLINE js::StackFrame *
js_GetTopStackFrame(JSContext *cx, FrameExpandKind expand)
{
#ifdef JS_METHODJIT
    if (expand)
        js::mjit::ExpandInlineFrames(cx->compartment);
#endif

    return cx->maybefp();
}

#endif /* jscntxtinlines_h___ */<|MERGE_RESOLUTION|>--- conflicted
+++ resolved
@@ -373,35 +373,6 @@
     return CallJSPropertyOpSetter(cx, op, obj, id, strict, vp);
 }
 
-<<<<<<< HEAD
-#ifdef JS_TRACER
-/*
- * Reconstruct the JS stack and clear cx->tracecx. We must be currently in a
- * _FAIL builtin from trace on cx or another context on the same thread. The
- * machine code for the trace remains on the C stack when js_DeepBail returns.
- *
- * Implemented in jstracer.cpp.
- */
-JS_FORCES_STACK JS_FRIEND_API(void)
-DeepBail(JSContext *cx);
-#endif
-
-static JS_INLINE void
-LeaveTraceIfGlobalObject(JSContext *cx, JSObject *obj)
-{
-    if (obj->isGlobal())
-        LeaveTrace(cx);
-}
-
-static JS_INLINE void
-LeaveTraceIfArgumentsObject(JSContext *cx, JSObject *obj)
-{
-    if (obj->isArguments())
-        LeaveTrace(cx);
-}
-
-=======
->>>>>>> 52567381
 static inline JSAtom **
 FrameAtomBase(JSContext *cx, js::StackFrame *fp)
 {
