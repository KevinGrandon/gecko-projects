--- conflicted
+++ resolved
@@ -706,12 +706,8 @@
                                              rval)) {
             return JS_FALSE;
         }
-<<<<<<< HEAD
-        obj = NewObject(cx, &js_ErrorClass, &rval->asObject(), NULL);
-=======
         JSObject *errProto = JSVAL_TO_OBJECT(*rval);
         obj = NewNativeClassInstance(cx, &js_ErrorClass, errProto, errProto->getParent());
->>>>>>> 52e11d5d
         if (!obj)
             return JS_FALSE;
         rval->setObject(*obj);
