--- conflicted
+++ resolved
@@ -1653,24 +1653,16 @@
         ObjectTag,
         TypeTag,
         XmlTag,
+        IonCodeTag,
         LastTag = XmlTag
     };
 
-<<<<<<< HEAD
-static const size_t OBJECT_MARK_STACK_SIZE = 32768 * sizeof(JSObject *);
-static const size_t ROPES_MARK_STACK_SIZE = 1024 * sizeof(JSString *);
-static const size_t XML_MARK_STACK_SIZE = 1024 * sizeof(JSXML *);
-static const size_t TYPE_MARK_STACK_SIZE = 1024 * sizeof(types::TypeObject *);
-static const size_t LARGE_MARK_STACK_SIZE = 64 * sizeof(LargeMarkItem);
-static const size_t IONCODE_MARK_STACK_SIZE = 1024 * sizeof(ion::IonCode *);
-=======
     static const uintptr_t StackTagMask = 3;
 
     static void staticAsserts() {
         JS_STATIC_ASSERT(StackTagMask >= uintptr_t(LastTag));
         JS_STATIC_ASSERT(StackTagMask <= gc::Cell::CellMask);
     }
->>>>>>> 1172cf87
 
   private:
     /* The color is only applied to objects, functions and xml. */
@@ -1689,16 +1681,7 @@
     void dumpConservativeRoots();
 #endif
 
-<<<<<<< HEAD
-    MarkStack<JSObject *> objStack;
-    MarkStack<JSRope *> ropeStack;
-    MarkStack<types::TypeObject *> typeStack;
-    MarkStack<JSXML *> xmlStack;
-    MarkStack<LargeMarkItem> largeStack;
-    MarkStack<ion::IonCode *> ionCodeStack;
-=======
     MarkStack<uintptr_t> stack;
->>>>>>> 1172cf87
 
   public:
     explicit GCMarker(JSContext *cx);
@@ -1730,16 +1713,7 @@
     void markDelayedChildren();
 
     bool isMarkStackEmpty() {
-<<<<<<< HEAD
-        return objStack.isEmpty() &&
-               ropeStack.isEmpty() &&
-               typeStack.isEmpty() &&
-               xmlStack.isEmpty() &&
-               largeStack.isEmpty() &&
-               ionCodeStack.isEmpty();
-=======
         return stack.isEmpty();
->>>>>>> 1172cf87
     }
 
     void drainMarkStack();
@@ -1756,6 +1730,10 @@
 
     void pushXML(JSXML *xml) {
         pushTaggedPtr(XmlTag, xml);
+    }
+	
+    void pushIonCode(ion::IonCode *code) {
+        pushTaggedPtr(IonCodeTag, code);
     }
 
     void pushTaggedPtr(StackTag tag, void *ptr) {
@@ -1763,11 +1741,6 @@
         JS_ASSERT(!(addr & StackTagMask));
         if (!stack.push(addr | uintptr_t(tag)))
             delayMarkingChildren(ptr);
-    }
-
-    void pushIonCode(ion::IonCode *code) {
-        if (!ionCodeStack.push(code))
-            delayMarkingChildren(code);
     }
 };
 
