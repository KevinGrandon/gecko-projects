# -*- Mode: python; c-basic-offset: 4; indent-tabs-mode: nil; tab-width: 40 -*-
# vim: set filetype=python:
# This Source Code Form is subject to the terms of the Mozilla Public
# License, v. 2.0. If a copy of the MPL was not distributed with this
# file, You can obtain one at http://mozilla.org/MPL/2.0/.

<<<<<<< HEAD
SOURCES += [
=======
MODULE = 'jsloader'

UNIFIED_SOURCES += [
>>>>>>> 0f82ea91
    'mozJSComponentLoader.cpp',
    'mozJSLoaderUtils.cpp',
    'mozJSSubScriptLoader.cpp',
]

LIBRARY_NAME = 'jsloader_s'

EXTRA_JS_MODULES += [
    'ISO8601DateUtils.jsm',
    'XPCOMUtils.jsm',
]

FAIL_ON_WARNINGS = True

LIBXUL_LIBRARY = True

MSVC_ENABLE_PGO = True

FINAL_LIBRARY = 'xpconnect_s'<|MERGE_RESOLUTION|>--- conflicted
+++ resolved
@@ -4,13 +4,7 @@
 # License, v. 2.0. If a copy of the MPL was not distributed with this
 # file, You can obtain one at http://mozilla.org/MPL/2.0/.
 
-<<<<<<< HEAD
-SOURCES += [
-=======
-MODULE = 'jsloader'
-
 UNIFIED_SOURCES += [
->>>>>>> 0f82ea91
     'mozJSComponentLoader.cpp',
     'mozJSLoaderUtils.cpp',
     'mozJSSubScriptLoader.cpp',
@@ -28,5 +22,3 @@
 LIBXUL_LIBRARY = True
 
 MSVC_ENABLE_PGO = True
-
-FINAL_LIBRARY = 'xpconnect_s'