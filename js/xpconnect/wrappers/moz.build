# -*- Mode: python; c-basic-offset: 4; indent-tabs-mode: nil; tab-width: 40 -*-
# vim: set filetype=python:
# This Source Code Form is subject to the terms of the Mozilla Public
# License, v. 2.0. If a copy of the MPL was not distributed with this
# file, You can obtain one at http://mozilla.org/MPL/2.0/.

EXPORTS += [
    'WrapperFactory.h',
]

UNIFIED_SOURCES += [
    'AccessCheck.cpp',
    'ChromeObjectWrapper.cpp',
    'FilteringWrapper.cpp',
    'WaiveXrayWrapper.cpp',
    'WrapperFactory.cpp',
]

<<<<<<< HEAD
# XrayWrapper needs to be built separately because of template instantiations.
SOURCES += [
    'XrayWrapper.cpp',
]

=======
>>>>>>> 93c960da
# warning C4661 for FilteringWrapper
FAIL_ON_WARNINGS = not CONFIG['_MSC_VER']

MSVC_ENABLE_PGO = True

FINAL_LIBRARY = 'xpconnect_s'<|MERGE_RESOLUTION|>--- conflicted
+++ resolved
@@ -8,22 +8,15 @@
     'WrapperFactory.h',
 ]
 
-UNIFIED_SOURCES += [
+SOURCES += [
     'AccessCheck.cpp',
     'ChromeObjectWrapper.cpp',
     'FilteringWrapper.cpp',
     'WaiveXrayWrapper.cpp',
     'WrapperFactory.cpp',
-]
-
-<<<<<<< HEAD
-# XrayWrapper needs to be built separately because of template instantiations.
-SOURCES += [
     'XrayWrapper.cpp',
 ]
 
-=======
->>>>>>> 93c960da
 # warning C4661 for FilteringWrapper
 FAIL_ON_WARNINGS = not CONFIG['_MSC_VER']
 
