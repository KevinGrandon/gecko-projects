--- conflicted
+++ resolved
@@ -5,13 +5,8 @@
  * License, v. 2.0. If a copy of the MPL was not distributed with this
  * file, You can obtain one at http://mozilla.org/MPL/2.0/. */
 
-<<<<<<< HEAD
-#ifndef __XrayWrapper_h__
-#define __XrayWrapper_h__
-=======
 #ifndef XrayWrapper_h
 #define XrayWrapper_h
->>>>>>> 93c960da
 
 #include "mozilla/Attributes.h"
 
@@ -198,8 +193,4 @@
 
 }
 
-<<<<<<< HEAD
-#endif /* __XrayWrapper_h__ */
-=======
-#endif
->>>>>>> 93c960da
+#endif