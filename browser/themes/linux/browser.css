--- conflicted
+++ resolved
@@ -1521,19 +1521,8 @@
   -moz-binding: url("chrome://browser/content/customizableui/toolbar.xml#toolbar-drag");
 }
 
-<<<<<<< HEAD
-.tabbrowser-tab[remote] {
-  text-decoration: underline;
-}
-
-#main-window[tabsontop=false]:not([disablechrome]) .tabbrowser-tab[selected=true]:not(:-moz-lwtheme) {
-  background-image: linear-gradient(to top, rgba(0,0,0,.3) 1px, transparent 1px),
-                    linear-gradient(@selectedTabHighlight@, @toolbarHighlight@ 32%),
-                    linear-gradient(-moz-dialog, -moz-dialog);
-=======
 #TabsToolbar:not(:-moz-lwtheme) > #tabbrowser-tabs > .tabbrowser-tab:not([selected]) {
   color: -moz-menubartext;
->>>>>>> 452a0c6e
 }
 
 .tabbrowser-tab:-moz-lwtheme {
