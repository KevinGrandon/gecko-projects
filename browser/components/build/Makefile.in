# This Source Code Form is subject to the terms of the Mozilla Public
# License, v. 2.0. If a copy of the MPL was not distributed with this
# file, You can obtain one at http://mozilla.org/MPL/2.0/.

<<<<<<< HEAD
MODULE_NAME = nsBrowserCompsModule

=======
>>>>>>> 93c960da
ifeq ($(OS_ARCH),WINNT)
OS_LIBS	+= $(call EXPAND_LIBNAME,ole32 shell32 shlwapi)
endif

LOCAL_INCLUDES = \
	-I$(srcdir)/../shell/src \
	-I$(srcdir)/../feeds/src \
	-I$(srcdir)/../about \
	-I$(srcdir)/../dirprovider \
	$(NULL)

ifeq ($(OS_ARCH),WINNT)
OS_LIBS += $(call EXPAND_LIBNAME,version)
endif

EXTRA_DSO_LDOPTS += \
	$(XPCOM_GLUE_LDOPTS) \
	$(MOZ_COMPONENT_LIBS) \
	$(NULL)

ifdef JS_SHARED_LIBRARY
EXTRA_DSO_LDOPTS += $(MOZ_JS_LIBS)
endif

LOCAL_INCLUDES += -I$(srcdir)/../migration/src

# Mac: Need to link with CoreFoundation for Mac Migrators (PList reading code)
# GTK2: Need to link with glib for GNOME shell service
ifneq (,$(filter cocoa gtk2 gtk3,$(MOZ_WIDGET_TOOLKIT)))
EXTRA_DSO_LDOPTS += \
  $(TK_LIBS) \
  $(NULL)
endif

include $(topsrcdir)/config/rules.mk

# Ensure that we don't embed a manifest referencing the CRT.
EMBED_MANIFEST_AT =<|MERGE_RESOLUTION|>--- conflicted
+++ resolved
@@ -2,11 +2,6 @@
 # License, v. 2.0. If a copy of the MPL was not distributed with this
 # file, You can obtain one at http://mozilla.org/MPL/2.0/.
 
-<<<<<<< HEAD
-MODULE_NAME = nsBrowserCompsModule
-
-=======
->>>>>>> 93c960da
 ifeq ($(OS_ARCH),WINNT)
 OS_LIBS	+= $(call EXPAND_LIBNAME,ole32 shell32 shlwapi)
 endif
