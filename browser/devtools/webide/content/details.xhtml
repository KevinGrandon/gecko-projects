<?xml version="1.0" encoding="UTF-8"?>

<!-- This Source Code Form is subject to the terms of the Mozilla Public
   - License, v. 2.0. If a copy of the MPL was not distributed with this
   - file, You can obtain one at http://mozilla.org/MPL/2.0/. -->

<!DOCTYPE html [
  <!ENTITY % webideDTD SYSTEM "chrome://browser/locale/devtools/webide.dtd" >
  %webideDTD;
]>

<html xmlns="http://www.w3.org/1999/xhtml">
  <head>
    <meta charset="utf8"/>
    <link rel="stylesheet" href="chrome://webide/skin/details.css" type="text/css"/>
    <script type="application/javascript;version=1.8" src="chrome://webide/content/details.js"></script>
  </head>
  <body>

    <div id="toolbar">
      <button onclick="removeProject()">&details_removeProject_button;</button>
      <p id="validation_status">
        <span class="valid">&details_valid_header;</span>
        <span class="warning">&details_warning_header;</span>
        <span class="error">&details_error_header;</span>
      </p>
    </div>

    <header>
      <img id="icon"></img>
      <div>
        <h1></h1>
        <p id="type"></p>
      </div>
    </header>

    <main>
      <h3 id="descriptionHeader">&details_description;</h3>
      <p id="description"></p>

      <h3 id="locationHeader">&details_location;</h3>
      <p id="location"></p>

      <h3 id="manifestURLHeader">&details_manifestURL;</h3>
      <p id="manifestURL"></p>

<<<<<<< HEAD
      <button id="prePackageLog" onclick="showPrepackageLog()" hidden="true">&details_showPrepackageLog_button;</button>
=======
      <button id="fetchButton" hidden="true">&details_fetch;</button>

      <button id="cloneButton" hidden="true">&details_clone;</button>
      <p id="cloneInfo"></p>
>>>>>>> 299fa07e
    </main>

    <ul class="validation_messages" id="errorslist"></ul>
    <ul class="validation_messages" id="warningslist"></ul>

  </body>
</html><|MERGE_RESOLUTION|>--- conflicted
+++ resolved
@@ -44,14 +44,12 @@
       <h3 id="manifestURLHeader">&details_manifestURL;</h3>
       <p id="manifestURL"></p>
 
-<<<<<<< HEAD
       <button id="prePackageLog" onclick="showPrepackageLog()" hidden="true">&details_showPrepackageLog_button;</button>
-=======
+
       <button id="fetchButton" hidden="true">&details_fetch;</button>
 
       <button id="cloneButton" hidden="true">&details_clone;</button>
       <p id="cloneInfo"></p>
->>>>>>> 299fa07e
     </main>
 
     <ul class="validation_messages" id="errorslist"></ul>
