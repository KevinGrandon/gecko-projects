--- conflicted
+++ resolved
@@ -22,14 +22,9 @@
     'modules/remote-resources.js',
     'modules/runtimes.js',
     'modules/tab-store.js',
-<<<<<<< HEAD
     'modules/utils.js',
-]
-=======
-    'modules/utils.js'
 ]
 
 JS_PREFERENCE_FILES += [
     'webide-prefs.js',
 ]
->>>>>>> f31423fe
