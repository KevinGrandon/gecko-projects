# -*- Mode: python; c-basic-offset: 4; indent-tabs-mode: nil; tab-width: 40 -*-
# vim: set filetype=python:
# This Source Code Form is subject to the terms of the Mozilla Public
# License, v. 2.0. If a copy of the MPL was not distributed with this
# file, You can obtain one at http://mozilla.org/MPL/2.0/.

DIRS += [
    'content',
    'components',
    'themes',
]

BROWSER_CHROME_MANIFESTS += [
    'test/browser.ini',
    'test/sidebars/browser.ini'
]
MOCHITEST_CHROME_MANIFESTS += [
    'test/chrome.ini',
    'test/sidebars/chrome.ini'
]

EXTRA_JS_MODULES.devtools.webide += [
    'modules/addons.js',
    'modules/app-manager.js',
    'modules/build.js',
    'modules/config-view.js',
<<<<<<< HEAD
    'modules/git.js',
=======
    'modules/project-list.js',
>>>>>>> 22e4e4dc
    'modules/remote-resources.js',
    'modules/runtimes.js',
    'modules/simulator-process.js',
    'modules/simulators.js',
    'modules/tab-store.js',
    'modules/utils.js',
]

JS_PREFERENCE_FILES += [
    'webide-prefs.js',
]
<|MERGE_RESOLUTION|>--- conflicted
+++ resolved
@@ -24,11 +24,8 @@
     'modules/app-manager.js',
     'modules/build.js',
     'modules/config-view.js',
-<<<<<<< HEAD
     'modules/git.js',
-=======
     'modules/project-list.js',
->>>>>>> 22e4e4dc
     'modules/remote-resources.js',
     'modules/runtimes.js',
     'modules/simulator-process.js',
